--- conflicted
+++ resolved
@@ -3,11 +3,8 @@
 import logging
 import threading
 import os
-<<<<<<< HEAD
 import sqlite3
-=======
 from typing import List, Dict
->>>>>>> 049ab9a5
 
 # Checks if the platform is Max (Darwin).
 # If so, imports _scproxy that is necessary for pymssql to work on MacOS
