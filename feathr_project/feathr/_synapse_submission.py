import json
import os
import re
import time
import urllib.request
from pathlib import Path
from typing import Any, Dict, List, Optional, Tuple
from urllib.parse import urlparse
from os.path import basename

from azure.identity import (ChainedTokenCredential, DefaultAzureCredential,
                            DeviceCodeCredential, EnvironmentCredential,
                            ManagedIdentityCredential)
from azure.storage.filedatalake import DataLakeServiceClient
from azure.synapse.spark import SparkClient
from azure.synapse.spark.models import (LivyStates, SparkBatchJob,
                                        SparkBatchJobOptions)
from loguru import logger
from tqdm import tqdm

from feathr._abc import SparkJobLauncher
from feathr.constants import *


class _FeathrSynapseJobLauncher(SparkJobLauncher):
    """
    Submits spark jobs to a Synapse spark cluster.
    """
    def __init__(self, synapse_dev_url: str, pool_name: str, datalake_dir: str, executor_size: str, executors: int, credential = None):
        # use DeviceCodeCredential if EnvironmentCredential is not available
        self.credential = credential
        # use the same credential for authentication to avoid further login.
        self._api = _SynapseJobRunner(
            synapse_dev_url, pool_name, executor_size=executor_size, executors=executors, credential=self.credential)
        self._datalake = _DataLakeFiler(
            datalake_dir, credential=self.credential)

    def upload_or_get_cloud_path(self, local_path_or_http_path: str):
        """
        Supports transferring file from an http path to cloud working storage, or upload directly from a local storage.
        """
        logger.info('Uploading {} to cloud..', local_path_or_http_path)
        res_path = self._datalake.upload_file_to_workdir(local_path_or_http_path)

        logger.info('{} is uploaded to location: {}', local_path_or_http_path, res_path)
        return res_path

    def download_result(self, result_path: str, local_folder: str):
        """
        Supports downloading files from the result folder
        """

        return self._datalake.download_file(result_path, local_folder)

<<<<<<< HEAD
    def submit_feathr_job(self, job_name: str, main_jar_path: str,  main_class_name: str, arguments: List[str],
                          reference_files_path: List[str], job_tags: Dict[str, str] = None,
                          configuration: Dict[str, str] = None, properties: Dict[str, str] = None):
=======
    def submit_feathr_job(self, job_name: str, main_jar_path: str = None,  main_class_name: str = None, arguments: List[str] = None,
                          python_files: List[str]= None, reference_files_path: List[str] = None, job_tags: Dict[str, str] = None,
                          configuration: Dict[str, str] = None):
>>>>>>> c4266bb7
        """
        Submits the feathr job
        Refer to the Apache Livy doc for more details on the meaning of the parameters:
        https://livy.apache.org/docs/latest/rest-api.html

        reference files: put everything there and the function will automatically categorize them based on the
        extension name to either the "files" argument in the Livy API, or the "jars" argument in the Livy API. The
        path can be local path and this function will automatically upload the function to the corresponding azure
        storage

        Also, note that the Spark application will automatically run on YARN cluster mode. You cannot change it if
        you are running with Azure Synapse.

        Args:
            job_name (str): name of the job
            main_jar_path (str): main file paths, usually your main jar file
            main_class_name (str): name of your main class
            arguments (str): all the arugments you want to pass into the spark job
            job_tags (str): tags of the job, for exmaple you might want to put your user ID, or a tag with a certain information
            configuration (Dict[str, str]): Additional configs for the spark job
            properties (Dict[str, str]): Additional System Properties for the spark job
        """
<<<<<<< HEAD

        if properties is not None:
            arguments.append("--system-properties=%s" % json.dumps(properties))

=======
        assert main_jar_path, 'main_jar_path should not be none or empty but it is none or empty.'
>>>>>>> c4266bb7
        if main_jar_path.startswith('abfs'):
            main_jar_cloud_path = main_jar_path
            logger.info(
                'Cloud path {} is used for running the job: {}', main_jar_path, job_name)
        else:
            logger.info('Uploading jar from {} to cloud for running job: {}',
                        main_jar_path, job_name)
            main_jar_cloud_path = self._datalake.upload_file_to_workdir(main_jar_path)
            logger.info('{} is uploaded to {} for running job: {}',
                        main_jar_path, main_jar_cloud_path, job_name)

        reference_file_paths = []
        for file_path in reference_files_path:
            reference_file_paths.append(
                self._datalake.upload_file_to_workdir(file_path))

        self.current_job_info = self._api.create_spark_batch_job(job_name=job_name,
                                                                 main_file=main_jar_cloud_path,
                                                                 class_name=main_class_name,
                                                                 python_files=python_files,
                                                                 arguments=arguments,
                                                                 reference_files=reference_files_path,
                                                                 tags=job_tags,
                                                                 configuration=configuration)
        logger.info('See submitted job here: https://web.azuresynapse.net/en-us/monitoring/sparkapplication')
        return self.current_job_info

    def wait_for_completion(self, timeout_seconds: Optional[float]) -> bool:
        """
        Returns true if the job completed successfully
        """
        start_time = time.time()
        while (timeout_seconds is None) or (time.time() - start_time < timeout_seconds):
            status = self.get_status()
            logger.info('Current Spark job status: {}', status)
            if status in {LivyStates.SUCCESS}:
                return True
            elif status in {LivyStates.ERROR, LivyStates.DEAD, LivyStates.KILLED}:
                return False
            else:
                time.sleep(30)
        else:
            raise TimeoutError('Timeout waiting for job to complete')

    def get_status(self) -> str:
        """Get current job status

        Returns:
            str: Status of the current job
        """
        job = self._api.get_spark_batch_job(self.current_job_info.id)
        assert job is not None
        return job.state

    def get_job_result_uri(self) -> str:
        """Get job output uri

        Returns:
            str: `output_path` field in the job tags
        """
        tags = self._api.get_spark_batch_job(self.current_job_info.id).tags
        # in case users call this API even when there's no tags available
        return None if tags is None else tags[OUTPUT_PATH_TAG]

    def get_job_tags(self) -> Dict[str, str]:
        """Get job tags

        Returns:
            Dict[str, str]: a dict of job tags
        """
        return self._api.get_spark_batch_job(self.current_job_info.id).tags



class _SynapseJobRunner(object):
    """
    Class to interact with Synapse Spark cluster
    """
    def __init__(self, synapse_dev_url, spark_pool_name, credential=None, executor_size='Small', executors=2):
        if credential is None:
            logger.warning('No valid Azure credential detected. Using DefaultAzureCredential')
            credential = DefaultAzureCredential()

        self.client = SparkClient(
            credential=credential,
            endpoint=synapse_dev_url,
            spark_pool_name=spark_pool_name
        )

        self._executor_size = executor_size
        self._executors = executors
        self.EXECUTOR_SIZE = {'Small': {'Cores': 4, 'Memory': '28g'}, 'Medium': {'Cores': 8, 'Memory': '56g'},
                              'Large': {'Cores': 16, 'Memory': '112g'}}

    def _categorized_files(self, reference_files: List[str]):
        """categorize files to make sure they are in the ready to submissio format

        Args:
            reference_files (List[str]): a list of reference files, can be either jars, pyfiles, etc.

        Returns:
            a tuple with all the files and jars clasified into list
        """
        if reference_files == None:
            return None, None

        files = []
        jars = []
        for file in reference_files:
            file = file.strip()
            if file.endswith('.jar'):
                jars.append(file)
            else:
                files.append(file)
        return files, jars

    def get_spark_batch_job(self, job_id:int):
        """
        Get the job object by searching a certain ID
        """

        return self.client.spark_batch.get_spark_batch_job(job_id, detailed=True)

    def get_spark_batch_jobs(self):
        """
        Get all the jobs in a certain Spark pool
        """

        return self.client.spark_batch.get_spark_batch_jobs(detailed=True)

    def cancel_spark_batch_job(self, job_id:int):
        """
        Cancel a job by searching a certain ID
        """

        return self.client.spark_batch.cancel_spark_batch_job(job_id)

    def create_spark_batch_job(self, job_name, main_file, class_name=None,
                               arguments=None, python_files=None, reference_files=None, archives=None, configuration=None, tags=None):
        """
        Submit a spark job to a certain cluster
        """

        files, jars = self._categorized_files(reference_files)
        driver_cores = self.EXECUTOR_SIZE[self._executor_size]['Cores']
        driver_memory = self.EXECUTOR_SIZE[self._executor_size]['Memory']
        executor_cores = self.EXECUTOR_SIZE[self._executor_size]['Cores']
        executor_memory = self.EXECUTOR_SIZE[self._executor_size]['Memory']

        # need to put the jar in as dependencies for pyspark job
        jars = jars + [main_file]

        # If file=main_file, then it's using only Scala Spark
        # If file=python_files[0], then it's using Pyspark
        spark_execution_file = python_files[0] if python_files else main_file

        spark_batch_job_options = SparkBatchJobOptions(
            tags=tags,
            name=job_name,
            file=spark_execution_file,
            class_name=class_name,
            python_files=python_files[1:],
            arguments=arguments,
            jars=jars,
            files=files,
            archives=archives,
            configuration=configuration,
            driver_memory=driver_memory,
            driver_cores=driver_cores,
            executor_memory=executor_memory,
            executor_cores=executor_cores,
            executor_count=self._executors)

        return self.client.spark_batch.create_spark_batch_job(spark_batch_job_options, detailed=True)


class _DataLakeFiler(object):
    """
    Class to interact with Azure Data Lake Storage.
    """
    def __init__(self, datalake_dir, credential=None):
        # A datalake path would be something like this:
        # "abfss://feathrazuretest3fs@feathrazuretest3storage.dfs.core.windows.net/frame_getting_started" after this
        # split, datalake_path_split should give out something like this; ['abfss:', '', 'feathrazuretest3fs',
        # 'feathrazuretest3storage.dfs.core.windows.net', 'frame_getting_started'] datalake_path_split[0] should be
        # the protocal, datalake_path_split[1] is empty, datalake_path_split[2] is the file system used (aka
        # container name), datalake_path_split[3] should be the full name of this target path,
        # and datalake_path_split[3:] would be all the directory in this particular container split datalake names by
        # "/" or "@"
        datalake_path_split = list(filter(None, re.split('/|@', datalake_dir)))
        assert len(datalake_path_split) >= 3

        if credential is None:
            raise RuntimeError("Invalid credential provided.")

        account_url = "https://" + datalake_path_split[2]

        self.file_system_client = DataLakeServiceClient(
            credential=credential,
            account_url=account_url
        ).get_file_system_client(datalake_path_split[1])

        if len(datalake_path_split) > 3:
            # directory exists in datalake path
            self.dir_client = self.file_system_client.get_directory_client(
                '/'.join(datalake_path_split[3:]))
            self.dir_client.create_directory()
        else:
            # otherwise use root folder instead
            self.dir_client = self.file_system_client.get_directory_client('/')

        self.datalake_dir = datalake_dir + \
                            '/' if datalake_dir[-1] != '/' else datalake_dir

    def upload_file_to_workdir(self, src_file_path: str) -> str:
        """
        Handles file upload to the corresponding datalake storage. If a path starts with "wasb" or "abfs",
        it will skip uploading and return the original path; otherwise it will upload the source file to the working
        dir
        """

        src_parse_result = urlparse(src_file_path)
        if src_parse_result.scheme.startswith('http'):
            file_name = basename(src_file_path)
            file_client = self.dir_client.create_file(file_name)
            # returned paths for the uploaded file
            returned_path = self.datalake_dir + file_name
            with urllib.request.urlopen(src_file_path) as f:
                data = f.read()
                file_client.upload_data(data, overwrite=True)
                logger.info("{} is downloaded and then uploaded to location: {}", src_file_path, returned_path)
        elif src_parse_result.scheme.startswith('abfs') or src_parse_result.scheme.startswith('wasb'):
            # passed a cloud path
            logger.info("Skipping file {} as it's already in the cloud", src_file_path)
            returned_path = src_file_path
        else:
            # else it should be a local file path or dir
            if os.path.isdir(src_file_path):
                logger.info("Uploading folder {}", src_file_path)
                dest_paths = []
                for item in Path(src_file_path).glob('**/*.conf'):
                    returned_path = self.upload_file(item.resolve())
                    dest_paths.extend([returned_path])
                returned_path = ','.join(dest_paths)
            else:
                returned_path = self.upload_file(src_file_path)
        return returned_path

    def upload_file(self, src_file_path)-> str:
        file_name = basename(src_file_path)
        logger.info("Uploading file {}", file_name)
        file_client = self.dir_client.create_file(file_name)
        returned_path = self.datalake_dir + file_name
        with open(src_file_path, 'rb') as f:
            data = f.read()
            file_client.upload_data(data, overwrite=True)
        logger.info("{} is uploaded to location: {}", src_file_path, returned_path)
        return returned_path

    def download_file(self, target_adls_directory: str, local_dir_cache: str):
        """
        Download file to a local cache. Supporting download a folder and the content in its subfolder.
        Note that the code will just download the content in the root folder, and the folder in the next level (rather than recursively for all layers of folders)

        Args:
            target_adls_directory (str): target ADLS directory
            local_dir_cache (str): local cache to store local results
        """
        logger.info('Beginning reading of results from {}',
                    target_adls_directory)
        parse_result = urlparse(target_adls_directory)
        directory_client = self.file_system_client.get_directory_client(
            parse_result.path)

        # returns the paths to all the files in the target director in ADLS
        # get all the paths that are not under a directory
        result_paths = [basename(file_path.name) for file_path in self.file_system_client.get_paths(
            path=parse_result.path, recursive=False) if not file_path.is_directory]

        # get all the paths that are directories and download them
        result_folders = [file_path.name for file_path in self.file_system_client.get_paths(
            path=parse_result.path) if file_path.is_directory]

        # list all the files under the certain folder, and download them preserving the hierarchy
        for folder in result_folders:
            folder_name = basename(folder)
            file_in_folder = [os.path.join(folder_name, basename(file_path.name)) for file_path in self.file_system_client.get_paths(
            path=folder, recursive=False) if not file_path.is_directory]
            local_paths = [os.path.join(local_dir_cache, file_name)
                       for file_name in file_in_folder]
            self._download_file_list(local_paths, file_in_folder, directory_client)

        # download files that are in the result folder
        local_paths = [os.path.join(local_dir_cache, file_name)
                       for file_name in result_paths]
        self._download_file_list(local_paths, result_paths, directory_client)

        logger.info('Finish downloading files from {} to {}.',
                    target_adls_directory,local_dir_cache)

    def _download_file_list(self, local_paths: List[str], result_paths, directory_client):
        '''
        Download filelist to local
        '''
        for idx, file_to_write in enumerate(tqdm(result_paths,desc="Downloading result files: ")):
            try:
                os.makedirs(os.path.dirname(local_paths[idx]), exist_ok=True)
                local_file = open(local_paths[idx], 'wb')
                file_client = directory_client.get_file_client(file_to_write)
                download = file_client.download_file()
                downloaded_bytes = download.readall()
                local_file.write(downloaded_bytes)
                local_file.close()
            except Exception as e:
                logger.error(e)<|MERGE_RESOLUTION|>--- conflicted
+++ resolved
@@ -52,15 +52,10 @@
 
         return self._datalake.download_file(result_path, local_folder)
 
-<<<<<<< HEAD
-    def submit_feathr_job(self, job_name: str, main_jar_path: str,  main_class_name: str, arguments: List[str],
-                          reference_files_path: List[str], job_tags: Dict[str, str] = None,
-                          configuration: Dict[str, str] = None, properties: Dict[str, str] = None):
-=======
     def submit_feathr_job(self, job_name: str, main_jar_path: str = None,  main_class_name: str = None, arguments: List[str] = None,
                           python_files: List[str]= None, reference_files_path: List[str] = None, job_tags: Dict[str, str] = None,
-                          configuration: Dict[str, str] = None):
->>>>>>> c4266bb7
+                          configuration: Dict[str, str] = None,
+                          properties: Dict[str, str] = None):
         """
         Submits the feathr job
         Refer to the Apache Livy doc for more details on the meaning of the parameters:
@@ -83,14 +78,11 @@
             configuration (Dict[str, str]): Additional configs for the spark job
             properties (Dict[str, str]): Additional System Properties for the spark job
         """
-<<<<<<< HEAD
 
         if properties is not None:
             arguments.append("--system-properties=%s" % json.dumps(properties))
 
-=======
         assert main_jar_path, 'main_jar_path should not be none or empty but it is none or empty.'
->>>>>>> c4266bb7
         if main_jar_path.startswith('abfs'):
             main_jar_cloud_path = main_jar_path
             logger.info(
