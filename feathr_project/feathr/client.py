--- conflicted
+++ resolved
@@ -2,30 +2,20 @@
 import os
 from pathlib import Path
 from typing import List, Optional, Union
-
 import redis
-<<<<<<< HEAD
-=======
 from jinja2 import Template
-from loguru import logger
->>>>>>> 37b3d6b2
 from pyhocon import ConfigFactory
-
-from feathr._databricks_submission import _FeathrDatabricksJobLauncher
+import base64
+
 from feathr._envvariableutil import _EnvVaraibleUtil
 from feathr.protobuf.featureValue_pb2 import FeatureValue
 from feathr._feature_registry import _FeatureRegistry
 from feathr._file_utils import write_to_file
 from feathr._synapse_submission import _FeathrSynapseJobLauncher
-<<<<<<< HEAD
 from feathr._databricks_submission import _FeathrDatabricksJobLauncher
-import base64
-=======
-import base64
 from feathr.query_feature_list import FeatureQuery
 from feathr.settings import ObservationSettings
 
->>>>>>> 37b3d6b2
 
 class FeatureJoinJobParams:
     """Parameters related to feature join job.
@@ -202,12 +192,6 @@
             """
         redis_key = self._construct_redis_key(feature_table, key)
         res = self.redis_clint.hmget(redis_key, *feature_names)
-<<<<<<< HEAD
-
-        return self._decode_proto(res)
-=======
->>>>>>> 37b3d6b2
-
         return self._decode_proto(res)
 
     def multi_get_online_features(self, feature_table, keys, feature_names):
@@ -546,6 +530,6 @@
         return config_str
 
     def get_features_from_registry(self, project_name):
-        """ Sync features from the registry given a project name """ 
-        # TODO - Add support for customized workspace path     
+        """ Sync features from the registry given a project name """
+        # TODO - Add support for customized workspace path
         self.registry.get_features_from_registry(project_name, os.path.abspath("./"))