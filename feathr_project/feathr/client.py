--- conflicted
+++ resolved
@@ -72,7 +72,6 @@
 
         self._check_required_environment_variables_exist()
 
-<<<<<<< HEAD
         # this is a temp way to decide which spark runtime to use; we need to update this after we move to the new config style
         if _EnvVaraibleUtil.get_from_config('SYNAPSE_ENABLED') and _EnvVaraibleUtil.get_from_config('DATABRICKS_ENABLED'):
             RuntimeError(
@@ -116,23 +115,6 @@
                 databricks_work_dir=_EnvVaraibleUtil.get_environment_variable_with_default(
                     'azure', 'DATABRICKS_WORK_DIR')
             )
-=======
-        # Feahtr is a spark-based application so the feathr jar compiled from source code will be used in the Spark job
-        # submission. The feathr jar hosted in Azure saves the time users needed to upload the jar from their local.
-        self._FEATHR_JOB_JAR_PATH = _EnvVaraibleUtil.get_from_config(
-            'FEATHR_RUNTIME_LOCATION')
-        # configure the remote environment
-        self.feathr_synapse_laucher = _FeathrSynapseJobLauncher(
-            synapse_dev_url=_EnvVaraibleUtil.get_from_config(
-                'SYNAPSE_DEV_URL'),
-            pool_name=_EnvVaraibleUtil.get_from_config(
-                'SYNAPSE_POOL_NAME'),
-            datalake_dir=_EnvVaraibleUtil.get_from_config(
-                'SYNAPSE_WORKSPACE_DIR'),
-            executor_size=_EnvVaraibleUtil.get_from_config(
-                'SYNAPSE_EXECUTOR_SIZE'),
-            executors=_EnvVaraibleUtil.get_from_config('SYNAPSE_EXECUTOR_NUM'))
->>>>>>> 9b346292
 
         self._construct_redis_client()
 
@@ -287,11 +269,7 @@
                 '--feature-config', self.feathr_spark_laucher.upload_to_work_dir(
                     feature_join_job_params.feature_config),
                 '--num-parts', _EnvVaraibleUtil.get_from_config(
-<<<<<<< HEAD
                     'RESULT_OUTPUT_PARTS'),
-=======
-                    'RESULT_OUTPUT_PARTS')
->>>>>>> 9b346292
             ],
             reference_files_path=[],
         )
@@ -334,15 +312,7 @@
             generation_config_path=os.path.abspath(feature_gen_conf_path),
             feature_config=os.path.abspath("feature_conf/features.conf"))
 
-<<<<<<< HEAD
         return self.feathr_spark_laucher.submit_feathr_job(
-=======
-        # submit the jars
-        logger.info(
-            'See materialization job here: https://ms.web.azuresynapse.net/en-us/monitoring/sparkapplication')
-
-        return self.feathr_synapse_laucher.submit_feathr_job(
->>>>>>> 9b346292
             job_name=_EnvVaraibleUtil.get_from_config(
                 'PROJECT_NAME') + '_feathr_feature_materialization_job',
             main_jar_path=self._FEATHR_JOB_JAR_PATH,
