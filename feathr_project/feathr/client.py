--- conflicted
+++ resolved
@@ -5,14 +5,7 @@
 import tempfile
 from datetime import datetime, timedelta
 from pathlib import Path
-<<<<<<< HEAD
-from typing import List, Optional, Union, Dict
-import tempfile
-from click import argument
-from numpy import append
-=======
 from typing import Dict, List, Optional, Union
->>>>>>> c4266bb7
 
 import redis
 from azure.identity import DefaultAzureCredential
@@ -703,7 +696,6 @@
             JDBC_SF_ROLE: {JDBC_SF_ROLE}
             JDBC_SF_PASSWORD: {JDBC_SF_PASSWORD}
             """.format(JDBC_SF_URL=sf_url, JDBC_SF_USER=sf_user, JDBC_SF_PASSWORD=sf_password, JDBC_SF_ROLE=sf_role)
-<<<<<<< HEAD
         return config_str
 
     def _get_system_properties(self):
@@ -718,7 +710,4 @@
     def get_features_from_registry(self, project_name):
         """ Sync features from the registry given a project name """
         # TODO - Add support for customized workspace path
-        self.registry.get_features_from_registry(project_name, os.path.abspath("./"))
-=======
-        return config_str
->>>>>>> c4266bb7
+        self.registry.get_features_from_registry(project_name, os.path.abspath("./"))