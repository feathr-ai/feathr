import base64
import logging
import os
from pathlib import Path
from typing import List, Optional, Union, Dict
import tempfile

import redis
from jinja2 import Template
from pyhocon import ConfigFactory

from feathr._databricks_submission import _FeathrDatabricksJobLauncher
from feathr._envvariableutil import _EnvVaraibleUtil
from feathr._feature_registry import _FeatureRegistry
from feathr._file_utils import write_to_file
from feathr._materialization_utils import _to_materialization_config
from feathr._preprocessing_pyudf_manager import _PreprocessingPyudfManager
from feathr._synapse_submission import _FeathrSynapseJobLauncher
from feathr.constants import *
from feathr.materialization_settings import MaterializationSettings
from feathr.protobuf.featureValue_pb2 import FeatureValue
from feathr.query_feature_list import FeatureQuery
from feathr.settings import ObservationSettings
from feathr.feature_derivations import DerivedFeature
from feathr.anchor import FeatureAnchor
from feathr.feathr_configurations import SparkExecutionConfiguration

class FeatureJoinJobParams:
    """Parameters related to feature join job.

    Attributes:
        join_config_path: Path to the join config.
        observation_path: Absolute path in Cloud to the observation data path.
        feature_config: Path to the features config.
        job_output_path: Absolute path in Cloud that you want your output data to be in.
    """

    def __init__(self, join_config_path, observation_path, feature_config, job_output_path):
        self.join_config_path = join_config_path
        self.observation_path = observation_path
        self.feature_config = feature_config
        self.job_output_path = job_output_path


class FeatureGenerationJobParams:
    """Parameters related to feature generation job.

    Attributes:
        generation_config_path: Path to the feature generation config.
        feature_config: Path to the features config.
    """

    def __init__(self, generation_config_path, feature_config):
        self.generation_config_path = generation_config_path
        self.feature_config = feature_config



class FeathrClient(object):
    """Feathr client.

    The client is used to create training dataset, materialize features, register features, and fetch features from
    the online storage.

    For offline storage and compute engine, Azure ADLS, AWS S3 and Azure Synapse are supported.

    For online storage, currently only Redis is supported.
    The users of this client is responsible for set up all the necessary information needed to start a Redis client via
    environment variable or a Spark cluster. Host address, port and password are needed to start the Redis client.

    Raises:
        RuntimeError: Fail to create the client since necessary environment variables are not set for Redis
        client creation.
    """

    def __init__(self, config_path = "./feathr_config.yaml", local_workspace_dir = None, project_name_override = None, project_registry_tag={}):
        """initialize Feathr Client

        Args:
            config_path (str, optional): Configuration path for configurations, including spark configurations, offline store/online store names, etc. Defaults to "./feathr_config.yaml".
            local_workspace_dir (_type_, optional): workspace directory for storing all the generated contents. Defaults to None.
            project_name_override (_type_, optional): override the project name. Defaults to None.
            project_registry_tag (dict, optional): adding tags for project in Feathr registry . Defaults to {}.

        Raises:
            RuntimeError: _description_
        """
        self.logger = logging.getLogger(__name__)
        # Redis key separator
        self._KEY_SEPARATOR = ':'
        envutils = _EnvVaraibleUtil(config_path)
        if local_workspace_dir:
            self.local_workspace_dir = local_workspace_dir
        else:
            self.local_workspace_dir = tempfile.TemporaryDirectory().name

        self.envutils = envutils

        if not os.path.exists(config_path):
            self.logger.warning('Configuration path does not exist, you need to set the environment variables explicitly. For all the environment variables, please refer to https://github.com/linkedin/feathr/blob/main/feathr_project/feathrcli/data/feathr_user_workspace/feathr_config.yaml')

        # Load all configs from yaml at initialization
        # DO NOT load any configs from yaml during runtime.
        self.project_name = project_name_override if project_name_override else envutils.get_environment_variable_with_default(
            'project_config', 'project_name')

        # Redis configs
        self.redis_host = envutils.get_environment_variable_with_default(
            'online_store', 'redis', 'host')
        self.redis_port = envutils.get_environment_variable_with_default(
            'online_store', 'redis', 'port')
        self.redis_ssl_enabled = envutils.get_environment_variable_with_default(
            'online_store', 'redis', 'ssl_enabled')

        # S3 configs
        self.s3_endpoint = envutils.get_environment_variable_with_default(
            'offline_store', 's3', 's3_endpoint')

        # spark configs
        self.output_num_parts = envutils.get_environment_variable_with_default(
            'spark_config', 'spark_result_output_parts')
        self.spark_runtime = envutils.get_environment_variable_with_default(
            'spark_config', 'spark_cluster')

        if self.spark_runtime not in {'azure_synapse', 'databricks'}:
            raise RuntimeError(
                'Only \'azure_synapse\' and \'databricks\' are currently supported.')
        elif self.spark_runtime == 'azure_synapse':
            # Feathr is a spark-based application so the feathr jar compiled from source code will be used in the
            # Spark job submission. The feathr jar hosted in cloud saves the time users needed to upload the jar from
            # their local env.
            self._FEATHR_JOB_JAR_PATH = \
                envutils.get_environment_variable_with_default(
                    'spark_config', 'azure_synapse', 'feathr_runtime_location')

            self.feathr_spark_laucher = _FeathrSynapseJobLauncher(
                synapse_dev_url=envutils.get_environment_variable_with_default(
                    'spark_config', 'azure_synapse', 'dev_url'),
                pool_name=envutils.get_environment_variable_with_default(
                    'spark_config', 'azure_synapse', 'pool_name'),
                datalake_dir=envutils.get_environment_variable_with_default(
                    'spark_config', 'azure_synapse', 'workspace_dir'),
                executor_size=envutils.get_environment_variable_with_default(
                    'spark_config', 'azure_synapse', 'executor_size'),
                executors=envutils.get_environment_variable_with_default(
                    'spark_config', 'azure_synapse', 'executor_num')
            )
        elif self.spark_runtime == 'databricks':
            # Feathr is a spark-based application so the feathr jar compiled from source code will be used in the
            # Spark job submission. The feathr jar hosted in cloud saves the time users needed to upload the jar from
            # their local env.
            self._FEATHR_JOB_JAR_PATH = \
                envutils.get_environment_variable_with_default(
                    'spark_config', 'databricks', 'feathr_runtime_location')

            self.feathr_spark_laucher = _FeathrDatabricksJobLauncher(
                workspace_instance_url=envutils.get_environment_variable_with_default(
                    'spark_config', 'databricks', 'workspace_instance_url'),
                token_value=_EnvVaraibleUtil.get_environment_variable(
                    'DATABRICKS_WORKSPACE_TOKEN_VALUE'),
                config_template=envutils.get_environment_variable_with_default(
                    'spark_config', 'databricks', 'config_template'),
                databricks_work_dir=envutils.get_environment_variable_with_default(
                    'spark_config', 'databricks', 'work_dir')
            )

        self._construct_redis_client()


        # initialize registry
        self.registry_delimiter = envutils.get_environment_variable_with_default(
            'feature_registry', 'purview', 'delimiter')
        self.azure_purview_name = envutils.get_environment_variable_with_default(
            'feature_registry', 'purview', 'purview_name')
        # initialize the registry no matter whether we set purview name or not, given some of the methods are used there.
        self.registry = _FeatureRegistry(self.project_name, self.azure_purview_name, self.registry_delimiter, project_registry_tag)

    def _check_required_environment_variables_exist(self):
        """Checks if the required environment variables(form feathr_config.yaml) is set.

        Some required information has to be set via environment variables so the client can work.
        """
        for required_field in self.required_fields:
            if required_field not in os.environ:
                raise RuntimeError(f'{required_field} is not set in environment variable. All required environment '
                                   f'variables are: {self.required_fields}.')

    def register_features(self, from_context: bool = True):
        """Registers features based on the current workspace

            Args:
            from_context: If from_context is True (default), the features will be generated from
                the current context, with the previous built features in client.build(). Otherwise, the features will be generated from
                configuration files.
        """

        if from_context:
            # make sure those items are in `self`
            if 'anchor_list' in dir(self) and 'derived_feature_list' in dir(self):
                _FeatureRegistry.save_to_feature_config_from_context(self.anchor_list, self.derived_feature_list, self.local_workspace_dir)
                self.registry.register_features(self.local_workspace_dir, from_context=from_context, anchor_list=self.anchor_list, derived_feature_list=self.derived_feature_list)
            else:
                raise RuntimeError("Please call FeathrClient.build_features() first in order to register features")
        else:
<<<<<<< HEAD
            self.registry.register_features(self.local_workspace_dir, from_context=from_context)
    
    def build_features(self, anchor_list: List[FeatureAnchor] = [], derived_feature_list: Optional[List[DerivedFeature]] = []):
=======
            self.registry.register_features(self.local_workspace_dir)

    def build_features(self, anchor_list, derived_feature_list: Optional[List[DerivedFeature]] = []):
>>>>>>> b70b6dae
        """Registers features based on the current workspace
        """
        # Run necessary validations
        # anchor name and source name should be unique
        anchor_names = {}
        source_names = {}
        for anchor in anchor_list:
            if anchor.name in anchor_names:
                raise RuntimeError(f"Anchor name should be unique but there are duplicate anchor names in your anchor "
                                   f"definitions. Anchor name of {anchor} is already defined in {anchor_names[anchor.name]}")
            else:
                anchor_names[anchor.name] = anchor
            if anchor.source.name in source_names:
                raise RuntimeError(f"Source name should be unique but there are duplicate source names in your source "
                                   f"definitions. Source name of {anchor.source} is already defined in {source_names[anchor.source.name]}")
            else:
                source_names[anchor.source.name] = anchor.source

        preprocessingPyudfManager = _PreprocessingPyudfManager()
        _PreprocessingPyudfManager.build_anchor_preprocessing_metadata(anchor_list, self.local_workspace_dir)
        self.registry.save_to_feature_config_from_context(anchor_list, derived_feature_list, self.local_workspace_dir)
        self.anchor_list = anchor_list
        self.derived_feature_list = derived_feature_list

    def list_registered_features(self, project_name: str = None) -> List[str]:
        """List all the already registered features. If project_name is not provided or is None, it will return all
        the registered features; otherwise it will only return features under this project
        """
        return self.registry.list_registered_features(project_name)

    def _get_registry_client(self):
        """
        Returns registry client in case users want to perform more advanced operations
        """
        return self.registry._get_registry_client()

    def get_online_features(self, feature_table, key, feature_names):
        """Fetches feature value for a certain key from a online feature table.

        Args:
            feature_table: the name of the feature table.
            key: the key of the entity
            feature_names: list of feature names to fetch

        Return:
            A list of feature values for this entity. It's ordered by the requested feature names.
            For example, feature_names = ['f_is_medium_trip_distance', 'f_day_of_week', 'f_day_of_month', 'f_hour_of_day']
            then, the returned feature values is: [b'true', b'4.0', b'31.0', b'23.0'].
            If the feature_table or key doesn't exist, then a list of Nones are returned. For example,
            [None, None, None, None].
            If a feature doesn't exist, then a None is returned for that feature. For example:
            [None, b'4.0', b'31.0', b'23.0'].
            """
        redis_key = self._construct_redis_key(feature_table, key)
        res = self.redis_clint.hmget(redis_key, *feature_names)
        return self._decode_proto(res)

    def multi_get_online_features(self, feature_table, keys, feature_names):
        """Fetches feature value for a list of keys from a online feature table. This is the batch version of the get API.

        Args:
            feature_table: the name of the feature table.
            keys: list of keys for the entities
            feature_names: list of feature names to fetch

        Return:
            A list of feature values for the requested entities. It's ordered by the requested feature names. For
            example, keys = [12, 24], feature_names = ['f_is_medium_trip_distance', 'f_day_of_week', 'f_day_of_month',
            'f_hour_of_day'] then, the returned feature values is: {'12': [b'false', b'5.0', b'1.0', b'0.0'],
            '24': [b'true', b'4.0', b'31.0', b'23.0']}. If the feature_table or key doesn't exist, then a list of Nones
            are returned. For example, {'12': [None, None, None, None], '24': [None, None, None, None]} If a feature
            doesn't exist, then a None is returned for that feature. For example: {'12': [None, b'4.0', b'31.0',
            b'23.0'], '24': [b'true', b'4.0', b'31.0', b'23.0']}.
        """
        with self.redis_clint.pipeline() as redis_pipeline:
            for key in keys:
                redis_key = self._construct_redis_key(feature_table, key)
                redis_pipeline.hmget(redis_key, *feature_names)
            pipeline_result = redis_pipeline.execute()

        decoded_pipeline_result = []
        for feature_list in pipeline_result:
            decoded_pipeline_result.append(self._decode_proto(feature_list))

        return dict(zip(keys, decoded_pipeline_result))

    def _decode_proto(self, feature_list):
        """Decode the bytes(in string form) via base64 decoder. For dense array, it will be returned as Python List.
        For sparse array, it will be returned as tuple of index array and value array. The order of elements in the
        arrays won't be changed.
        """
        typed_result = []
        for raw_feature in feature_list:
            if raw_feature:
                feature_value = FeatureValue()
                decoded = base64.b64decode(raw_feature)
                feature_value.ParseFromString(decoded)
                if feature_value.WhichOneof('FeatureValueOneOf') == 'boolean_value':
                    typed_result.append(feature_value.boolean_value)
                elif feature_value.WhichOneof('FeatureValueOneOf') == 'string_value':
                    typed_result.append(feature_value.string_value)
                elif feature_value.WhichOneof('FeatureValueOneOf') == 'float_value':
                    typed_result.append(feature_value.float_value)
                elif feature_value.WhichOneof('FeatureValueOneOf') == 'double_value':
                    typed_result.append(feature_value.double_value)
                elif feature_value.WhichOneof('FeatureValueOneOf') == 'int_value':
                    typed_result.append(feature_value.int_value)
                elif feature_value.WhichOneof('FeatureValueOneOf') == 'long_value':
                    typed_result.append(feature_value.long_value)
                elif feature_value.WhichOneof('FeatureValueOneOf') == 'int_array':
                    typed_result.append(feature_value.int_array.integers)
                elif feature_value.WhichOneof('FeatureValueOneOf') == 'string_array':
                    typed_result.append(feature_value.string_array.strings)
                elif feature_value.WhichOneof('FeatureValueOneOf') == 'float_array':
                    typed_result.append(feature_value.float_array.floats)
                elif feature_value.WhichOneof('FeatureValueOneOf') == 'double_array':
                    typed_result.append(feature_value.double_array.doubles)
                elif feature_value.WhichOneof('FeatureValueOneOf') == 'boolean_array':
                    typed_result.append(feature_value.boolean_array.booleans)
                elif feature_value.WhichOneof('FeatureValueOneOf') == 'sparse_string_array':
                    typed_result.append((feature_value.sparse_string_array.index_integers, feature_value.sparse_string_array.value_strings))
                elif feature_value.WhichOneof('FeatureValueOneOf') == 'sparse_bool_array':
                    typed_result.append((feature_value.sparse_bool_array.index_integers, feature_value.sparse_bool_array.value_booleans))
                elif feature_value.WhichOneof('FeatureValueOneOf') == 'sparse_float_array':
                    typed_result.append((feature_value.sparse_float_array.index_integers, feature_value.sparse_float_array.value_floats))
                elif feature_value.WhichOneof('FeatureValueOneOf') == 'sparse_double_array':
                    typed_result.append((feature_value.sparse_double_array.index_integers, feature_value.sparse_double_array.value_doubles))
                elif feature_value.WhichOneof('FeatureValueOneOf') == 'sparse_long_array':
                    typed_result.append((feature_value.sparse_long_array.index_integers, feature_value.sparse_long_array.value_longs))
                else:
                    self.logger.debug("Fail to load the feature type. Maybe a new type that is not supported by this "
                                      "client version")
                    self.logger.debug(f"The raw feature is {raw_feature}.")
                    self.logger.debug(f"The loaded feature is {feature_value}")
                    typed_result.append(None)
            else:
                typed_result.append(raw_feature)
        return typed_result

    def _clean_test_data(self, feature_table):
        """
        WARNING: THIS IS ONLY USED FOR TESTING
        Clears a namespace in redis cache.
        This may be very time consuming.

        Args:
          feature_table: str, feature_table i.e your prefix before the separator in the Redis database.
        """
        cursor = '0'
        ns_keys = feature_table + '*'
        while cursor != 0:
            # 5000 count at a scan seems reasonable faster for our testing data
            cursor, keys = self.redis_clint.scan(
                cursor=cursor, match=ns_keys, count=5000)
            if keys:
                self.redis_clint.delete(*keys)

    def _construct_redis_key(self, feature_table, key):
        return feature_table + self._KEY_SEPARATOR + key

    def _construct_redis_client(self):
        """Constructs the Redis client. The host, port, credential and other parameters can be set via environment
        parameters.
        """
        password = _EnvVaraibleUtil.get_environment_variable(REDIS_PASSWORD)
        host = self.redis_host
        port = self.redis_port
        ssl_enabled = self.redis_ssl_enabled

        redis_clint = redis.Redis(
            host=host,
            port=port,
            password=password,
            ssl=ssl_enabled)
        self.logger.info('Redis connection is successful and completed.')
        self.redis_clint = redis_clint


    def get_offline_features(self,
                             observation_settings: ObservationSettings,
                             feature_query: Union[FeatureQuery, List[FeatureQuery]],
                             output_path: str,
                             execution_configuratons: Union[SparkExecutionConfiguration ,Dict[str,str]] = None,
                             udf_files = None,
                             ):
        """
        Get offline features for the observation dataset
        Args:
            observation_settings: settings of the observation data, e.g. timestamp columns, input path, etc.
            feature_query: features that are requested to add onto the observation data
            output_path: output path of job, i.e. the observation data with features attached.
            execution_configuratons: a dict that will be passed to spark job when the job starts up, i.e. the "spark configurations". Note that not all of the configuration will be honored since some of the configurations are managed by the Spark platform, such as Databricks or Azure Synapse. Refer to the [spark documentation](https://spark.apache.org/docs/latest/configuration.html) for a complete list of spark configurations.
        """
        feature_queries = feature_query if isinstance(feature_query, List) else [feature_query]
        feature_names = []
        for feature_query in feature_queries:
            for feature_name in feature_query.feature_list:
                feature_names.append(feature_name)

        udf_files = _PreprocessingPyudfManager.prepare_pyspark_udf_files(feature_names, self.local_workspace_dir)

        # produce join config
        tm = Template("""
            {{observation_settings.to_config()}}
            featureList: [
                {% for list in feature_lists %}
                    {{list.to_config()}}
                {% endfor %}
            ]
            outputPath: "{{output_path}}"
        """)
        config = tm.render(feature_lists=feature_queries, observation_settings=observation_settings, output_path=output_path)
        config_file_name = "feature_join_conf/feature_join.conf"
        config_file_path = os.path.join(self.local_workspace_dir, config_file_name)

        # make sure `FeathrClient.build_features()` is called before getting offline features/materialize features
        # otherwise users will be confused on what are the available features
        # in build_features it will assign anchor_list and derived_feature_list variable, hence we are checking if those two variables exist to make sure the above condition is met
        if 'anchor_list' in dir(self) and 'derived_feature_list' in dir(self):
            _FeatureRegistry.save_to_feature_config_from_context(self.anchor_list, self.derived_feature_list, self.local_workspace_dir)
        else:
            raise RuntimeError("Please call FeathrClient.build_features() first in order to get offline features")

        write_to_file(content=config, full_file_name=config_file_path)
        return self._get_offline_features_with_config(config_file_path, execution_configuratons, udf_files=udf_files)

    def _get_offline_features_with_config(self, feature_join_conf_path='feature_join_conf/feature_join.conf', execution_configuratons: Dict[str,str] = None, udf_files=[]):
        """Joins the features to your offline observation dataset based on the join config.

        Args:
          feature_join_conf_path: Relative path to your feature join config file.
        """
        cloud_udf_paths = [self.feathr_spark_laucher.upload_or_get_cloud_path(udf_local_path) for udf_local_path in udf_files]
        feathr_feature = ConfigFactory.parse_file(feature_join_conf_path)

        feature_join_job_params = FeatureJoinJobParams(join_config_path=os.path.abspath(feature_join_conf_path),
                                                       observation_path=feathr_feature['observationPath'],
                                                       feature_config=os.path.join(self.local_workspace_dir, 'feature_conf/'),
                                                       job_output_path=feathr_feature['outputPath'],
                                                       )
        job_tags = {OUTPUT_PATH_TAG:feature_join_job_params.job_output_path}
        # set output format in job tags if it's set by user, so that it can be used to parse the job result in the helper function
        if execution_configuratons is not None and OUTPUT_FORMAT in execution_configuratons:
            job_tags[OUTPUT_FORMAT]= execution_configuratons[OUTPUT_FORMAT]
        '''
        - Job tags are for job metadata and it's not passed to the actual spark job (i.e. not visible to spark job), more like a platform related thing that Feathr want to add (currently job tags only have job output URL and job output format, ). They are carried over with the job and is visible to every Feathr client. Think this more like some customized metadata for the job which would be weird to be put in the spark job itself.
        - Job arguments (or sometimes called job parameters)are the arguments which are command line arguments passed into the actual spark job. This is usually highly related with the spark job. In Feathr it's like the input to the scala spark CLI. They are usually not spark specific (for example if we want to specify the location of the feature files, or want to 
        - Job configuration are like "configurations" for the spark job and are usually spark specific. For example, we want to control the no. of write parts for spark
        Job configurations and job arguments (or sometimes called job parameters) have quite some overlaps (i.e. you can achieve the same goal by either using the job arguments/parameters vs. job configurations). But the job tags should just be used for metadata purpose.
        '''
        # submit the jars
        return self.feathr_spark_laucher.submit_feathr_job(
            job_name=self.project_name + '_feathr_feature_join_job',
            main_jar_path=self._FEATHR_JOB_JAR_PATH,
            python_files=cloud_udf_paths,
            job_tags=job_tags,
            main_class_name='com.linkedin.feathr.offline.job.FeatureJoinJob',
            arguments=[
                '--join-config', self.feathr_spark_laucher.upload_or_get_cloud_path(
                    feature_join_job_params.join_config_path),
                '--input', feature_join_job_params.observation_path,
                '--output', feature_join_job_params.job_output_path,
                '--feature-config', self.feathr_spark_laucher.upload_or_get_cloud_path(
                    feature_join_job_params.feature_config),
                '--num-parts', self.output_num_parts,
                '--s3-config', self._get_s3_config_str(),
                '--adls-config', self._get_adls_config_str(),
                '--blob-config', self._get_blob_config_str(),
                '--sql-config', self._get_sql_config_str(),
                '--snowflake-config', self._get_snowflake_config_str()
            ],
            reference_files_path=[],
            configuration=execution_configuratons
        )

    def get_job_result_uri(self, block=True, timeout_sec=300) -> str:
        """Gets the job output URI
        """
        if not block:
            return self.feathr_spark_laucher.get_job_result_uri()
        # Block the API by pooling the job status and wait for complete
        if self.feathr_spark_laucher.wait_for_completion(timeout_sec):
            return self.feathr_spark_laucher.get_job_result_uri()
        else:
            raise RuntimeError(
                'Spark job failed so output cannot be retrieved.')

    def get_job_tags(self) -> Dict[str, str]:
        """Gets the job tags
        """
        return self.feathr_spark_laucher.get_job_tags()

    def wait_job_to_finish(self, timeout_sec: int = 300):
        """Waits for the job to finish in a blocking way unless it times out
        """
        if self.feathr_spark_laucher.wait_for_completion(timeout_sec):
            return
        else:
            raise RuntimeError('Spark job failed.')

    def materialize_features(self, settings: MaterializationSettings, execution_configuratons: Union[SparkExecutionConfiguration ,Dict[str,str]] = None):
        """Materialize feature data

        Args:
            settings: Feature materialization settings
            execution_configuratons: a dict that will be passed to spark job when the job starts up, i.e. the "spark configurations". Note that not all of the configuration will be honored since some of the configurations are managed by the Spark platform, such as Databricks or Azure Synapse. Refer to the [spark documentation](https://spark.apache.org/docs/latest/configuration.html) for a complete list of spark configurations.
        """
        # produce materialization config

        for end in settings.get_backfill_cutoff_time():
            settings.backfill_time.end = end
            config = _to_materialization_config(settings)
            config_file_name = "feature_gen_conf/auto_gen_config_{}.conf".format(end.timestamp())
            config_file_path = os.path.join(self.local_workspace_dir, config_file_name)
            write_to_file(content=config, full_file_name=config_file_path)

            # make sure `FeathrClient.build_features()` is called before getting offline features/materialize features in the python SDK
            # otherwise users will be confused on what are the available features
            # in build_features it will assign anchor_list and derived_feature_list variable, hence we are checking if those two variables exist to make sure the above condition is met
            if 'anchor_list' in dir(self) and 'derived_feature_list' in dir(self):
                _FeatureRegistry.save_to_feature_config_from_context(self.anchor_list, self.derived_feature_list, self.local_workspace_dir)
            else:
                raise RuntimeError("Please call FeathrClient.build_features() first in order to materialize the features")

            udf_files = _PreprocessingPyudfManager.prepare_pyspark_udf_files(settings.feature_names, self.local_workspace_dir)
            # CLI will directly call this so the experiene won't be broken
            self._materialize_features_with_config(config_file_path, execution_configuratons, udf_files)
            if os.path.exists(config_file_path):
                os.remove(config_file_path)

    def _materialize_features_with_config(self, feature_gen_conf_path: str = 'feature_gen_conf/feature_gen.conf',execution_configuratons: Dict[str,str] = None, udf_files=[]):
        """Materializes feature data based on the feature generation config. The feature
        data will be materialized to the destination specified in the feature generation config.

        Args
          feature_gen_conf_path: Relative path to the feature generation config you want to materialize.
        """
        cloud_udf_paths = [self.feathr_spark_laucher.upload_or_get_cloud_path(udf_local_path) for udf_local_path in udf_files]

        # Read all features conf
        generation_config = FeatureGenerationJobParams(
            generation_config_path=os.path.abspath(feature_gen_conf_path),
            feature_config=os.path.join(self.local_workspace_dir, "feature_conf/"))
        '''
        - Job tags are for job metadata and it's not passed to the actual spark job (i.e. not visible to spark job), more like a platform related thing that Feathr want to add (currently job tags only have job output URL and job output format, ). They are carried over with the job and is visible to every Feathr client. Think this more like some customized metadata for the job which would be weird to be put in the spark job itself.
        - Job arguments (or sometimes called job parameters)are the arguments which are command line arguments passed into the actual spark job. This is usually highly related with the spark job. In Feathr it's like the input to the scala spark CLI. They are usually not spark specific (for example if we want to specify the location of the feature files, or want to 
        - Job configuration are like "configurations" for the spark job and are usually spark specific. For example, we want to control the no. of write parts for spark
        Job configurations and job arguments (or sometimes called job parameters) have quite some overlaps (i.e. you can achieve the same goal by either using the job arguments/parameters vs. job configurations). But the job tags should just be used for metadata purpose.
        '''
        return self.feathr_spark_laucher.submit_feathr_job(
            job_name=self.project_name + '_feathr_feature_materialization_job',
            main_jar_path=self._FEATHR_JOB_JAR_PATH,
            python_files=cloud_udf_paths,
            main_class_name='com.linkedin.feathr.offline.job.FeatureGenJob',
            arguments=[
                '--generation-config', self.feathr_spark_laucher.upload_or_get_cloud_path(
                    generation_config.generation_config_path),
                # Local Config, comma seperated file names
                '--feature-config', self.feathr_spark_laucher.upload_or_get_cloud_path(
                    generation_config.feature_config),
                '--redis-config', self._getRedisConfigStr(),
                '--s3-config', self._get_s3_config_str(),
                '--adls-config', self._get_adls_config_str(),
                '--blob-config', self._get_blob_config_str(),
                '--sql-config', self._get_sql_config_str(),
                '--snowflake-config', self._get_snowflake_config_str()
            ],
            reference_files_path=[],
            configuration=execution_configuratons,
        )


    def wait_job_to_finish(self, timeout_sec: int = 300):
        """Waits for the job to finish in a blocking way unless it times out
        """
        if self.feathr_spark_laucher.wait_for_completion(timeout_sec):
            return
        else:
            raise RuntimeError('Spark job failed.')

    def _getRedisConfigStr(self):
        """Construct the Redis config string. The host, port, credential and other parameters can be set via environment
        variables."""
        password = _EnvVaraibleUtil.get_environment_variable(REDIS_PASSWORD)
        host = self.redis_host
        port = self.redis_port
        ssl_enabled = self.redis_ssl_enabled
        config_str = """
        REDIS_PASSWORD: "{REDIS_PASSWORD}"
        REDIS_HOST: "{REDIS_HOST}"
        REDIS_PORT: {REDIS_PORT}
        REDIS_SSL_ENABLED: {REDIS_SSL_ENABLED}
        """.format(REDIS_PASSWORD=password, REDIS_HOST=host, REDIS_PORT=port, REDIS_SSL_ENABLED=ssl_enabled)
        return config_str

    def _get_s3_config_str(self):
        """Construct the S3 config string. The endpoint, access key, secret key, and other parameters can be set via
        environment variables."""
        endpoint = self.s3_endpoint
        # if s3 endpoint is set in the feathr_config, then we need other environment variables
        # keys can't be only accessed through environment
        access_key = _EnvVaraibleUtil.get_environment_variable('S3_ACCESS_KEY')
        secret_key = _EnvVaraibleUtil.get_environment_variable('S3_SECRET_KEY')
        # HOCCON format will be parsed by the Feathr job
        config_str = """
            S3_ENDPOINT: {S3_ENDPOINT}
            S3_ACCESS_KEY: "{S3_ACCESS_KEY}"
            S3_SECRET_KEY: "{S3_SECRET_KEY}"
            """.format(S3_ENDPOINT=endpoint, S3_ACCESS_KEY=access_key, S3_SECRET_KEY=secret_key)
        return config_str

    def _get_adls_config_str(self):
        """Construct the ADLS config string for abfs(s). The Account, access key and other parameters can be set via
        environment variables."""
        account = _EnvVaraibleUtil.get_environment_variable('ADLS_ACCOUNT')
        # if ADLS Account is set in the feathr_config, then we need other environment variables
        # keys can't be only accessed through environment
        key = _EnvVaraibleUtil.get_environment_variable('ADLS_KEY')
        # HOCCON format will be parsed by the Feathr job
        config_str = """
            ADLS_ACCOUNT: {ADLS_ACCOUNT}
            ADLS_KEY: "{ADLS_KEY}"
            """.format(ADLS_ACCOUNT=account, ADLS_KEY=key)
        return config_str

    def _get_blob_config_str(self):
        """Construct the Blob config string for wasb(s). The Account, access key and other parameters can be set via
        environment variables."""
        account = _EnvVaraibleUtil.get_environment_variable('BLOB_ACCOUNT')
        # if BLOB Account is set in the feathr_config, then we need other environment variables
        # keys can't be only accessed through environment
        key = _EnvVaraibleUtil.get_environment_variable('BLOB_KEY')
        # HOCCON format will be parsed by the Feathr job
        config_str = """
            BLOB_ACCOUNT: {BLOB_ACCOUNT}
            BLOB_KEY: "{BLOB_KEY}"
            """.format(BLOB_ACCOUNT=account, BLOB_KEY=key)
        return config_str

    def _get_sql_config_str(self):
        """Construct the SQL config string for jdbc. The dbtable (query), user, password and other parameters can be set via
        environment variables."""
        table = _EnvVaraibleUtil.get_environment_variable('JDBC_TABLE')
        user = _EnvVaraibleUtil.get_environment_variable('JDBC_USER')
        password = _EnvVaraibleUtil.get_environment_variable('JDBC_PASSWORD')
        driver = _EnvVaraibleUtil.get_environment_variable('JDBC_DRIVER')
        auth_flag = _EnvVaraibleUtil.get_environment_variable('JDBC_AUTH_FLAG')
        token = _EnvVaraibleUtil.get_environment_variable('JDBC_TOKEN')
        # HOCCON format will be parsed by the Feathr job
        config_str = """
            JDBC_TABLE: {JDBC_TABLE}
            JDBC_USER: {JDBC_USER}
            JDBC_PASSWORD: {JDBC_PASSWORD}
            JDBC_DRIVER: {JDBC_DRIVER}
            JDBC_AUTH_FLAG: {JDBC_AUTH_FLAG}
            JDBC_TOKEN: {JDBC_TOKEN}
            """.format(JDBC_TABLE=table, JDBC_USER=user, JDBC_PASSWORD=password, JDBC_DRIVER = driver, JDBC_AUTH_FLAG = auth_flag, JDBC_TOKEN = token)
        return config_str

    def _get_snowflake_config_str(self):
        """Construct the Snowflake config string for jdbc. The url, user, role and other parameters can be set via
        yaml config. Password can be set via environment variables."""
        sf_url = self.envutils.get_environment_variable_with_default('offline_store', 'snowflake', 'url')
        sf_user = self.envutils.get_environment_variable_with_default('offline_store', 'snowflake', 'user')
        sf_role = self.envutils.get_environment_variable_with_default('offline_store', 'snowflake', 'role')
        sf_password = self.envutils.get_environment_variable('JDBC_SF_PASSWORD')
        # HOCCON format will be parsed by the Feathr job
        config_str = """
            JDBC_SF_URL: {JDBC_SF_URL}
            JDBC_SF_USER: {JDBC_SF_USER}
            JDBC_SF_ROLE: {JDBC_SF_ROLE}
            JDBC_SF_PASSWORD: {JDBC_SF_PASSWORD}
            """.format(JDBC_SF_URL=sf_url, JDBC_SF_USER=sf_user, JDBC_SF_PASSWORD=sf_password, JDBC_SF_ROLE=sf_role)
        return config_str<|MERGE_RESOLUTION|>--- conflicted
+++ resolved
@@ -202,15 +202,9 @@
             else:
                 raise RuntimeError("Please call FeathrClient.build_features() first in order to register features")
         else:
-<<<<<<< HEAD
             self.registry.register_features(self.local_workspace_dir, from_context=from_context)
     
     def build_features(self, anchor_list: List[FeatureAnchor] = [], derived_feature_list: Optional[List[DerivedFeature]] = []):
-=======
-            self.registry.register_features(self.local_workspace_dir)
-
-    def build_features(self, anchor_list, derived_feature_list: Optional[List[DerivedFeature]] = []):
->>>>>>> b70b6dae
         """Registers features based on the current workspace
         """
         # Run necessary validations
