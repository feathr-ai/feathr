--- conflicted
+++ resolved
@@ -605,13 +605,8 @@
                 raise RuntimeError("Please call FeathrClient.build_features() first in order to materialize the features")
 
             udf_files = _PreprocessingPyudfManager.prepare_pyspark_udf_files(settings.feature_names, self.local_workspace_dir)
-<<<<<<< HEAD
             # CLI will directly call this so the experiene won't be broken
             self._materialize_features_with_config(config_file_path, execution_configurations, udf_files, secrets)
-=======
-            # CLI will directly call this so the experience won't be broken
-            self._materialize_features_with_config(config_file_path, execution_configurations, udf_files)
->>>>>>> 7a9a1a63
             if os.path.exists(config_file_path):
                 os.remove(config_file_path)
 
