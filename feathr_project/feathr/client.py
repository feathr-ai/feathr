--- conflicted
+++ resolved
@@ -619,11 +619,6 @@
             allow_materialize_non_agg_feature: Materializing non-aggregated features (the features without WindowAggTransformation) doesn't output meaningful results so it's by default set to False, but if you really want to materialize non-aggregated features, set this to True.
         """
         feature_list = settings.feature_names
-<<<<<<< HEAD
-        if len(feature_list) > 0 and not self._valid_materialize_keys(feature_list):
-            raise RuntimeError(f"Invalid materialization features: {feature_list}, since they have different keys. Currently Feathr only supports materializing features of the same keys.")
-
-=======
         if len(feature_list) > 0:
             if 'anchor_list' in dir(self):
                 anchors = [anchor for anchor in self.anchor_list if isinstance(anchor.source, InputContext)]
@@ -633,8 +628,7 @@
                         raise RuntimeError(f"Materializing features that are defined on INPUT_CONTEXT is not supported. {feature} is defined on INPUT_CONTEXT so you should remove it from the feature list in MaterializationSettings.")
             if not self._valid_materialize_keys(feature_list):
                 raise RuntimeError(f"Invalid materialization features: {feature_list}, since they have different keys. Currently Feathr only supports materializing features of the same keys.")
-        
->>>>>>> b03932d3
+
         if not allow_materialize_non_agg_feature:
             # Check if there are non-aggregation features in the list
             for fn in feature_list:
