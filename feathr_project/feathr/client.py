--- conflicted
+++ resolved
@@ -1,11 +1,8 @@
 import base64
 import logging
 import os
-<<<<<<< HEAD
 import tempfile
 from datetime import datetime, timedelta
-=======
->>>>>>> b70b6dae
 from pathlib import Path
 from typing import Dict, List, Optional, Union
 
