import base64
import copy
import json
import logging
import os
import tempfile
from typing import Any, Dict, List, Tuple, Union

from azure.identity import DefaultAzureCredential
from jinja2 import Template
from loguru import logger
from pyhocon import ConfigFactory
import redis

from feathr.constants import *
from feathr.definition._materialization_utils import _to_materialization_config
from feathr.definition.anchor import FeatureAnchor
from feathr.definition.config_helper import FeathrConfigHelper
from feathr.definition.feature import FeatureBase
from feathr.definition.feature_derivations import DerivedFeature
from feathr.definition.materialization_settings import MaterializationSettings
from feathr.definition.monitoring_settings import MonitoringSettings
from feathr.definition.query_feature_list import FeatureQuery
from feathr.definition.settings import ObservationSettings
from feathr.definition.sink import HdfsSink, Sink
from feathr.definition.source import InputContext
from feathr.definition.transformation import WindowAggTransformation
from feathr.definition.typed_key import TypedKey
from feathr.protobuf.featureValue_pb2 import FeatureValue
from feathr.registry._feathr_registry_client import _FeatureRegistry, derived_feature_to_def, feature_to_def
from feathr.registry._feature_registry_purview import _PurviewRegistry
from feathr.spark_provider._databricks_submission import _FeathrDatabricksJobLauncher
from feathr.spark_provider._localspark_submission import _FeathrLocalSparkJobLauncher
from feathr.spark_provider._synapse_submission import _FeathrSynapseJobLauncher
from feathr.spark_provider.feathr_configurations import SparkExecutionConfiguration
from feathr.udf._preprocessing_pyudf_manager import _PreprocessingPyudfManager
from feathr.utils._env_config_reader import EnvConfigReader
from feathr.utils._file_utils import write_to_file
from feathr.utils.feature_printer import FeaturePrinter
from feathr.utils.spark_job_params import FeatureGenerationJobParams, FeatureJoinJobParams
from feathr.version import get_version


class FeathrClient(object):
    """Feathr client.

    The client is used to create training dataset, materialize features, register features, and fetch features from
    the online storage.

    For offline storage and compute engine, Azure ADLS, AWS S3 and Azure Synapse are supported.

    For online storage, currently only Redis is supported.
    The users of this client is responsible for set up all the necessary information needed to start a Redis client via
    environment variable or a Spark cluster. Host address, port and password are needed to start the Redis client.

    Raises:
        RuntimeError: Fail to create the client since necessary environment variables are not set for Redis
            client creation.
    """
    def __init__(
        self,
        config_path:str = "./feathr_config.yaml",
        local_workspace_dir: str = None,
        credential: Any = None,
        project_registry_tag: Dict[str, str] = None,
        use_env_vars: bool = True,
    ):
        """Initialize Feathr Client.

        Args:
            config_path (optional): Config yaml file path. See [Feathr Config Template](https://github.com/feathr-ai/feathr/blob/main/feathr_project/feathrcli/data/feathr_user_workspace/feathr_config.yaml) for more details.  Defaults to "./feathr_config.yaml".
            local_workspace_dir (optional): Set where is the local work space dir. If not set, Feathr will create a temporary folder to store local workspace related files.
            credential (optional): Azure credential to access cloud resources, most likely to be the returned result of DefaultAzureCredential(). If not set, Feathr will initialize DefaultAzureCredential() inside the __init__ function to get credentials.
            project_registry_tag (optional): Adding tags for project in Feathr registry. This might be useful if you want to tag your project as deprecated, or allow certain customizations on project leve. Default is empty
            use_env_vars (optional): Whether to use environment variables to set up the client. If set to False, the client will not use environment variables to set up the client. Defaults to True.
        """
        self.logger = logging.getLogger(__name__)
        # Redis key separator
        self._KEY_SEPARATOR = ':'
<<<<<<< HEAD
        self._COMPOSITE_KEY_SEPARATOR = '#'
        self.envutils = _EnvVaraibleUtil(config_path)
=======
        self.env_config = EnvConfigReader(config_path=config_path, use_env_vars=use_env_vars)
>>>>>>> cd2d6fa4
        if local_workspace_dir:
            self.local_workspace_dir = local_workspace_dir
        else:
            # this is required for Windows
            tem_dir_obj = tempfile.TemporaryDirectory()
            self.local_workspace_dir = tem_dir_obj.name

        if not os.path.exists(config_path):
            self.logger.warning('No Configuration file exist at the user provided config_path or the default config_path (./feathr_config.yaml), you need to set the environment variables explicitly. For all the environment variables that you need to set, please refer to https://github.com/feathr-ai/feathr/blob/main/feathr_project/feathrcli/data/feathr_user_workspace/feathr_config.yaml')

        # Load all configs from yaml at initialization
        # DO NOT load any configs from yaml during runtime.
        self.project_name = self.env_config.get(
            'project_config__project_name')

        # Redis configs
        self.redis_host = self.env_config.get(
            'online_store__redis__host')
        self.redis_port = self.env_config.get(
            'online_store__redis__port')
        self.redis_ssl_enabled = self.env_config.get(
            'online_store__redis__ssl_enabled')

        # Offline store enabled configs; false by default
        self.s3_enabled = self.env_config.get(
            'offline_store__s3__s3_enabled')
        self.adls_enabled = self.env_config.get(
            'offline_store__adls__adls_enabled')
        self.wasb_enabled = self.env_config.get(
            'offline_store__wasb__wasb_enabled')
        self.jdbc_enabled = self.env_config.get(
            'offline_store__jdbc__jdbc_enabled')
        self.snowflake_enabled = self.env_config.get(
            'offline_store__snowflake__snowflake_enabled')
        if not (self.s3_enabled or self.adls_enabled or self.wasb_enabled or self.jdbc_enabled or self.snowflake_enabled):
            self.logger.warning("No offline storage enabled.")

        # S3 configs
        if self.s3_enabled:
            self.s3_endpoint = self.env_config.get(
                'offline_store__s3__s3_endpoint')

        # spark configs
        self.output_num_parts = self.env_config.get(
            'spark_config__spark_result_output_parts')
        self.spark_runtime = self.env_config.get(
            'spark_config__spark_cluster')

        self.credential = credential
        if self.spark_runtime not in {'azure_synapse', 'databricks', 'local'}:
            raise RuntimeError(
                f'{self.spark_runtime} is not supported. Only \'azure_synapse\', \'databricks\' and \'local\' are currently supported.')
        elif self.spark_runtime == 'azure_synapse':
            # Feathr is a spark-based application so the feathr jar compiled from source code will be used in the
            # Spark job submission. The feathr jar hosted in cloud saves the time users needed to upload the jar from
            # their local env.
            self._FEATHR_JOB_JAR_PATH = \
                self.env_config.get(
                    'spark_config__azure_synapse__feathr_runtime_location')

            if self.credential is None:
                self.credential = DefaultAzureCredential(exclude_interactive_browser_credential=False)

            self.feathr_spark_launcher = _FeathrSynapseJobLauncher(
                synapse_dev_url=self.env_config.get(
                    'spark_config__azure_synapse__dev_url'),
                pool_name=self.env_config.get(
                    'spark_config__azure_synapse__pool_name'),
                datalake_dir=self.env_config.get(
                    'spark_config__azure_synapse__workspace_dir'),
                executor_size=self.env_config.get(
                    'spark_config__azure_synapse__executor_size'),
                executors=self.env_config.get(
                    'spark_config__azure_synapse__executor_num'),
                credential=self.credential
            )
        elif self.spark_runtime == 'databricks':
            # Feathr is a spark-based application so the feathr jar compiled from source code will be used in the
            # Spark job submission. The feathr jar hosted in cloud saves the time users needed to upload the jar from
            # their local env.
            self._FEATHR_JOB_JAR_PATH = \
                self.env_config.get(
                    'spark_config__databricks__feathr_runtime_location')

            self.feathr_spark_launcher = _FeathrDatabricksJobLauncher(
                workspace_instance_url=self.env_config.get(
                    'spark_config__databricks__workspace_instance_url'),
                token_value=self.env_config.get_from_env_or_akv(
                    'DATABRICKS_WORKSPACE_TOKEN_VALUE'),
                config_template=self.env_config.get(
                    'spark_config__databricks__config_template'),
                databricks_work_dir=self.env_config.get(
                    'spark_config__databricks__work_dir')
            )
        elif self.spark_runtime == 'local':
            self._FEATHR_JOB_JAR_PATH = \
                self.env_config.get(
                    'spark_config__local__feathr_runtime_location')
            self.feathr_spark_launcher = _FeathrLocalSparkJobLauncher(
                workspace_path = self.env_config.get('spark_config__local__workspace'),
                master = self.env_config.get('spark_config__local__master')
                )

        self._construct_redis_client()

        self.secret_names = []

        # initialize config helper
        self.config_helper = FeathrConfigHelper()

        # initialize registry
        self.registry = None
        registry_endpoint = self.env_config.get('feature_registry__api_endpoint')
        azure_purview_name = self.env_config.get('feature_registry__purview__purview_name')
        if registry_endpoint:
            self.registry = _FeatureRegistry(self.project_name, endpoint=registry_endpoint, project_tags=project_registry_tag, credential=credential)
        elif azure_purview_name:
            registry_delimiter = self.env_config.get('feature_registry__purview__delimiter')
            # initialize the registry no matter whether we set purview name or not, given some of the methods are used there.
            self.registry = _PurviewRegistry(self.project_name, azure_purview_name, registry_delimiter, project_registry_tag, config_path = config_path, credential=credential)
            logger.warning("FEATURE_REGISTRY__PURVIEW__PURVIEW_NAME will be deprecated soon. Please use FEATURE_REGISTRY__API_ENDPOINT instead.")
        else:
            # no registry configured
            logger.info("Feathr registry is not configured. Consider setting the Feathr registry component for richer feature store experience.")

        logger.info(f"Feathr client {get_version()} initialized successfully.")

    def _check_required_environment_variables_exist(self):
        """Checks if the required environment variables(form feathr_config.yaml) is set.

        Some required information has to be set via environment variables so the client can work.
        """
        props = self.secret_names
        for required_field in (self.required_fields + props):
            if required_field not in os.environ:
                raise RuntimeError(f'{required_field} is not set in environment variable. All required environment '
                                   f'variables are: {self.required_fields}.')

    def register_features(self, from_context: bool = True):
        """Registers features based on the current workspace

        Args:
            from_context: If from_context is True (default), the features will be generated from the current context, with the previous built features in client.build(). Otherwise, the features will be generated from
            configuration files.
        """

        if from_context:
            # make sure those items are in `self`
            if 'anchor_list' in dir(self) and 'derived_feature_list' in dir(self):
                self.config_helper.save_to_feature_config_from_context(self.anchor_list, self.derived_feature_list, self.local_workspace_dir)
                self.registry.register_features(self.local_workspace_dir, from_context=from_context, anchor_list=self.anchor_list, derived_feature_list=self.derived_feature_list)
            else:
                raise RuntimeError("Please call FeathrClient.build_features() first in order to register features")
        else:
            self.registry.register_features(self.local_workspace_dir, from_context=from_context)

    def build_features(self, anchor_list: List[FeatureAnchor] = [], derived_feature_list: List[DerivedFeature] = [], verbose: bool = False):
        """Build features based on the current workspace. all actions that triggers a spark job will be based on the
        result of this action.
        """
        # Run necessary validations
        # anchor name and source name should be unique
        anchor_names = {}
        source_names = {}
        for anchor in anchor_list:
            if anchor.name in anchor_names:
                raise RuntimeError(f"Anchor name should be unique but there are duplicate anchor names in your anchor "
                                   f"definitions. Anchor name of {anchor} is already defined in {anchor_names[anchor.name]}")
            else:
                anchor_names[anchor.name] = anchor
            if anchor.source.name in source_names and (anchor.source is not source_names[anchor.source.name]):
                raise RuntimeError(f"Source name should be unique but there are duplicate source names in your source "
                                   f"definitions. Source name of {anchor.source} is already defined in {source_names[anchor.source.name]}")
            else:
                source_names[anchor.source.name] = anchor.source

        _PreprocessingPyudfManager.build_anchor_preprocessing_metadata(anchor_list, self.local_workspace_dir)
        self.config_helper.save_to_feature_config_from_context(anchor_list, derived_feature_list, self.local_workspace_dir)
        self.anchor_list = anchor_list
        self.derived_feature_list = derived_feature_list

        # Check if data source used by every anchor requires additional system properties to be set
        props = []
        for anchor in self.anchor_list:
            if hasattr(anchor.source, "get_required_properties"):
                props.extend(anchor.source.get_required_properties())
        # Reset `system_properties`
        self.secret_names = props

        # Pretty print anchor_list
        if verbose and self.anchor_list:
            FeaturePrinter.pretty_print_anchors(self.anchor_list)

    def get_snowflake_path(self, database: str, schema: str, dbtable: str = None, query: str = None) -> str:
        """
        Returns snowflake path given dataset location information.
        Either dbtable or query must be specified but not both.
        """
        if dbtable is not None and query is not None:
            raise RuntimeError("Both dbtable and query are specified. Can only specify one..")
        if dbtable is None and query is None:
            raise RuntimeError("One of dbtable or query must be specified..")
        if dbtable:
            return f"snowflake://snowflake_account/?sfDatabase={database}&sfSchema={schema}&dbtable={dbtable}"
        else:
            return f"snowflake://snowflake_account/?sfDatabase={database}&sfSchema={schema}&query={query}"

    def list_registered_features(self, project_name: str = None) -> List[str]:
        """List all the already registered features under the given project.
        `project_name` must not be None or empty string because it violates the RBAC policy
        """
        return self.registry.list_registered_features(project_name)

    def list_dependent_entities(self, qualified_name: str):
        """
        Lists all dependent/downstream entities for a given entity
        """
        return self.registry.list_dependent_entities(qualified_name)

    def delete_entity(self, qualified_name: str):
        """
        Deletes a single entity if it has no downstream/dependent entities
        """
        return self.registry.delete_entity(qualified_name)

    def _get_registry_client(self):
        """
        Returns registry client in case users want to perform more advanced operations
        """
        return self.registry._get_registry_client()

    def get_online_features(self, feature_table, key, feature_names):
        """Fetches feature value for a certain key from a online feature table.

        Args:
            feature_table: the name of the feature table.
            key: the key/key list of the entity; 
                 for key list, please make sure the order is consistent with the one in feature's definition;
                 the order can be found by 'get_features_from_registry'.
            feature_names: list of feature names to fetch

        Return:
            A list of feature values for this entity. It's ordered by the requested feature names.
            For example, feature_names = ['f_is_medium_trip_distance', 'f_day_of_week', 'f_day_of_month', 'f_hour_of_day']
            then, the returned feature values is: [b'true', b'4.0', b'31.0', b'23.0'].
            If the feature_table or key doesn't exist, then a list of Nones are returned. For example,
            [None, None, None, None].
            If a feature doesn't exist, then a None is returned for that feature. For example:
            [None, b'4.0', b'31.0', b'23.0'].
            """
        redis_key = self._construct_redis_key(feature_table, key)
        res = self.redis_client.hmget(redis_key, *feature_names)
        return self._decode_proto(res)

    def multi_get_online_features(self, feature_table, keys, feature_names):
        """Fetches feature value for a list of keys from a online feature table. This is the batch version of the get API.

        Args:
            feature_table: the name of the feature table.
            keys: list of keys/composite keys for the entities;
                  for composite keys, please make sure each order of them is consistent with the one in feature's definition;
                  the order can be found by 'get_features_from_registry'.
            feature_names: list of feature names to fetch

        Return:
            A list of feature values for the requested entities. It's ordered by the requested feature names. For
            example, keys = [12, 24], feature_names = ['f_is_medium_trip_distance', 'f_day_of_week', 'f_day_of_month',
            'f_hour_of_day'] then, the returned feature values is: {'12': [b'false', b'5.0', b'1.0', b'0.0'],
            '24': [b'true', b'4.0', b'31.0', b'23.0']}. If the feature_table or key doesn't exist, then a list of Nones
            are returned. For example, {'12': [None, None, None, None], '24': [None, None, None, None]} If a feature
            doesn't exist, then a None is returned for that feature. For example: {'12': [None, b'4.0', b'31.0',
            b'23.0'], '24': [b'true', b'4.0', b'31.0', b'23.0']}.
        """
        with self.redis_client.pipeline() as redis_pipeline:
            for key in keys:
                redis_key = self._construct_redis_key(feature_table, key)
                redis_pipeline.hmget(redis_key, *feature_names)
            pipeline_result = redis_pipeline.execute()

        decoded_pipeline_result = []
        for feature_list in pipeline_result:
            decoded_pipeline_result.append(self._decode_proto(feature_list))
        for i in range(len(keys)):
            if isinstance(keys[i], List):
                keys[i] = self._COMPOSITE_KEY_SEPARATOR.join(keys[i])
        return dict(zip(keys, decoded_pipeline_result))

    def _decode_proto(self, feature_list):
        """Decode the bytes(in string form) via base64 decoder. For dense array, it will be returned as Python List.
        For sparse array, it will be returned as tuple of index array and value array. The order of elements in the
        arrays won't be changed.
        """
        typed_result = []
        for raw_feature in feature_list:
            if raw_feature:
                feature_value = FeatureValue()
                decoded = base64.b64decode(raw_feature)
                feature_value.ParseFromString(decoded)
                if feature_value.WhichOneof('FeatureValueOneOf') == 'boolean_value':
                    typed_result.append(feature_value.boolean_value)
                elif feature_value.WhichOneof('FeatureValueOneOf') == 'string_value':
                    typed_result.append(feature_value.string_value)
                elif feature_value.WhichOneof('FeatureValueOneOf') == 'float_value':
                    typed_result.append(feature_value.float_value)
                elif feature_value.WhichOneof('FeatureValueOneOf') == 'double_value':
                    typed_result.append(feature_value.double_value)
                elif feature_value.WhichOneof('FeatureValueOneOf') == 'int_value':
                    typed_result.append(feature_value.int_value)
                elif feature_value.WhichOneof('FeatureValueOneOf') == 'long_value':
                    typed_result.append(feature_value.long_value)
                elif feature_value.WhichOneof('FeatureValueOneOf') == 'int_array':
                    typed_result.append(feature_value.int_array.integers)
                elif feature_value.WhichOneof('FeatureValueOneOf') == 'string_array':
                    typed_result.append(feature_value.string_array.strings)
                elif feature_value.WhichOneof('FeatureValueOneOf') == 'float_array':
                    typed_result.append(feature_value.float_array.floats)
                elif feature_value.WhichOneof('FeatureValueOneOf') == 'double_array':
                    typed_result.append(feature_value.double_array.doubles)
                elif feature_value.WhichOneof('FeatureValueOneOf') == 'boolean_array':
                    typed_result.append(feature_value.boolean_array.booleans)
                elif feature_value.WhichOneof('FeatureValueOneOf') == 'sparse_string_array':
                    typed_result.append((feature_value.sparse_string_array.index_integers, feature_value.sparse_string_array.value_strings))
                elif feature_value.WhichOneof('FeatureValueOneOf') == 'sparse_bool_array':
                    typed_result.append((feature_value.sparse_bool_array.index_integers, feature_value.sparse_bool_array.value_booleans))
                elif feature_value.WhichOneof('FeatureValueOneOf') == 'sparse_float_array':
                    typed_result.append((feature_value.sparse_float_array.index_integers, feature_value.sparse_float_array.value_floats))
                elif feature_value.WhichOneof('FeatureValueOneOf') == 'sparse_double_array':
                    typed_result.append((feature_value.sparse_double_array.index_integers, feature_value.sparse_double_array.value_doubles))
                elif feature_value.WhichOneof('FeatureValueOneOf') == 'sparse_long_array':
                    typed_result.append((feature_value.sparse_long_array.index_integers, feature_value.sparse_long_array.value_longs))
                else:
                    self.logger.debug("Fail to load the feature type. Maybe a new type that is not supported by this "
                                      "client version")
                    self.logger.debug(f"The raw feature is {raw_feature}.")
                    self.logger.debug(f"The loaded feature is {feature_value}")
                    typed_result.append(None)
            else:
                typed_result.append(raw_feature)
        return typed_result

    def delete_feature_from_redis(self, feature_table, key, feature_name) -> None:
        """
        Delete feature from Redis

        Args:
            feature_table: the name of the feature table
            key: the key of the entity
            feature_name: feature name to be deleted
        """

        redis_key = self._construct_redis_key(feature_table, key)
        if self.redis_client.hexists(redis_key, feature_name):
            self.redis_client.delete(redis_key, feature_name)
            print(f'Deletion successful. {feature_name} is deleted from Redis.')
        else:
            raise RuntimeError(f'Deletion failed. {feature_name} not found in Redis.')

    def _clean_test_data(self, feature_table):
        """
        WARNING: THIS IS ONLY USED FOR TESTING
        Clears a namespace in redis cache.
        This may be very time consuming.

        Args:
          feature_table: str, feature_table i.e your prefix before the separator in the Redis database.
        """
        cursor = '0'
        ns_keys = feature_table + '*'
        while cursor != 0:
            # 5000 count at a scan seems reasonable faster for our testing data
            cursor, keys = self.redis_client.scan(
                cursor=cursor, match=ns_keys, count=5000)
            if keys:
                self.redis_client.delete(*keys)

    def _construct_redis_key(self, feature_table, key):
        if isinstance(key, List):
            key = self._COMPOSITE_KEY_SEPARATOR.join(key)
        return feature_table + self._KEY_SEPARATOR + key

    def _construct_redis_client(self):
        """Constructs the Redis client. The host, port, credential and other parameters can be set via environment
        parameters.
        """
        password = self.env_config.get_from_env_or_akv(REDIS_PASSWORD)
        host = self.redis_host
        port = self.redis_port
        ssl_enabled = self.redis_ssl_enabled

        redis_client = redis.Redis(
            host=host,
            port=port,
            password=password,
            ssl=ssl_enabled)
        self.logger.info('Redis connection is successful and completed.')
        self.redis_client = redis_client


    def get_offline_features(self,
                             observation_settings: ObservationSettings,
                             feature_query: Union[FeatureQuery, List[FeatureQuery]],
                             output_path: Union[str, Sink],
                             execution_configurations: Union[SparkExecutionConfiguration ,Dict[str,str]] = {},
                             config_file_name:str = "feature_join_conf/feature_join.conf",
                             verbose: bool = False
                             ):
        """
        Get offline features for the observation dataset
        Args:
            observation_settings: settings of the observation data, e.g. timestamp columns, input path, etc.
            feature_query: features that are requested to add onto the observation data
            output_path: output path of job, i.e. the observation data with features attached.
            execution_configurations: a dict that will be passed to spark job when the job starts up, i.e. the "spark configurations". Note that not all of the configuration will be honored since some of the configurations are managed by the Spark platform, such as Databricks or Azure Synapse. Refer to the [spark documentation](https://spark.apache.org/docs/latest/configuration.html) for a complete list of spark configurations.
            config_file_name: the name of the config file that will be passed to the spark job. The config file is used to configure the spark job. The default value is "feature_join_conf/feature_join.conf".
        """
        feature_queries = feature_query if isinstance(feature_query, List) else [feature_query]
        feature_names = []
        for feature_query in feature_queries:
            for feature_name in feature_query.feature_list:
                feature_names.append(feature_name)

        udf_files = _PreprocessingPyudfManager.prepare_pyspark_udf_files(feature_names, self.local_workspace_dir)

        # produce join config
        tm = Template("""
            {{observation_settings.to_feature_config()}}
            featureList: [
                {% for list in feature_lists %}
                    {{list.to_feature_config()}}
                {% endfor %}
            ]
            outputPath: "{{output_path}}"
        """)
        config = tm.render(feature_lists=feature_queries, observation_settings=observation_settings, output_path=output_path)
        config_file_path = os.path.join(self.local_workspace_dir, config_file_name)

        # make sure `FeathrClient.build_features()` is called before getting offline features/materialize features
        # otherwise users will be confused on what are the available features
        # in build_features it will assign anchor_list and derived_feature_list variable, hence we are checking if those two variables exist to make sure the above condition is met
        if 'anchor_list' in dir(self) and 'derived_feature_list' in dir(self):
            self.config_helper.save_to_feature_config_from_context(self.anchor_list, self.derived_feature_list, self.local_workspace_dir)
        else:
            raise RuntimeError("Please call FeathrClient.build_features() first in order to get offline features")

        # Pretty print feature_query
        if verbose and feature_query:
            FeaturePrinter.pretty_print_feature_query(feature_query)

        write_to_file(content=config, full_file_name=config_file_path)
        return self._get_offline_features_with_config(config_file_path,
                                                      output_path=output_path,
                                                      execution_configurations=execution_configurations,
                                                      udf_files=udf_files)

    def _get_offline_features_with_config(self,
                                          feature_join_conf_path='feature_join_conf/feature_join.conf',
                                          output_path: Union[str, Sink] = "",
                                          execution_configurations: Dict[str,str] = {},
                                          udf_files=[]):
        """Joins the features to your offline observation dataset based on the join config.

        Args:
          feature_join_conf_path: Relative path to your feature join config file.
        """
        cloud_udf_paths = [self.feathr_spark_launcher.upload_or_get_cloud_path(udf_local_path) for udf_local_path in udf_files]
        feathr_feature = ConfigFactory.parse_file(feature_join_conf_path)

        feature_join_job_params = FeatureJoinJobParams(join_config_path=os.path.abspath(feature_join_conf_path),
                                                       observation_path=feathr_feature['observationPath'],
                                                       feature_config=os.path.join(self.local_workspace_dir, 'feature_conf/'),
                                                       job_output_path=output_path)
        job_tags = { OUTPUT_PATH_TAG: feature_join_job_params.job_output_path }
        # set output format in job tags if it's set by user, so that it can be used to parse the job result in the helper function
        if execution_configurations is not None and OUTPUT_FORMAT in execution_configurations:
            job_tags[OUTPUT_FORMAT] = execution_configurations[OUTPUT_FORMAT]
        else:
            job_tags[OUTPUT_FORMAT] = "avro"
        '''
        - Job tags are for job metadata and it's not passed to the actual spark job (i.e. not visible to spark job), more like a platform related thing that Feathr want to add (currently job tags only have job output URL and job output format, ). They are carried over with the job and is visible to every Feathr client. Think this more like some customized metadata for the job which would be weird to be put in the spark job itself.
        - Job arguments (or sometimes called job parameters)are the arguments which are command line arguments passed into the actual spark job. This is usually highly related with the spark job. In Feathr it's like the input to the scala spark CLI. They are usually not spark specific (for example if we want to specify the location of the feature files, or want to
        - Job configuration are like "configurations" for the spark job and are usually spark specific. For example, we want to control the no. of write parts for spark
        Job configurations and job arguments (or sometimes called job parameters) have quite some overlaps (i.e. you can achieve the same goal by either using the job arguments/parameters vs. job configurations). But the job tags should just be used for metadata purpose.
        '''

        # submit the jars
        return self.feathr_spark_launcher.submit_feathr_job(
            job_name=self.project_name + '_feathr_feature_join_job',
            main_jar_path=self._FEATHR_JOB_JAR_PATH,
            python_files=cloud_udf_paths,
            job_tags=job_tags,
            main_class_name=JOIN_CLASS_NAME,
            arguments= [
                '--join-config', self.feathr_spark_launcher.upload_or_get_cloud_path(
                    feature_join_job_params.join_config_path),
                '--input', feature_join_job_params.observation_path,
                '--output', feature_join_job_params.job_output_path,
                '--feature-config', self.feathr_spark_launcher.upload_or_get_cloud_path(
                    feature_join_job_params.feature_config),
                '--num-parts', self.output_num_parts
            ]+self._get_offline_storage_arguments(),
            reference_files_path=[],
            configuration=execution_configurations,
            properties=self._collect_secrets(feature_join_job_params.secrets)
        )

    def _get_offline_storage_arguments(self):
        arguments = []
        if self.s3_enabled:
            arguments.append('--s3-config')
            arguments.append(self._get_s3_config_str())
        if self.adls_enabled:
            arguments.append('--adls-config')
            arguments.append(self._get_adls_config_str())
        if self.wasb_enabled:
            arguments.append('--blob-config')
            arguments.append(self._get_blob_config_str())
        if self.jdbc_enabled:
            arguments.append('--sql-config')
            arguments.append(self._get_sql_config_str())
        if self.snowflake_enabled:
            arguments.append('--snowflake-config')
            arguments.append(self._get_snowflake_config_str())
        return arguments

    def get_job_result_uri(self, block=True, timeout_sec=300) -> str:
        """Gets the job output URI
        """
        if not block:
            return self.feathr_spark_launcher.get_job_result_uri()
        # Block the API by pooling the job status and wait for complete
        if self.feathr_spark_launcher.wait_for_completion(timeout_sec):
            return self.feathr_spark_launcher.get_job_result_uri()
        else:
            raise RuntimeError(
                'Spark job failed so output cannot be retrieved.')

    def get_job_tags(self) -> Dict[str, str]:
        """Gets the job tags
        """
        return self.feathr_spark_launcher.get_job_tags()

    def wait_job_to_finish(self, timeout_sec: int = 300):
        """Waits for the job to finish in a blocking way unless it times out
        """
        if self.feathr_spark_launcher.wait_for_completion(timeout_sec):
            return
        else:
            raise RuntimeError('Spark job failed.')

    def monitor_features(self, settings: MonitoringSettings, execution_configurations: Union[SparkExecutionConfiguration ,Dict[str,str]] = {}, verbose: bool = False):
        """Create a offline job to generate statistics to monitor feature data

        Args:
            settings: Feature monitoring settings
            execution_configurations: a dict that will be passed to spark job when the job starts up, i.e. the "spark configurations". Note that not all of the configuration will be honored since some of the configurations are managed by the Spark platform, such as Databricks or Azure Synapse. Refer to the [spark documentation](https://spark.apache.org/docs/latest/configuration.html) for a complete list of spark configurations.
        """
        self.materialize_features(settings, execution_configurations, verbose)

    # Get feature keys given the name of a feature
    # Should search in both 'derived_feature_list' and 'anchor_list'
    # Return related keys(key_column list) or None if cannot find the feature
    def _get_feature_key(self, feature_name: str):
        features = []
        if 'derived_feature_list' in dir(self):
            features += self.derived_feature_list
        if 'anchor_list' in dir(self):
            for anchor in self.anchor_list:
                features += anchor.features
        for feature in features:
            if feature.name == feature_name:
                keys = feature.key
                return set(key.key_column for key in keys)
        self.logger.warning(f"Invalid feature name: {feature_name}. Please call FeathrClient.build_features() first in order to materialize the features.")
        return None

    # Validation on feature keys:
    # Features within a set of aggregation or planned to be merged should have same keys
    # The param "allow_empty_key" shows if empty keys are acceptable
    def _valid_materialize_keys(self, features: List[str], allow_empty_key=False):
        keys = None
        for feature in features:
            new_keys = self._get_feature_key(feature)
            if new_keys is None:
                self.logger.error(f"Key of feature: {feature} is empty. If this feature is not from INPUT_CONTEXT, you might want to double check on the feature definition to see whether the key is empty or not.")
                return False
            # If only get one key and it's "NOT_NEEDED", it means the feature has an empty key.
            if ','.join(new_keys) == "NOT_NEEDED" and not allow_empty_key:
                self.logger.error(f"Empty feature key is not allowed for features: {features}")
                return False
            if keys is None:
                keys = copy.deepcopy(new_keys)
            else:
                if len(keys) != len(new_keys):
                    self.logger.error(f"Inconsistent feature keys. Current keys are {str(keys)}")
                    return False
                for new_key in new_keys:
                    if new_key not in keys:
                        self.logger.error(f"Inconsistent feature keys. Current keys are {str(keys)}")
                        return False
        return True

    def materialize_features(self, settings: MaterializationSettings, execution_configurations: Union[SparkExecutionConfiguration ,Dict[str,str]] = {}, verbose: bool = False, allow_materialize_non_agg_feature: bool = False):
        """Materialize feature data

        Args:
            settings: Feature materialization settings
            execution_configurations: a dict that will be passed to spark job when the job starts up, i.e. the "spark configurations". Note that not all of the configuration will be honored since some of the configurations are managed by the Spark platform, such as Databricks or Azure Synapse. Refer to the [spark documentation](https://spark.apache.org/docs/latest/configuration.html) for a complete list of spark configurations.
            allow_materialize_non_agg_feature: Materializing non-aggregated features (the features without WindowAggTransformation) doesn't output meaningful results so it's by default set to False, but if you really want to materialize non-aggregated features, set this to True.
        """
        feature_list = settings.feature_names
        if len(feature_list) > 0:
            if 'anchor_list' in dir(self):
                anchors = [anchor for anchor in self.anchor_list if isinstance(anchor.source, InputContext)]
                anchor_feature_names = set(feature.name  for anchor in anchors for feature in anchor.features)
                for feature in feature_list:
                    if feature in anchor_feature_names:
                        raise RuntimeError(f"Materializing features that are defined on INPUT_CONTEXT is not supported. {feature} is defined on INPUT_CONTEXT so you should remove it from the feature list in MaterializationSettings.")
            if not self._valid_materialize_keys(feature_list):
                raise RuntimeError(f"Invalid materialization features: {feature_list}, since they have different keys. Currently Feathr only supports materializing features of the same keys.")

        if not allow_materialize_non_agg_feature:
            # Check if there are non-aggregation features in the list
            for fn in feature_list:
                # Check over anchor features
                for anchor in self.anchor_list:
                    for feature in anchor.features:
                        if feature.name == fn and not isinstance(feature.transform, WindowAggTransformation):
                            raise RuntimeError(f"Feature {fn} is not an aggregation feature. Currently Feathr only supports materializing aggregation features. If you want to materialize {fn}, please set allow_materialize_non_agg_feature to True.")
                # Check over derived features
                for feature in self.derived_feature_list:
                    if feature.name == fn and not isinstance(feature.transform, WindowAggTransformation):
                        raise RuntimeError(f"Feature {fn} is not an aggregation feature. Currently Feathr only supports materializing aggregation features. If you want to materialize {fn}, please set allow_materialize_non_agg_feature to True.")

        # Collect secrets from sinks. Get output_path as well if the sink is offline sink (HdfsSink) for later use.
        secrets = []
        output_path = None
        for sink in settings.sinks:
            if hasattr(sink, "get_required_properties"):
                secrets.extend(sink.get_required_properties())
            if isinstance(sink, HdfsSink):
                # Note, for now we only cache one output path from one of HdfsSinks (if one passed multiple sinks).
                output_path = sink.output_path

        results = []
        # produce materialization config
        for end in settings.get_backfill_cutoff_time():
            settings.backfill_time.end = end
            config = _to_materialization_config(settings)
            config_file_name = "feature_gen_conf/auto_gen_config_{}.conf".format(end.timestamp())
            config_file_path = os.path.join(self.local_workspace_dir, config_file_name)
            write_to_file(content=config, full_file_name=config_file_path)

            # make sure `FeathrClient.build_features()` is called before getting offline features/materialize features in the python SDK
            # otherwise users will be confused on what are the available features
            # in build_features it will assign anchor_list and derived_feature_list variable, hence we are checking if those two variables exist to make sure the above condition is met
            if 'anchor_list' in dir(self) and 'derived_feature_list' in dir(self):
                self.config_helper.save_to_feature_config_from_context(self.anchor_list, self.derived_feature_list, self.local_workspace_dir)
            else:
                raise RuntimeError("Please call FeathrClient.build_features() first in order to materialize the features")

            udf_files = _PreprocessingPyudfManager.prepare_pyspark_udf_files(settings.feature_names, self.local_workspace_dir)
            # CLI will directly call this so the experience won't be broken
            result = self._materialize_features_with_config(
                feature_gen_conf_path=config_file_path,
                execution_configurations=execution_configurations,
                udf_files=udf_files,
                secrets=secrets,
                output_path=output_path,
            )
            if os.path.exists(config_file_path) and self.spark_runtime != 'local':
                os.remove(config_file_path)
            results.append(result)

        # Pretty print feature_names of materialized features
        if verbose and settings:
            FeaturePrinter.pretty_print_materialize_features(settings)

        return results

    def _materialize_features_with_config(
        self,
        feature_gen_conf_path: str = 'feature_gen_conf/feature_gen.conf',
        execution_configurations: Dict[str,str] = {},
        udf_files: List = [],
        secrets: List = [],
        output_path: str = None,
    ):
        """Materializes feature data based on the feature generation config. The feature
        data will be materialized to the destination specified in the feature generation config.

        Args
            feature_gen_conf_path: Relative path to the feature generation config you want to materialize.
            execution_configurations: Spark job execution configurations.
            udf_files: UDF files.
            secrets: Secrets to access sinks.
            output_path: The output path of the materialized features when using an offline sink.
        """
        cloud_udf_paths = [self.feathr_spark_launcher.upload_or_get_cloud_path(udf_local_path) for udf_local_path in udf_files]

        # Read all features conf
        generation_config = FeatureGenerationJobParams(
            generation_config_path=os.path.abspath(feature_gen_conf_path),
            feature_config=os.path.join(self.local_workspace_dir, "feature_conf/"))

        # When using offline sink (i.e. output_path is not None)
        job_tags = {}
        if output_path:
            job_tags[OUTPUT_PATH_TAG] = output_path
            # set output format in job tags if it's set by user, so that it can be used to parse the job result in the helper function
            if execution_configurations is not None and OUTPUT_FORMAT in execution_configurations:
                job_tags[OUTPUT_FORMAT] = execution_configurations[OUTPUT_FORMAT]
            else:
                job_tags[OUTPUT_FORMAT] = "avro"
        '''
        - Job tags are for job metadata and it's not passed to the actual spark job (i.e. not visible to spark job), more like a platform related thing that Feathr want to add (currently job tags only have job output URL and job output format, ). They are carried over with the job and is visible to every Feathr client. Think this more like some customized metadata for the job which would be weird to be put in the spark job itself.
        - Job arguments (or sometimes called job parameters)are the arguments which are command line arguments passed into the actual spark job. This is usually highly related with the spark job. In Feathr it's like the input to the scala spark CLI. They are usually not spark specific (for example if we want to specify the location of the feature files, or want to
        - Job configuration are like "configurations" for the spark job and are usually spark specific. For example, we want to control the no. of write parts for spark
        Job configurations and job arguments (or sometimes called job parameters) have quite some overlaps (i.e. you can achieve the same goal by either using the job arguments/parameters vs. job configurations). But the job tags should just be used for metadata purpose.
        '''

        optional_params = []
        if self.env_config.get_from_env_or_akv('KAFKA_SASL_JAAS_CONFIG'):
            optional_params = optional_params + ['--kafka-config', self._get_kafka_config_str()]
        arguments = [
                '--generation-config', self.feathr_spark_launcher.upload_or_get_cloud_path(
                generation_config.generation_config_path),
                # Local Config, comma seperated file names
                '--feature-config', self.feathr_spark_launcher.upload_or_get_cloud_path(
                generation_config.feature_config),
                '--redis-config', self._getRedisConfigStr(),
            ] + self._get_offline_storage_arguments()+optional_params
        monitoring_config_str = self._get_monitoring_config_str()
        if monitoring_config_str:
            arguments.append('--monitoring-config')
            arguments.append(monitoring_config_str)
        return self.feathr_spark_launcher.submit_feathr_job(
            job_name=self.project_name + '_feathr_feature_materialization_job',
            main_jar_path=self._FEATHR_JOB_JAR_PATH,
            python_files=cloud_udf_paths,
            job_tags=job_tags,
            main_class_name=GEN_CLASS_NAME,
            arguments=arguments,
            reference_files_path=[],
            configuration=execution_configurations,
            properties=self._collect_secrets(secrets)
        )

    def wait_job_to_finish(self, timeout_sec: int = 300):
        """Waits for the job to finish in a blocking way unless it times out
        """
        if self.feathr_spark_launcher.wait_for_completion(timeout_sec):
            return
        else:
            raise RuntimeError('Spark job failed.')

    def _getRedisConfigStr(self):
        """Construct the Redis config string. The host, port, credential and other parameters can be set via environment
        variables."""
        password = self.env_config.get_from_env_or_akv(REDIS_PASSWORD)
        host = self.redis_host
        port = self.redis_port
        ssl_enabled = self.redis_ssl_enabled
        config_str = """
        REDIS_PASSWORD: "{REDIS_PASSWORD}"
        REDIS_HOST: "{REDIS_HOST}"
        REDIS_PORT: {REDIS_PORT}
        REDIS_SSL_ENABLED: {REDIS_SSL_ENABLED}
        """.format(REDIS_PASSWORD=password, REDIS_HOST=host, REDIS_PORT=port, REDIS_SSL_ENABLED=ssl_enabled)
        return self._reshape_config_str(config_str)

    def _get_s3_config_str(self):
        """Construct the S3 config string. The endpoint, access key, secret key, and other parameters can be set via
        environment variables."""
        endpoint = self.s3_endpoint
        # if s3 endpoint is set in the feathr_config, then we need other environment variables
        # keys can't be only accessed through environment
        access_key = self.env_config.get_from_env_or_akv('S3_ACCESS_KEY')
        secret_key = self.env_config.get_from_env_or_akv('S3_SECRET_KEY')
        # HOCON format will be parsed by the Feathr job
        config_str = """
            S3_ENDPOINT: {S3_ENDPOINT}
            S3_ACCESS_KEY: "{S3_ACCESS_KEY}"
            S3_SECRET_KEY: "{S3_SECRET_KEY}"
            """.format(S3_ENDPOINT=endpoint, S3_ACCESS_KEY=access_key, S3_SECRET_KEY=secret_key)
        return self._reshape_config_str(config_str)

    def _get_adls_config_str(self):
        """Construct the ADLS config string for abfs(s). The Account, access key and other parameters can be set via
        environment variables."""
        account = self.env_config.get_from_env_or_akv('ADLS_ACCOUNT')
        # if ADLS Account is set in the feathr_config, then we need other environment variables
        # keys can't be only accessed through environment
        key = self.env_config.get_from_env_or_akv('ADLS_KEY')
        # HOCON format will be parsed by the Feathr job
        config_str = """
            ADLS_ACCOUNT: {ADLS_ACCOUNT}
            ADLS_KEY: "{ADLS_KEY}"
            """.format(ADLS_ACCOUNT=account, ADLS_KEY=key)
        return self._reshape_config_str(config_str)

    def _get_blob_config_str(self):
        """Construct the Blob config string for wasb(s). The Account, access key and other parameters can be set via
        environment variables."""
        account = self.env_config.get_from_env_or_akv('BLOB_ACCOUNT')
        # if BLOB Account is set in the feathr_config, then we need other environment variables
        # keys can't be only accessed through environment
        key = self.env_config.get_from_env_or_akv('BLOB_KEY')
        # HOCON format will be parsed by the Feathr job
        config_str = """
            BLOB_ACCOUNT: {BLOB_ACCOUNT}
            BLOB_KEY: "{BLOB_KEY}"
            """.format(BLOB_ACCOUNT=account, BLOB_KEY=key)
        return self._reshape_config_str(config_str)

    def _get_sql_config_str(self):
        """Construct the SQL config string for jdbc. The dbtable (query), user, password and other parameters can be set via
        environment variables."""
        table = self.env_config.get_from_env_or_akv('JDBC_TABLE')
        user = self.env_config.get_from_env_or_akv('JDBC_USER')
        password = self.env_config.get_from_env_or_akv('JDBC_PASSWORD')
        driver = self.env_config.get_from_env_or_akv('JDBC_DRIVER')
        auth_flag = self.env_config.get_from_env_or_akv('JDBC_AUTH_FLAG')
        token = self.env_config.get_from_env_or_akv('JDBC_TOKEN')
        # HOCON format will be parsed by the Feathr job
        config_str = """
            JDBC_TABLE: {JDBC_TABLE}
            JDBC_USER: {JDBC_USER}
            JDBC_PASSWORD: {JDBC_PASSWORD}
            JDBC_DRIVER: {JDBC_DRIVER}
            JDBC_AUTH_FLAG: {JDBC_AUTH_FLAG}
            JDBC_TOKEN: {JDBC_TOKEN}
            """.format(JDBC_TABLE=table, JDBC_USER=user, JDBC_PASSWORD=password, JDBC_DRIVER = driver, JDBC_AUTH_FLAG = auth_flag, JDBC_TOKEN = token)
        return self._reshape_config_str(config_str)

    def _get_monitoring_config_str(self):
        """Construct monitoring-related config string."""
        url = self.env_config.get('monitoring__database__sql__url')
        user = self.env_config.get('monitoring__database__sql__user')
        password = self.env_config.get_from_env_or_akv('MONITORING_DATABASE_SQL_PASSWORD')
        if url:
            # HOCON format will be parsed by the Feathr job
            config_str = """
                MONITORING_DATABASE_SQL_URL: "{url}"
                MONITORING_DATABASE_SQL_USER: {user}
                MONITORING_DATABASE_SQL_PASSWORD: {password}
                """.format(url=url, user=user, password=password)
            return self._reshape_config_str(config_str)
        else:
            ""

    def _get_snowflake_config_str(self):
        """Construct the Snowflake config string for jdbc. The url, user, role and other parameters can be set via
        yaml config. Password can be set via environment variables."""
        sf_url = self.env_config.get('offline_store__snowflake__url')
        sf_user = self.env_config.get('offline_store__snowflake__user')
        sf_role = self.env_config.get('offline_store__snowflake__role')
        sf_warehouse = self.env_config.get('offline_store__snowflake__warehouse')
        sf_password = self.env_config.get_from_env_or_akv('JDBC_SF_PASSWORD')
        # HOCON format will be parsed by the Feathr job
        config_str = """
            JDBC_SF_URL: {JDBC_SF_URL}
            JDBC_SF_USER: {JDBC_SF_USER}
            JDBC_SF_ROLE: {JDBC_SF_ROLE}
            JDBC_SF_WAREHOUSE: {JDBC_SF_WAREHOUSE}
            JDBC_SF_PASSWORD: {JDBC_SF_PASSWORD}
            """.format(JDBC_SF_URL=sf_url, JDBC_SF_USER=sf_user, JDBC_SF_PASSWORD=sf_password, JDBC_SF_ROLE=sf_role, JDBC_SF_WAREHOUSE=sf_warehouse)
        return self._reshape_config_str(config_str)

    def _get_kafka_config_str(self):
        """Construct the Kafka config string. The endpoint, access key, secret key, and other parameters can be set via
        environment variables."""
        sasl = self.env_config.get_from_env_or_akv('KAFKA_SASL_JAAS_CONFIG')
        # HOCON format will be parsed by the Feathr job
        config_str = """
            KAFKA_SASL_JAAS_CONFIG: "{sasl}"
            """.format(sasl=sasl)
        return self._reshape_config_str(config_str)

    def _collect_secrets(self, additional_secrets=[]):
        """Collect all values corresponding to the secret names."""
        prop_and_value = {}
        for prop in self.secret_names + additional_secrets:
            prop = prop.upper()
            prop_and_value[prop] = self.env_config.get(prop)
        return prop_and_value

    def get_features_from_registry(self, project_name: str, return_keys: bool = False, verbose: bool = False) -> Union[Dict[str, FeatureBase], Tuple[Dict[str, FeatureBase], Dict[str, Union[TypedKey, List[TypedKey]]]]]:
        """
        Get feature from registry by project name. The features got from registry are automatically built.
        """
        registry_anchor_list, registry_derived_feature_list = self.registry.get_features_from_registry(project_name)
        self.build_features(registry_anchor_list, registry_derived_feature_list)
        feature_dict = {}
        key_dict = {}
        # add those features into a dict for easier lookup
        if verbose and registry_anchor_list:
            logger.info("Get anchor features from registry: ")
        for anchor in registry_anchor_list:
            for feature in anchor.features:
                feature_dict[feature.name] = feature
                key_dict[feature.name] = feature.key
                if verbose:
                    logger.info(json.dumps(feature_to_def(feature), indent=2))
        if verbose and registry_derived_feature_list:
            logger.info("Get derived features from registry: ")
        for feature in registry_derived_feature_list:
                feature_dict[feature.name] = feature
                key_dict[feature.name] = feature.key
                if verbose:
                    logger.info(json.dumps(derived_feature_to_def(feature), indent=2))
        if return_keys:
            return feature_dict, key_dict
        return feature_dict

    def _reshape_config_str(self, config_str:str):
        if self.spark_runtime == 'local':
            return "'{" + config_str + "}'"
        else:
            return config_str<|MERGE_RESOLUTION|>--- conflicted
+++ resolved
@@ -77,12 +77,9 @@
         self.logger = logging.getLogger(__name__)
         # Redis key separator
         self._KEY_SEPARATOR = ':'
-<<<<<<< HEAD
         self._COMPOSITE_KEY_SEPARATOR = '#'
         self.envutils = _EnvVaraibleUtil(config_path)
-=======
         self.env_config = EnvConfigReader(config_path=config_path, use_env_vars=use_env_vars)
->>>>>>> cd2d6fa4
         if local_workspace_dir:
             self.local_workspace_dir = local_workspace_dir
         else:
