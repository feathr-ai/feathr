--- conflicted
+++ resolved
@@ -25,13 +25,10 @@
 from feathr.protobuf.featureValue_pb2 import FeatureValue
 from feathr.query_feature_list import FeatureQuery
 from feathr.settings import ObservationSettings
-<<<<<<< HEAD
 from feathr.feature_derivations import DerivedFeature
 from feathr.anchor import FeatureAnchor
 from feathr.feathr_configurations import SparkExecutionConfiguration
-=======
-
->>>>>>> f58fdc2c
+
 
 class FeatureJoinJobParams:
     """Parameters related to feature join job.
@@ -80,28 +77,14 @@
         config_path (str, optional): config path. See [Feathr Config Template](https://github.com/linkedin/feathr/blob/main/feathr_project/feathrcli/data/feathr_user_workspace/feathr_config.yaml) for more details.  Defaults to "./feathr_config.yaml".
         local_workspace_dir (_type_, optional): set where is the local work space dir. If not set, Feathr will create a temporary folder to store local workspace related files.
         credential (_type_, optional): credential to access cloud resources, and most likely to be DefaultAzureCredential(). If not set, Feathr will initialize DefaultAzureCredential() inside the __init__ function.
+        project_name_override (_type_, optional): override the project name. Defaults to None.
+        project_registry_tag (dict, optional): adding tags for project in Feathr registry . Defaults to {}.
 
     Raises:
         RuntimeError: Fail to create the client since necessary environment variables are not set for Redis
         client creation.
     """
-<<<<<<< HEAD
-
-    def __init__(self, config_path = "./feathr_config.yaml", local_workspace_dir = None, project_name_override = None, project_registry_tag={}):
-        """initialize Feathr Client
-
-        Args:
-            config_path (str, optional): Configuration path for configurations, including spark configurations, offline store/online store names, etc. Defaults to "./feathr_config.yaml".
-            local_workspace_dir (_type_, optional): workspace directory for storing all the generated contents. Defaults to None.
-            project_name_override (_type_, optional): override the project name. Defaults to None.
-            project_registry_tag (dict, optional): adding tags for project in Feathr registry . Defaults to {}.
-
-        Raises:
-            RuntimeError: _description_
-        """
-=======
-    def __init__(self, config_path:str = "./feathr_config.yaml", local_workspace_dir: str = None, credential=None):
->>>>>>> f58fdc2c
+    def __init__(self, config_path:str = "./feathr_config.yaml", local_workspace_dir: str = None, credential=None, project_name_override = None, project_registry_tag={}):
         self.logger = logging.getLogger(__name__)
         # Redis key separator
         self._KEY_SEPARATOR = ':'
@@ -188,7 +171,6 @@
 
         self._construct_redis_client()
 
-<<<<<<< HEAD
 
         # initialize registry
         self.registry_delimiter = envutils.get_environment_variable_with_default(
@@ -196,10 +178,7 @@
         self.azure_purview_name = envutils.get_environment_variable_with_default(
             'feature_registry', 'purview', 'purview_name')
         # initialize the registry no matter whether we set purview name or not, given some of the methods are used there.
-        self.registry = _FeatureRegistry(self.project_name, self.azure_purview_name, self.registry_delimiter, project_registry_tag)
-=======
-        self.registry = _FeatureRegistry(config_path = config_path, credential=self.credential)
->>>>>>> f58fdc2c
+        self.registry = _FeatureRegistry(self.project_name, self.azure_purview_name, self.registry_delimiter, project_registry_tag, config_path = config_path, credential=self.credential)
 
     def _check_required_environment_variables_exist(self):
         """Checks if the required environment variables(form feathr_config.yaml) is set.
