--- conflicted
+++ resolved
@@ -69,22 +69,30 @@
 
         # Load all configs from yaml at initialization
         # DO NOT load any configs from yaml during runtime.
-        self.project_name = _EnvVaraibleUtil.get_environment_variable_with_default('project_config', 'project_name')
-        self.required_fields = _EnvVaraibleUtil.get_environment_variable_with_default('project_config', 'required_environment_variables')
+        self.project_name = _EnvVaraibleUtil.get_environment_variable_with_default(
+            'project_config', 'project_name')
+        self.required_fields = _EnvVaraibleUtil.get_environment_variable_with_default(
+            'project_config', 'required_environment_variables')
 
         self._check_required_environment_variables_exist()
 
         # Redis configs
-        self.redis_host = _EnvVaraibleUtil.get_environment_variable_with_default('online_store', 'redis', 'host')
-        self.redis_port = _EnvVaraibleUtil.get_environment_variable_with_default('online_store', 'redis', 'port')
-        self.redis_ssl_enabled = _EnvVaraibleUtil.get_environment_variable_with_default('online_store', 'redis', 'ssl_enabled')
+        self.redis_host = _EnvVaraibleUtil.get_environment_variable_with_default(
+            'online_store', 'redis', 'host')
+        self.redis_port = _EnvVaraibleUtil.get_environment_variable_with_default(
+            'online_store', 'redis', 'port')
+        self.redis_ssl_enabled = _EnvVaraibleUtil.get_environment_variable_with_default(
+            'online_store', 'redis', 'ssl_enabled')
 
         # S3 configs
-        self.s3_endpoint = _EnvVaraibleUtil.get_environment_variable_with_default('offline_store', 's3', 's3_endpoint')
+        self.s3_endpoint = _EnvVaraibleUtil.get_environment_variable_with_default(
+            'offline_store', 's3', 's3_endpoint')
 
         # spark configs
-        self.output_num_parts = _EnvVaraibleUtil.get_environment_variable_with_default('spark_config', 'spark_result_output_parts')
-        self.spark_runtime = _EnvVaraibleUtil.get_environment_variable_with_default('spark_config', 'spark_cluster')
+        self.output_num_parts = _EnvVaraibleUtil.get_environment_variable_with_default(
+            'spark_config', 'spark_result_output_parts')
+        self.spark_runtime = _EnvVaraibleUtil.get_environment_variable_with_default(
+            'spark_config', 'spark_cluster')
 
         if self.spark_runtime not in {'azure_synapse', 'databricks'}:
             raise RuntimeError(
@@ -94,28 +102,38 @@
             # Spark job submission. The feathr jar hosted in cloud saves the time users needed to upload the jar from
             # their local env.
             self._FEATHR_JOB_JAR_PATH = \
-                _EnvVaraibleUtil.get_environment_variable_with_default('spark_config', 'azure_synapse', 'feathr_runtime_location')
+                _EnvVaraibleUtil.get_environment_variable_with_default(
+                    'spark_config', 'azure_synapse', 'feathr_runtime_location')
 
             self.feathr_spark_laucher = _FeathrSynapseJobLauncher(
-                synapse_dev_url=_EnvVaraibleUtil.get_environment_variable_with_default('spark_config', 'azure_synapse', 'dev_url'),
-                pool_name=_EnvVaraibleUtil.get_environment_variable_with_default('spark_config', 'azure_synapse', 'pool_name'),
-                datalake_dir=_EnvVaraibleUtil.get_environment_variable_with_default('spark_config', 'azure_synapse', 'workspace_dir'),
-                executor_size=_EnvVaraibleUtil.get_environment_variable_with_default('spark_config', 'azure_synapse', 'executor_size'),
-                executors=_EnvVaraibleUtil.get_environment_variable_with_default('spark_config', 'azure_synapse', 'executor_num')
+                synapse_dev_url=_EnvVaraibleUtil.get_environment_variable_with_default(
+                    'spark_config', 'azure_synapse', 'dev_url'),
+                pool_name=_EnvVaraibleUtil.get_environment_variable_with_default(
+                    'spark_config', 'azure_synapse', 'pool_name'),
+                datalake_dir=_EnvVaraibleUtil.get_environment_variable_with_default(
+                    'spark_config', 'azure_synapse', 'workspace_dir'),
+                executor_size=_EnvVaraibleUtil.get_environment_variable_with_default(
+                    'spark_config', 'azure_synapse', 'executor_size'),
+                executors=_EnvVaraibleUtil.get_environment_variable_with_default(
+                    'spark_config', 'azure_synapse', 'executor_num')
             )
         elif self.spark_runtime == 'databricks':
             # Feathr is a spark-based application so the feathr jar compiled from source code will be used in the
             # Spark job submission. The feathr jar hosted in cloud saves the time users needed to upload the jar from
             # their local env.
             self._FEATHR_JOB_JAR_PATH = \
-                _EnvVaraibleUtil.get_environment_variable_with_default('spark_config', 'databricks', 'feathr_runtime_location')
+                _EnvVaraibleUtil.get_environment_variable_with_default(
+                    'spark_config', 'databricks', 'feathr_runtime_location')
 
             self.feathr_spark_laucher = _FeathrDatabricksJobLauncher(
-                workspace_instance_url=_EnvVaraibleUtil.get_environment_variable_with_default('spark_config', 'databricks', 'workspace_instance_url'),
+                workspace_instance_url=_EnvVaraibleUtil.get_environment_variable_with_default(
+                    'spark_config', 'databricks', 'workspace_instance_url'),
                 token_value=_EnvVaraibleUtil.get_environment_variable(
                     'DATABRICKS_WORKSPACE_TOKEN_VALUE'),
-                config_template=_EnvVaraibleUtil.get_environment_variable_with_default('spark_config', 'databricks', 'config_template'),
-                databricks_work_dir=_EnvVaraibleUtil.get_environment_variable_with_default('spark_config', 'databricks', 'work_dir')
+                config_template=_EnvVaraibleUtil.get_environment_variable_with_default(
+                    'spark_config', 'databricks', 'config_template'),
+                databricks_work_dir=_EnvVaraibleUtil.get_environment_variable_with_default(
+                    'spark_config', 'databricks', 'work_dir')
             )
 
         self._construct_redis_client()
@@ -264,17 +282,11 @@
                 '--output', feature_join_job_params.job_output_path,
                 '--feature-config', self.feathr_spark_laucher.upload_to_work_dir(
                     feature_join_job_params.feature_config),
-<<<<<<< HEAD
-                '--num-parts', _EnvVaraibleUtil.get_from_config(
-                    'RESULT_OUTPUT_PARTS'),
+                '--num-parts', self.output_num_parts,
                 '--s3-config', self._get_s3_config_str(),
                 '--adls-config', self._get_adls_config_str(),
                 '--blob-config', self._get_blob_config_str(),
                 '--sql-config', self._get_sql_config_str(),
-=======
-                '--num-parts', self.output_num_parts,
-                '--s3-config', self._get_s3_config_str()
->>>>>>> 1e38a3a8
             ],
             reference_files_path=[],
         )
