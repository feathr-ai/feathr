import logging
import os
from pathlib import Path
from typing import List, Optional, Union
import redis
from jinja2 import Template
from pyhocon import ConfigFactory
import base64

from feathr._envvariableutil import _EnvVaraibleUtil
from feathr.protobuf.featureValue_pb2 import FeatureValue
from feathr._feature_registry import _FeatureRegistry
from feathr._file_utils import write_to_file
from feathr._synapse_submission import _FeathrSynapseJobLauncher
from feathr._databricks_submission import _FeathrDatabricksJobLauncher
<<<<<<< HEAD
from feathr.query_feature_list import FeatureQuery
from feathr.settings import ObservationSettings
=======
>>>>>>> b81c7c7f


class FeatureJoinJobParams:
    """Parameters related to feature join job.

    Attributes:
        join_config_path: Path to the join config.
        observation_path: Absolute path in Cloud to the observation data path.
        feature_config: Path to the features config.
        job_output_path: Absolute path in Cloud that you want your output data to be in.
    """

    def __init__(self, join_config_path, observation_path, feature_config, job_output_path):
        self.join_config_path = join_config_path
        self.observation_path = observation_path
        self.feature_config = feature_config
        self.job_output_path = job_output_path


class FeatureGenerationJobParams:
    """Parameters related to feature generation job.

    Attributes:
        generation_config_path: Path to the feature generation config.
        feature_config: Path to the features config.
    """

    def __init__(self, generation_config_path, feature_config):
        self.generation_config_path = generation_config_path
        self.feature_config = feature_config


REDIS_PASSWORD = 'REDIS_PASSWORD'


class FeathrClient(object):
    """Feathr client.

    The client is used to create training dataset, materialize features, register features, and fetch features from
    the online storage.

    For offline storage and compute engine, Azure ADLS, AWS S3 and Azure Synapse are supported.

    For online storage, currently only Redis is supported.
    The users of this client is responsible for set up all the necessary information needed to start a Redis client via
    environment variable or a Spark cluster. Host address, port and password are needed to start the Redis client.

    Raises:
        RuntimeError: Fail to create the client since necessary environment variables are not set for Redis
        client creation.
    """

    def __init__(self):

        self.logger = logging.getLogger(__name__)
        # Redis key separator
        self._KEY_SEPARATOR = ':'

        # Load all configs from yaml at initialization
        # DO NOT load any configs from yaml during runtime.
        self.project_name = _EnvVaraibleUtil.get_environment_variable_with_default(
            'project_config', 'project_name')
        self.required_fields = _EnvVaraibleUtil.get_environment_variable_with_default(
            'project_config', 'required_environment_variables')

        self._check_required_environment_variables_exist()

        # Redis configs
        self.redis_host = _EnvVaraibleUtil.get_environment_variable_with_default(
            'online_store', 'redis', 'host')
        self.redis_port = _EnvVaraibleUtil.get_environment_variable_with_default(
            'online_store', 'redis', 'port')
        self.redis_ssl_enabled = _EnvVaraibleUtil.get_environment_variable_with_default(
            'online_store', 'redis', 'ssl_enabled')

        # S3 configs
        self.s3_endpoint = _EnvVaraibleUtil.get_environment_variable_with_default(
            'offline_store', 's3', 's3_endpoint')

        # spark configs
        self.output_num_parts = _EnvVaraibleUtil.get_environment_variable_with_default(
            'spark_config', 'spark_result_output_parts')
        self.spark_runtime = _EnvVaraibleUtil.get_environment_variable_with_default(
            'spark_config', 'spark_cluster')

        if self.spark_runtime not in {'azure_synapse', 'databricks'}:
            raise RuntimeError(
                'Only \'azure_synapse\' and \'databricks\' are currently supported.')
        elif self.spark_runtime.lower() == 'azure_synapse':
            # Feathr is a spark-based application so the feathr jar compiled from source code will be used in the
            # Spark job submission. The feathr jar hosted in cloud saves the time users needed to upload the jar from
            # their local env.
            self._FEATHR_JOB_JAR_PATH = \
                _EnvVaraibleUtil.get_environment_variable_with_default(
                    'spark_config', 'azure_synapse', 'feathr_runtime_location')

            self.feathr_spark_laucher = _FeathrSynapseJobLauncher(
                synapse_dev_url=_EnvVaraibleUtil.get_environment_variable_with_default(
                    'spark_config', 'azure_synapse', 'dev_url'),
                pool_name=_EnvVaraibleUtil.get_environment_variable_with_default(
                    'spark_config', 'azure_synapse', 'pool_name'),
                datalake_dir=_EnvVaraibleUtil.get_environment_variable_with_default(
                    'spark_config', 'azure_synapse', 'workspace_dir'),
                executor_size=_EnvVaraibleUtil.get_environment_variable_with_default(
                    'spark_config', 'azure_synapse', 'executor_size'),
                executors=_EnvVaraibleUtil.get_environment_variable_with_default(
                    'spark_config', 'azure_synapse', 'executor_num')
            )
        elif self.spark_runtime.lower() == 'databricks':
            # Feathr is a spark-based application so the feathr jar compiled from source code will be used in the
            # Spark job submission. The feathr jar hosted in cloud saves the time users needed to upload the jar from
            # their local env.
            self._FEATHR_JOB_JAR_PATH = \
                _EnvVaraibleUtil.get_environment_variable_with_default(
                    'spark_config', 'databricks', 'feathr_runtime_location')

            self.feathr_spark_laucher = _FeathrDatabricksJobLauncher(
                workspace_instance_url=_EnvVaraibleUtil.get_environment_variable_with_default(
                    'spark_config', 'databricks', 'workspace_instance_url'),
                token_value=_EnvVaraibleUtil.get_environment_variable(
                    'DATABRICKS_WORKSPACE_TOKEN_VALUE'),
                config_template=_EnvVaraibleUtil.get_environment_variable_with_default(
                    'spark_config', 'databricks', 'config_template'),
                databricks_work_dir=_EnvVaraibleUtil.get_environment_variable_with_default(
                    'spark_config', 'databricks', 'work_dir')
            )

        self._construct_redis_client()

        self.registry = _FeatureRegistry()

    def _check_required_environment_variables_exist(self):
        """Checks if the required environment variables(form feathr_config.yaml) is set.

        Some required information has to be set via environment variables so the client can work.
        """
        for required_field in self.required_fields:
            if required_field not in os.environ:
                raise RuntimeError(f'{required_field} is not set in environment variable. All required environment '
                                   f'variables are: {self.required_fields}.')

    def register_features(self, repo_path: Optional[Path] = Path('./')):
        """Registers features based on the current workspace
        """
        self.registry.register_features(repo_path)

    def list_registered_features(self, project_name: str = None) -> List[str]:
        """List all the already registered features. If project_name is not provided or is None, it will return all
        the registered features; otherwise it will only return features under this project
        """
        return self.registry.list_registered_features(project_name)

    def get_registry_client(self):
        """
        Returns registry client in case users want to perform more advanced operations
        """
        return self.registry.get_registry_client()

    def get_online_features(self, feature_table, key, feature_names):
        """Fetches feature value for a certain key from a online feature table.

        Args:
            feature_table: the name of the feature table.
            key: the key of the entity
            feature_names: list of feature names to fetch

        Return:
            A list of feature values for this entity. It's ordered by the requested feature names.
            For example, feature_names = ['f_is_medium_trip_distance', 'f_day_of_week', 'f_day_of_month', 'f_hour_of_day']
            then, the returned feature values is: [b'true', b'4.0', b'31.0', b'23.0'].
            If the feature_table or key doesn't exist, then a list of Nones are returned. For example,
            [None, None, None, None].
            If a feature doesn't exist, then a None is returned for that feature. For example:
            [None, b'4.0', b'31.0', b'23.0'].
            """
        redis_key = self._construct_redis_key(feature_table, key)
        res = self.redis_clint.hmget(redis_key, *feature_names)
        return self._decode_proto(res)

    def multi_get_online_features(self, feature_table, keys, feature_names):
        """Fetches feature value for a list of keys from a online feature table. This is the batch version of the get API.

        Args:
            feature_table: the name of the feature table.
            keys: list of keys for the entities
            feature_names: list of feature names to fetch

        Return:
            A list of feature values for the requested entities. It's ordered by the requested feature names. For
            example, keys = [12, 24], feature_names = ['f_is_medium_trip_distance', 'f_day_of_week', 'f_day_of_month',
            'f_hour_of_day'] then, the returned feature values is: {'12': [b'false', b'5.0', b'1.0', b'0.0'],
            '24': [b'true', b'4.0', b'31.0', b'23.0']}. If the feature_table or key doesn't exist, then a list of Nones
            are returned. For example, {'12': [None, None, None, None], '24': [None, None, None, None]} If a feature
            doesn't exist, then a None is returned for that feature. For example: {'12': [None, b'4.0', b'31.0',
            b'23.0'], '24': [b'true', b'4.0', b'31.0', b'23.0']}.
        """
        with self.redis_clint.pipeline() as redis_pipeline:
            for key in keys:
                redis_key = self._construct_redis_key(feature_table, key)
                redis_pipeline.hmget(redis_key, *feature_names)
            pipeline_result = redis_pipeline.execute()

        decoded_pipeline_result = []
        for feature_list in pipeline_result:
            decoded_pipeline_result.append(self._decode_proto(feature_list))

        return dict(zip(keys, decoded_pipeline_result))

    def _decode_proto(self, feature_list):
        """Decode the bytes(in string form) via base64 decoder. For dense array, it will be returned as Python List.
        For sparse array, it will be returned as tuple of index array and value array. The order of elements in the
        arrays won't be changed.
        """
        typed_result = []
        for raw_feature in feature_list:
            if raw_feature:
                feature_value = FeatureValue()
                decoded = base64.b64decode(raw_feature)
                feature_value.ParseFromString(decoded)
                if feature_value.WhichOneof('FeatureValueOneOf') == 'booleanValue':
                    typed_result.append(feature_value.booleanValue)
                elif feature_value.WhichOneof('FeatureValueOneOf') == 'stringValue':
                    typed_result.append(feature_value.stringValue)
                elif feature_value.WhichOneof('FeatureValueOneOf') == 'floatValue':
                    typed_result.append(feature_value.floatValue)
                elif feature_value.WhichOneof('FeatureValueOneOf') == 'doubleValue':
                    typed_result.append(feature_value.doubleValue)
                elif feature_value.WhichOneof('FeatureValueOneOf') == 'intValue':
                    typed_result.append(feature_value.intValue)
                elif feature_value.WhichOneof('FeatureValueOneOf') == 'longValue':
                    typed_result.append(feature_value.longValue)
                elif feature_value.WhichOneof('FeatureValueOneOf') == 'stringArray':
                    typed_result.append(feature_value.stringArray.strings)
                elif feature_value.WhichOneof('FeatureValueOneOf') == 'floatArray':
                    typed_result.append(feature_value.floatArray.floats)
                elif feature_value.WhichOneof('FeatureValueOneOf') == 'sparseStringArray':
                    typed_result.append((feature_value.sparseStringArray.integers, feature_value.sparseStringArray.strings))
                elif feature_value.WhichOneof('FeatureValueOneOf') == 'sparseBoolArray':
                    typed_result.append((feature_value.sparseBoolArray.integers, feature_value.sparseBoolArray.booleans))
                elif feature_value.WhichOneof('FeatureValueOneOf') == 'sparseFloatArray':
                    typed_result.append((feature_value.sparseFloatArray.integers, feature_value.sparseFloatArray.floats))
                elif feature_value.WhichOneof('FeatureValueOneOf') == 'sparseDoubleArray':
                    typed_result.append((feature_value.sparseDoubleArray.integers, feature_value.sparseDoubleArray.doubles))
                elif feature_value.WhichOneof('FeatureValueOneOf') == 'sparseLongArray':
                    typed_result.append((feature_value.sparseLongArray.index_integers, feature_value.sparseLongArray.longs))
                else:
                    # fail to load the type. Maybe a new type that is not supported by this client version
                    typed_result.append(None)
            else:
                typed_result.append(raw_feature)
        return typed_result

    def _clean_test_data(self, feature_table):
        """
        WARNING: THIS IS ONLY USED FOR TESTING
        Clears a namespace in redis cache.
        This may be very time consuming.

        Args:
          feature_table: str, feature_table i.e your prefix before the separator in the Redis database.
        """
        cursor = '0'
        ns_keys = feature_table + '*'
        while cursor != 0:
            # 5000 count at a scan seems reasonable faster for our testing data
            cursor, keys = self.redis_clint.scan(
                cursor=cursor, match=ns_keys, count=5000)
            if keys:
                self.redis_clint.delete(*keys)

    def _construct_redis_key(self, feature_table, key):
        return feature_table + self._KEY_SEPARATOR + key

    def _construct_redis_client(self):
        """Constructs the Redis client. The host, port, credential and other parameters can be set via environment
        parameters.
        """
        password = _EnvVaraibleUtil.get_environment_variable(REDIS_PASSWORD)
        host = self.redis_host
        port = self.redis_port
        ssl_enabled = self.redis_ssl_enabled

        redis_clint = redis.Redis(
            host=host,
            port=port,
            password=password,
            ssl=ssl_enabled)
        self.logger.info('Redis connection is successful and completed.')
        self.redis_clint = redis_clint


    def get_offline_features(self,
                             observation_settings: ObservationSettings,
                             feature_query: Union[FeatureQuery, List[FeatureQuery]],
                             output_path: str
                             ):
        """
        Get offline features for the observation dataset
        Args:
            observation_settings: settings of the observation data, e.g. timestamp columns, input path, etc.
            feature_query: features that are requested to add onto the observation data
            output_path: output path of job, i.e. the observation data with features attached.
        """
        # produce join config
        tm = Template("""
            {{observation_settings.to_config()}}
            featureList: [
                {% for list in feature_lists %}
                    {{list.to_config()}}
                {% endfor %}
            ]
            outputPath: "{{output_path}}"
        """)
        feature_queries = feature_query if isinstance(feature_query, List) else [feature_query]
        config = tm.render(feature_lists=feature_queries, observation_settings=observation_settings, output_path=output_path)
        config_file_name = "feature_join_conf/feature_join.conf"
        config_file_path = os.path.abspath(config_file_name)
        write_to_file(content=config, full_file_name=config_file_path)
        return self.get_offline_features_with_config(config_file_name)

    def get_offline_features_with_config(self, feature_join_conf_path='feature_join_conf/feature_join.conf'):
        """Joins the features to your offline observation dataset based on the join config.

        Args:
          feature_join_conf_path: Relative path to your feature join config file.
        """
        if not feature_join_conf_path.startswith('feature_join_conf'):
            raise RuntimeError(
                'Feature join config should be in feature_join_conf folder.')

        _FeatureRegistry.save_to_feature_config(Path("./"))
        feathr_feature = ConfigFactory.parse_file(feature_join_conf_path)

        feature_join_job_params = FeatureJoinJobParams(join_config_path=os.path.abspath(feature_join_conf_path),
                                                       observation_path=feathr_feature['observationPath'],
                                                       feature_config=os.path.abspath(
                                                           'feature_conf/'),
                                                       job_output_path=feathr_feature['outputPath'],
                                                       )

        # submit the jars
        return self.feathr_spark_laucher.submit_feathr_job(
            job_name=self.project_name + '_feathr_feature_join_job',
            main_jar_path=self._FEATHR_JOB_JAR_PATH,
            main_class_name='com.linkedin.feathr.offline.job.FeatureJoinJob',
            arguments=[
                '--join-config', self.feathr_spark_laucher.upload_or_get_cloud_path(
                    feature_join_job_params.join_config_path),
                '--input', feature_join_job_params.observation_path,
                '--output', feature_join_job_params.job_output_path,
                '--feature-config', self.feathr_spark_laucher.upload_or_get_cloud_path(
                    feature_join_job_params.feature_config),
                '--num-parts', self.output_num_parts,
                '--s3-config', self._get_s3_config_str(),
                '--adls-config', self._get_adls_config_str(),
                '--blob-config', self._get_blob_config_str(),
                '--sql-config', self._get_sql_config_str(),
            ],
            reference_files_path=[],
        )

    def get_job_result_uri(self, feature_join_conf_path='feature_join_conf/feature_join.conf', local_folder='/tmp',
                           block=True, timeout_sec=300):
        """Gets the job output URI
        """
        feathr_feature = ConfigFactory.parse_file(feature_join_conf_path)
        if not block:
            return feathr_feature['outputPath']
        # Block the API by pooling the job status and wait for complete
        if self.feathr_spark_laucher.wait_for_completion(timeout_sec):
            return feathr_feature['outputPath']
        else:
            raise RuntimeError(
                'Spark job failed so output cannot be retrieved.')

    def wait_job_to_finish(self, timeout_sec: int = 300):
        """Waits for the job to finish in a blocking way unless it times out
        """
        if self.feathr_spark_laucher.wait_for_completion(timeout_sec):
            return
        else:
            raise RuntimeError('Spark job failed.')

    def materialize_features(self, feature_gen_conf_path: str = 'feature_gen_conf/feature_gen.conf'):
        """Materializes feature data based on the feature generation config. The feature
        data will be materialized to the destination specified in the feature generation config.

        Args
          feature_gen_conf_path: Relative path to the feature generation config you want to materialize.
        """
        _FeatureRegistry.save_to_feature_config(Path("./"))
        if not feature_gen_conf_path.startswith('feature_gen_conf'):
            raise RuntimeError(
                'Feature generation config should be in feature_gen_conf folder.')

        # Read all features conf
        generation_config = FeatureGenerationJobParams(
            generation_config_path=os.path.abspath(feature_gen_conf_path),
            feature_config=os.path.abspath("feature_conf/"))

        return self.feathr_spark_laucher.submit_feathr_job(
            job_name=self.project_name + '_feathr_feature_materialization_job',
            main_jar_path=self._FEATHR_JOB_JAR_PATH,
            main_class_name='com.linkedin.feathr.offline.job.FeatureGenJob',
            arguments=[
                '--generation-config', self.feathr_spark_laucher.upload_or_get_cloud_path(
                    generation_config.generation_config_path),
                # Local Config, comma seperated file names
                '--feature-config', self.feathr_spark_laucher.upload_or_get_cloud_path(
                    generation_config.feature_config),
                '--redis-config', self._getRedisConfigStr(),
                '--s3-config', self._get_s3_config_str(),
                '--adls-config', self._get_adls_config_str(),
                '--blob-config', self._get_blob_config_str(),
                '--sql-config', self._get_sql_config_str()
            ],
            reference_files_path=[],
        )

    def get_job_result_uri(self, feature_join_conf_path='feature_join_conf/feature_join.conf', local_folder='/tmp',
                           block=True, timeout_sec=300):
        """Gets the job output URI
        """
        feathr_feature = ConfigFactory.parse_file(feature_join_conf_path)
        if not block:
            return feathr_feature['outputPath']
        # Block the API by pooling the job status and wait for complete
        if self.feathr_spark_laucher.wait_for_completion(timeout_sec):
            return feathr_feature['outputPath']
        else:
            raise RuntimeError(
                'Spark job failed so output cannot be retrieved.')

    def wait_job_to_finish(self, timeout_sec: int = 300):
        """Waits for the job to finish in a blocking way unless it times out
        """
        if self.feathr_spark_laucher.wait_for_completion(timeout_sec):
            return
        else:
            raise RuntimeError('Spark job failed.')

    def _getRedisConfigStr(self):
        """Construct the Redis config string. The host, port, credential and other parameters can be set via environment
        variables."""
        password = _EnvVaraibleUtil.get_environment_variable(REDIS_PASSWORD)
        host = self.redis_host
        port = self.redis_port
        ssl_enabled = self.redis_ssl_enabled
        config_str = """
        REDIS_PASSWORD: "{REDIS_PASSWORD}"
        REDIS_HOST: "{REDIS_HOST}"
        REDIS_PORT: {REDIS_PORT}
        REDIS_SSL_ENABLED: {REDIS_SSL_ENABLED}
        """.format(REDIS_PASSWORD=password, REDIS_HOST=host, REDIS_PORT=port, REDIS_SSL_ENABLED=ssl_enabled)
        return config_str

    def _get_s3_config_str(self):
        """Construct the S3 config string. The endpoint, access key, secret key, and other parameters can be set via
        environment variables."""
        endpoint = self.s3_endpoint
        # if s3 endpoint is set in the feathr_config, then we need other environment variables
        # keys can't be only accessed through environment
        access_key = _EnvVaraibleUtil.get_environment_variable('S3_ACCESS_KEY')
        secret_key = _EnvVaraibleUtil.get_environment_variable('S3_SECRET_KEY')
        # HOCCON format will be parsed by the Feathr job
        config_str = """
            S3_ENDPOINT: {S3_ENDPOINT}
            S3_ACCESS_KEY: "{S3_ACCESS_KEY}"
            S3_SECRET_KEY: "{S3_SECRET_KEY}"
            """.format(S3_ENDPOINT=endpoint, S3_ACCESS_KEY=access_key, S3_SECRET_KEY=secret_key)
        return config_str

    def _get_adls_config_str(self):
        """Construct the ADLS config string for abfs(s). The Account, access key and other parameters can be set via
        environment variables."""
        account = _EnvVaraibleUtil.get_environment_variable('ADLS_ACCOUNT')
        # if ADLS Account is set in the feathr_config, then we need other environment variables
        # keys can't be only accessed through environment
        key = _EnvVaraibleUtil.get_environment_variable('ADLS_KEY')
        # HOCCON format will be parsed by the Feathr job
        config_str = """
            ADLS_ACCOUNT: {ADLS_ACCOUNT}
            ADLS_KEY: "{ADLS_KEY}"
            """.format(ADLS_ACCOUNT=account, ADLS_KEY=key)
        return config_str

    def _get_blob_config_str(self):
        """Construct the Blob config string for wasb(s). The Account, access key and other parameters can be set via
        environment variables."""
        account = _EnvVaraibleUtil.get_environment_variable('BLOB_ACCOUNT')
        # if BLOB Account is set in the feathr_config, then we need other environment variables
        # keys can't be only accessed through environment
        key = _EnvVaraibleUtil.get_environment_variable('BLOB_KEY')
        # HOCCON format will be parsed by the Feathr job
        config_str = """
            BLOB_ACCOUNT: {BLOB_ACCOUNT}
            BLOB_KEY: "{BLOB_KEY}"
            """.format(BLOB_ACCOUNT=account, BLOB_KEY=key)
        return config_str

    def _get_sql_config_str(self):
        """Construct the SQL config string for jdbc. The dbtable (query), user, password and other parameters can be set via
        environment variables."""
        table = _EnvVaraibleUtil.get_environment_variable('JDBC_TABLE')
        user = _EnvVaraibleUtil.get_environment_variable('JDBC_USER')
        password = _EnvVaraibleUtil.get_environment_variable('JDBC_PASSWORD')
        # HOCCON format will be parsed by the Feathr job
        config_str = """
            JDBC_TABLE: {JDBC_TABLE}
            JDBC_USER: {JDBC_USER}
            JDBC_PASSWORD: "{JDBC_PASSWORD}"
            """.format(JDBC_TABLE=table, JDBC_USER=user, JDBC_PASSWORD=password)
        return config_str

    def get_features_from_registry(self, project_name):
        """ Sync features from the registry given a project name """
        # TODO - Add support for customized workspace path
        self.registry.get_features_from_registry(project_name, os.path.abspath("./"))<|MERGE_RESOLUTION|>--- conflicted
+++ resolved
@@ -13,11 +13,8 @@
 from feathr._file_utils import write_to_file
 from feathr._synapse_submission import _FeathrSynapseJobLauncher
 from feathr._databricks_submission import _FeathrDatabricksJobLauncher
-<<<<<<< HEAD
 from feathr.query_feature_list import FeatureQuery
 from feathr.settings import ObservationSettings
-=======
->>>>>>> b81c7c7f
 
 
 class FeatureJoinJobParams:
@@ -237,34 +234,43 @@
                 feature_value = FeatureValue()
                 decoded = base64.b64decode(raw_feature)
                 feature_value.ParseFromString(decoded)
-                if feature_value.WhichOneof('FeatureValueOneOf') == 'booleanValue':
-                    typed_result.append(feature_value.booleanValue)
-                elif feature_value.WhichOneof('FeatureValueOneOf') == 'stringValue':
-                    typed_result.append(feature_value.stringValue)
-                elif feature_value.WhichOneof('FeatureValueOneOf') == 'floatValue':
-                    typed_result.append(feature_value.floatValue)
-                elif feature_value.WhichOneof('FeatureValueOneOf') == 'doubleValue':
-                    typed_result.append(feature_value.doubleValue)
-                elif feature_value.WhichOneof('FeatureValueOneOf') == 'intValue':
-                    typed_result.append(feature_value.intValue)
-                elif feature_value.WhichOneof('FeatureValueOneOf') == 'longValue':
-                    typed_result.append(feature_value.longValue)
-                elif feature_value.WhichOneof('FeatureValueOneOf') == 'stringArray':
-                    typed_result.append(feature_value.stringArray.strings)
-                elif feature_value.WhichOneof('FeatureValueOneOf') == 'floatArray':
-                    typed_result.append(feature_value.floatArray.floats)
-                elif feature_value.WhichOneof('FeatureValueOneOf') == 'sparseStringArray':
-                    typed_result.append((feature_value.sparseStringArray.integers, feature_value.sparseStringArray.strings))
-                elif feature_value.WhichOneof('FeatureValueOneOf') == 'sparseBoolArray':
-                    typed_result.append((feature_value.sparseBoolArray.integers, feature_value.sparseBoolArray.booleans))
-                elif feature_value.WhichOneof('FeatureValueOneOf') == 'sparseFloatArray':
-                    typed_result.append((feature_value.sparseFloatArray.integers, feature_value.sparseFloatArray.floats))
-                elif feature_value.WhichOneof('FeatureValueOneOf') == 'sparseDoubleArray':
-                    typed_result.append((feature_value.sparseDoubleArray.integers, feature_value.sparseDoubleArray.doubles))
-                elif feature_value.WhichOneof('FeatureValueOneOf') == 'sparseLongArray':
-                    typed_result.append((feature_value.sparseLongArray.index_integers, feature_value.sparseLongArray.longs))
+                if feature_value.WhichOneof('FeatureValueOneOf') == 'boolean_value':
+                    typed_result.append(feature_value.boolean_value)
+                elif feature_value.WhichOneof('FeatureValueOneOf') == 'string_value':
+                    typed_result.append(feature_value.string_value)
+                elif feature_value.WhichOneof('FeatureValueOneOf') == 'float_value':
+                    typed_result.append(feature_value.float_value)
+                elif feature_value.WhichOneof('FeatureValueOneOf') == 'double_value':
+                    typed_result.append(feature_value.double_value)
+                elif feature_value.WhichOneof('FeatureValueOneOf') == 'int_value':
+                    typed_result.append(feature_value.int_value)
+                elif feature_value.WhichOneof('FeatureValueOneOf') == 'long_value':
+                    typed_result.append(feature_value.long_value)
+                elif feature_value.WhichOneof('FeatureValueOneOf') == 'int_array':
+                    typed_result.append(feature_value.int_array.integers)
+                elif feature_value.WhichOneof('FeatureValueOneOf') == 'string_array':
+                    typed_result.append(feature_value.string_array.strings)
+                elif feature_value.WhichOneof('FeatureValueOneOf') == 'float_array':
+                    typed_result.append(feature_value.float_array.floats)
+                elif feature_value.WhichOneof('FeatureValueOneOf') == 'double_array':
+                    typed_result.append(feature_value.double_array.doubles)
+                elif feature_value.WhichOneof('FeatureValueOneOf') == 'boolean_array':
+                    typed_result.append(feature_value.boolean_array.booleans)
+                elif feature_value.WhichOneof('FeatureValueOneOf') == 'sparse_string_array':
+                    typed_result.append((feature_value.sparse_string_array.index_integers, feature_value.sparse_string_array.value_strings))
+                elif feature_value.WhichOneof('FeatureValueOneOf') == 'sparse_bool_array':
+                    typed_result.append((feature_value.sparse_bool_array.index_integers, feature_value.sparse_bool_array.value_booleans))
+                elif feature_value.WhichOneof('FeatureValueOneOf') == 'sparse_float_array':
+                    typed_result.append((feature_value.sparse_float_array.index_integers, feature_value.sparse_float_array.value_floats))
+                elif feature_value.WhichOneof('FeatureValueOneOf') == 'sparse_double_array':
+                    typed_result.append((feature_value.sparse_double_array.index_integers, feature_value.sparse_double_array.value_doubles))
+                elif feature_value.WhichOneof('FeatureValueOneOf') == 'sparse_long_array':
+                    typed_result.append((feature_value.sparse_long_array.index_integers, feature_value.sparse_long_array.value_longs))
                 else:
-                    # fail to load the type. Maybe a new type that is not supported by this client version
+                    self.logger.debug("Fail to load the feature type. Maybe a new type that is not supported by this "
+                                      "client version")
+                    self.logger.debug(f"The raw feature is {raw_feature}.")
+                    self.logger.debug(f"The loaded feature is {feature_value}")
                     typed_result.append(None)
             else:
                 typed_result.append(raw_feature)
