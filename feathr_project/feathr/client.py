--- conflicted
+++ resolved
@@ -491,13 +491,7 @@
             password=password,
             ssl=self._str_to_bool(ssl_enabled, "ssl_enabled"))
         self.logger.info('Redis connection is successful and completed.')
-<<<<<<< HEAD
-        self.redis_client = redis_client
-    
-=======
-
-
->>>>>>> b706da0f
+
     def get_offline_features(self,
                              observation_settings: ObservationSettings,
                              feature_query: Union[FeatureQuery, List[FeatureQuery]],
