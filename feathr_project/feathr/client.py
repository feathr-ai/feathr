--- conflicted
+++ resolved
@@ -269,15 +269,11 @@
                     feature_join_job_params.feature_config),
                 '--num-parts', _EnvVaraibleUtil.get_from_config(
                     'RESULT_OUTPUT_PARTS'),
-<<<<<<< HEAD
-=======
                 '--s3-config', self._get_s3_config_str()
->>>>>>> 6b939cbd
             ],
             reference_files_path=[],
         )
 
-<<<<<<< HEAD
     def get_job_result_uri(self, feature_join_conf_path='feature_join_conf/feature_join.conf', local_folder='/tmp',
                            block=True, timeout_sec=300):
         """Gets the job output URI
@@ -300,8 +296,6 @@
         else:
             raise RuntimeError('Spark job failed.')
 
-=======
->>>>>>> 6b939cbd
     def materialize_features(self, feature_gen_conf_path: str = 'feature_gen_conf/feature_gen.conf'):
         """Materializes feature data based on the feature generation config. The feature
         data will be materialized to the destination specified in the feature generation config.
@@ -367,7 +361,7 @@
             'azure', REDIS_HOST)
         port = _EnvVaraibleUtil.get_environment_variable_with_default(
             'azure', REDIS_PORT)
-        ssl_enabled = _EnvVaraibleUtil.get_environment_variable_with_default(
+        ssl_enablesd = _EnvVaraibleUtil.get_environment_variable_with_default(
             'azure', REDIS_SSL_ENABLED)
         config_str = """
         REDIS_PASSWORD: "{REDIS_PASSWORD}"
