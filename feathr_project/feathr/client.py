import base64
import logging
import math
import os
from datetime import datetime, timedelta
from pathlib import Path
from typing import List, Optional, Union
import tempfile

import redis
from jinja2 import Template
from pyhocon import ConfigFactory

from feathr._databricks_submission import _FeathrDatabricksJobLauncher
from feathr._envvariableutil import _EnvVaraibleUtil
from feathr._feature_registry import _FeatureRegistry
from feathr._file_utils import write_to_file
from feathr._materialization_utils import _to_materialization_config
from feathr._synapse_submission import _FeathrSynapseJobLauncher
from feathr.constants import *
from feathr.materialization_settings import MaterializationSettings
from feathr.protobuf.featureValue_pb2 import FeatureValue
from feathr.query_feature_list import FeatureQuery
from feathr.settings import ObservationSettings
from feathr.feature_derivations import DerivedFeature


class FeatureJoinJobParams:
    """Parameters related to feature join job.

    Attributes:
        join_config_path: Path to the join config.
        observation_path: Absolute path in Cloud to the observation data path.
        feature_config: Path to the features config.
        job_output_path: Absolute path in Cloud that you want your output data to be in.
    """

    def __init__(self, join_config_path, observation_path, feature_config, job_output_path):
        self.join_config_path = join_config_path
        self.observation_path = observation_path
        self.feature_config = feature_config
        self.job_output_path = job_output_path


class FeatureGenerationJobParams:
    """Parameters related to feature generation job.

    Attributes:
        generation_config_path: Path to the feature generation config.
        feature_config: Path to the features config.
    """

    def __init__(self, generation_config_path, feature_config):
        self.generation_config_path = generation_config_path
        self.feature_config = feature_config



class FeathrClient(object):
    """Feathr client.

    The client is used to create training dataset, materialize features, register features, and fetch features from
    the online storage.

    For offline storage and compute engine, Azure ADLS, AWS S3 and Azure Synapse are supported.

    For online storage, currently only Redis is supported.
    The users of this client is responsible for set up all the necessary information needed to start a Redis client via
    environment variable or a Spark cluster. Host address, port and password are needed to start the Redis client.

    Raises:
        RuntimeError: Fail to create the client since necessary environment variables are not set for Redis
        client creation.
    """

    def __init__(self, config_path = "./feathr_config.yaml", local_workspace_dir = None):

        self.logger = logging.getLogger(__name__)
        # Redis key separator
        self._KEY_SEPARATOR = ':'
        envutils = _EnvVaraibleUtil(config_path)
<<<<<<< HEAD
        if local_workspace_dir:
            self.local_workspace_dir = local_workspace_dir
        else:
            self.local_workspace_dir = tempfile.TemporaryDirectory().name
=======
        self.envutils = envutils
>>>>>>> 214aa87d

        if not os.path.exists(config_path):
            self.logger.warning('Configuration path does not exist, you need to set the environment variables explicitly. For all the environment variables, please refer to https://github.com/linkedin/feathr/blob/main/feathr_project/feathrcli/data/feathr_user_workspace/feathr_config.yaml')

        # Load all configs from yaml at initialization
        # DO NOT load any configs from yaml during runtime.
        self.project_name = envutils.get_environment_variable_with_default(
            'project_config', 'project_name')
        self.required_fields = envutils.get_environment_variable_with_default(
            'project_config', 'required_environment_variables')

        # Redis configs
        self.redis_host = envutils.get_environment_variable_with_default(
            'online_store', 'redis', 'host')
        self.redis_port = envutils.get_environment_variable_with_default(
            'online_store', 'redis', 'port')
        self.redis_ssl_enabled = envutils.get_environment_variable_with_default(
            'online_store', 'redis', 'ssl_enabled')

        # S3 configs
        self.s3_endpoint = envutils.get_environment_variable_with_default(
            'offline_store', 's3', 's3_endpoint')

        # spark configs
        self.output_num_parts = envutils.get_environment_variable_with_default(
            'spark_config', 'spark_result_output_parts')
        self.spark_runtime = envutils.get_environment_variable_with_default(
            'spark_config', 'spark_cluster')

        if self.spark_runtime not in {'azure_synapse', 'databricks'}:
            raise RuntimeError(
                'Only \'azure_synapse\' and \'databricks\' are currently supported.')
        elif self.spark_runtime == 'azure_synapse':
            # Feathr is a spark-based application so the feathr jar compiled from source code will be used in the
            # Spark job submission. The feathr jar hosted in cloud saves the time users needed to upload the jar from
            # their local env.
            self._FEATHR_JOB_JAR_PATH = \
                envutils.get_environment_variable_with_default(
                    'spark_config', 'azure_synapse', 'feathr_runtime_location')

            self.feathr_spark_laucher = _FeathrSynapseJobLauncher(
                synapse_dev_url=envutils.get_environment_variable_with_default(
                    'spark_config', 'azure_synapse', 'dev_url'),
                pool_name=envutils.get_environment_variable_with_default(
                    'spark_config', 'azure_synapse', 'pool_name'),
                datalake_dir=envutils.get_environment_variable_with_default(
                    'spark_config', 'azure_synapse', 'workspace_dir'),
                executor_size=envutils.get_environment_variable_with_default(
                    'spark_config', 'azure_synapse', 'executor_size'),
                executors=envutils.get_environment_variable_with_default(
                    'spark_config', 'azure_synapse', 'executor_num')
            )
        elif self.spark_runtime == 'databricks':
            # Feathr is a spark-based application so the feathr jar compiled from source code will be used in the
            # Spark job submission. The feathr jar hosted in cloud saves the time users needed to upload the jar from
            # their local env.
            self._FEATHR_JOB_JAR_PATH = \
                envutils.get_environment_variable_with_default(
                    'spark_config', 'databricks', 'feathr_runtime_location')

            self.feathr_spark_laucher = _FeathrDatabricksJobLauncher(
                workspace_instance_url=envutils.get_environment_variable_with_default(
                    'spark_config', 'databricks', 'workspace_instance_url'),
                token_value=_EnvVaraibleUtil.get_environment_variable(
                    'DATABRICKS_WORKSPACE_TOKEN_VALUE'),
                config_template=envutils.get_environment_variable_with_default(
                    'spark_config', 'databricks', 'config_template'),
                databricks_work_dir=envutils.get_environment_variable_with_default(
                    'spark_config', 'databricks', 'work_dir')
            )

        self._construct_redis_client()

        self.registry = _FeatureRegistry(config_path = config_path)

    def _check_required_environment_variables_exist(self):
        """Checks if the required environment variables(form feathr_config.yaml) is set.

        Some required information has to be set via environment variables so the client can work.
        """
        for required_field in self.required_fields:
            if required_field not in os.environ:
                raise RuntimeError(f'{required_field} is not set in environment variable. All required environment '
                                   f'variables are: {self.required_fields}.')

    def register_features(self, repo_path: Optional[Path] = Path('./')):
        """Registers features based on the current workspace
        """
        self.registry.register_features(repo_path)
    
    def build_features(self, anchor_list, derived_feature_list: Optional[List[DerivedFeature]] = []):
        """Registers features based on the current workspace
        """
        self.registry.save_to_feature_config_from_context(anchor_list, derived_feature_list, self.local_workspace_dir)
        self.anchor_list = anchor_list
        self.derived_feature_list = derived_feature_list

    def list_registered_features(self, project_name: str = None) -> List[str]:
        """List all the already registered features. If project_name is not provided or is None, it will return all
        the registered features; otherwise it will only return features under this project
        """
        return self.registry.list_registered_features(project_name)

    def get_registry_client(self):
        """
        Returns registry client in case users want to perform more advanced operations
        """
        return self.registry.get_registry_client()

    def get_online_features(self, feature_table, key, feature_names):
        """Fetches feature value for a certain key from a online feature table.

        Args:
            feature_table: the name of the feature table.
            key: the key of the entity
            feature_names: list of feature names to fetch

        Return:
            A list of feature values for this entity. It's ordered by the requested feature names.
            For example, feature_names = ['f_is_medium_trip_distance', 'f_day_of_week', 'f_day_of_month', 'f_hour_of_day']
            then, the returned feature values is: [b'true', b'4.0', b'31.0', b'23.0'].
            If the feature_table or key doesn't exist, then a list of Nones are returned. For example,
            [None, None, None, None].
            If a feature doesn't exist, then a None is returned for that feature. For example:
            [None, b'4.0', b'31.0', b'23.0'].
            """
        redis_key = self._construct_redis_key(feature_table, key)
        res = self.redis_clint.hmget(redis_key, *feature_names)
        return self._decode_proto(res)

    def multi_get_online_features(self, feature_table, keys, feature_names):
        """Fetches feature value for a list of keys from a online feature table. This is the batch version of the get API.

        Args:
            feature_table: the name of the feature table.
            keys: list of keys for the entities
            feature_names: list of feature names to fetch

        Return:
            A list of feature values for the requested entities. It's ordered by the requested feature names. For
            example, keys = [12, 24], feature_names = ['f_is_medium_trip_distance', 'f_day_of_week', 'f_day_of_month',
            'f_hour_of_day'] then, the returned feature values is: {'12': [b'false', b'5.0', b'1.0', b'0.0'],
            '24': [b'true', b'4.0', b'31.0', b'23.0']}. If the feature_table or key doesn't exist, then a list of Nones
            are returned. For example, {'12': [None, None, None, None], '24': [None, None, None, None]} If a feature
            doesn't exist, then a None is returned for that feature. For example: {'12': [None, b'4.0', b'31.0',
            b'23.0'], '24': [b'true', b'4.0', b'31.0', b'23.0']}.
        """
        with self.redis_clint.pipeline() as redis_pipeline:
            for key in keys:
                redis_key = self._construct_redis_key(feature_table, key)
                redis_pipeline.hmget(redis_key, *feature_names)
            pipeline_result = redis_pipeline.execute()

        decoded_pipeline_result = []
        for feature_list in pipeline_result:
            decoded_pipeline_result.append(self._decode_proto(feature_list))

        return dict(zip(keys, decoded_pipeline_result))

    def _decode_proto(self, feature_list):
        """Decode the bytes(in string form) via base64 decoder. For dense array, it will be returned as Python List.
        For sparse array, it will be returned as tuple of index array and value array. The order of elements in the
        arrays won't be changed.
        """
        typed_result = []
        for raw_feature in feature_list:
            if raw_feature:
                feature_value = FeatureValue()
                decoded = base64.b64decode(raw_feature)
                feature_value.ParseFromString(decoded)
                if feature_value.WhichOneof('FeatureValueOneOf') == 'boolean_value':
                    typed_result.append(feature_value.boolean_value)
                elif feature_value.WhichOneof('FeatureValueOneOf') == 'string_value':
                    typed_result.append(feature_value.string_value)
                elif feature_value.WhichOneof('FeatureValueOneOf') == 'float_value':
                    typed_result.append(feature_value.float_value)
                elif feature_value.WhichOneof('FeatureValueOneOf') == 'double_value':
                    typed_result.append(feature_value.double_value)
                elif feature_value.WhichOneof('FeatureValueOneOf') == 'int_value':
                    typed_result.append(feature_value.int_value)
                elif feature_value.WhichOneof('FeatureValueOneOf') == 'long_value':
                    typed_result.append(feature_value.long_value)
                elif feature_value.WhichOneof('FeatureValueOneOf') == 'int_array':
                    typed_result.append(feature_value.int_array.integers)
                elif feature_value.WhichOneof('FeatureValueOneOf') == 'string_array':
                    typed_result.append(feature_value.string_array.strings)
                elif feature_value.WhichOneof('FeatureValueOneOf') == 'float_array':
                    typed_result.append(feature_value.float_array.floats)
                elif feature_value.WhichOneof('FeatureValueOneOf') == 'double_array':
                    typed_result.append(feature_value.double_array.doubles)
                elif feature_value.WhichOneof('FeatureValueOneOf') == 'boolean_array':
                    typed_result.append(feature_value.boolean_array.booleans)
                elif feature_value.WhichOneof('FeatureValueOneOf') == 'sparse_string_array':
                    typed_result.append((feature_value.sparse_string_array.index_integers, feature_value.sparse_string_array.value_strings))
                elif feature_value.WhichOneof('FeatureValueOneOf') == 'sparse_bool_array':
                    typed_result.append((feature_value.sparse_bool_array.index_integers, feature_value.sparse_bool_array.value_booleans))
                elif feature_value.WhichOneof('FeatureValueOneOf') == 'sparse_float_array':
                    typed_result.append((feature_value.sparse_float_array.index_integers, feature_value.sparse_float_array.value_floats))
                elif feature_value.WhichOneof('FeatureValueOneOf') == 'sparse_double_array':
                    typed_result.append((feature_value.sparse_double_array.index_integers, feature_value.sparse_double_array.value_doubles))
                elif feature_value.WhichOneof('FeatureValueOneOf') == 'sparse_long_array':
                    typed_result.append((feature_value.sparse_long_array.index_integers, feature_value.sparse_long_array.value_longs))
                else:
                    self.logger.debug("Fail to load the feature type. Maybe a new type that is not supported by this "
                                      "client version")
                    self.logger.debug(f"The raw feature is {raw_feature}.")
                    self.logger.debug(f"The loaded feature is {feature_value}")
                    typed_result.append(None)
            else:
                typed_result.append(raw_feature)
        return typed_result

    def _clean_test_data(self, feature_table):
        """
        WARNING: THIS IS ONLY USED FOR TESTING
        Clears a namespace in redis cache.
        This may be very time consuming.

        Args:
          feature_table: str, feature_table i.e your prefix before the separator in the Redis database.
        """
        cursor = '0'
        ns_keys = feature_table + '*'
        while cursor != 0:
            # 5000 count at a scan seems reasonable faster for our testing data
            cursor, keys = self.redis_clint.scan(
                cursor=cursor, match=ns_keys, count=5000)
            if keys:
                self.redis_clint.delete(*keys)

    def _construct_redis_key(self, feature_table, key):
        return feature_table + self._KEY_SEPARATOR + key

    def _construct_redis_client(self):
        """Constructs the Redis client. The host, port, credential and other parameters can be set via environment
        parameters.
        """
        password = _EnvVaraibleUtil.get_environment_variable(REDIS_PASSWORD)
        host = self.redis_host
        port = self.redis_port
        ssl_enabled = self.redis_ssl_enabled

        redis_clint = redis.Redis(
            host=host,
            port=port,
            password=password,
            ssl=ssl_enabled)
        self.logger.info('Redis connection is successful and completed.')
        self.redis_clint = redis_clint


    def get_offline_features(self,
                             observation_settings: ObservationSettings,
                             feature_query: Union[FeatureQuery, List[FeatureQuery]],
                             output_path: str
                             ):
        """
        Get offline features for the observation dataset
        Args:
            observation_settings: settings of the observation data, e.g. timestamp columns, input path, etc.
            feature_query: features that are requested to add onto the observation data
            output_path: output path of job, i.e. the observation data with features attached.
        """
        # produce join config
        tm = Template("""
            {{observation_settings.to_config()}}
            featureList: [
                {% for list in feature_lists %}
                    {{list.to_config()}}
                {% endfor %}
            ]
            outputPath: "{{output_path}}"
        """)
        feature_queries = feature_query if isinstance(feature_query, List) else [feature_query]
        config = tm.render(feature_lists=feature_queries, observation_settings=observation_settings, output_path=output_path)
        config_file_name = "feature_join_conf/feature_join.conf"
        config_file_path = os.path.join(self.local_workspace_dir, config_file_name)

        # make sure `FeathrClient.build_features()` is called before getting offline features/materialize features
        # otherwise users will be confused on what are the available features
        # in build_features it will assign anchor_list and derived_feature_list variable, hence we are checking if those two variables exist to make sure the above condition is met
        if 'anchor_list' in dir(self) and 'derived_feature_list' in dir(self):
            _FeatureRegistry.save_to_feature_config_from_context(self.anchor_list, self.derived_feature_list, self.local_workspace_dir)
        else:
            RuntimeError("Please call FeathrClient.build_features() first in order to get offline features")

        write_to_file(content=config, full_file_name=config_file_path)
        return self._get_offline_features_with_config(config_file_path)

    def _get_offline_features_with_config(self, feature_join_conf_path='feature_join_conf/feature_join.conf'):
        """Joins the features to your offline observation dataset based on the join config.

        Args:
          feature_join_conf_path: Relative path to your feature join config file.
        """
        
            
        feathr_feature = ConfigFactory.parse_file(feature_join_conf_path)

        feature_join_job_params = FeatureJoinJobParams(join_config_path=os.path.abspath(feature_join_conf_path),
                                                       observation_path=feathr_feature['observationPath'],
                                                       feature_config=os.path.join(self.local_workspace_dir, 'feature_conf/'),
                                                       job_output_path=feathr_feature['outputPath'],
                                                       )

        # submit the jars
        return self.feathr_spark_laucher.submit_feathr_job(
            job_name=self.project_name + '_feathr_feature_join_job',
            main_jar_path=self._FEATHR_JOB_JAR_PATH,
            job_tags={OUTPUT_PATH_TAG:feature_join_job_params.job_output_path},
            main_class_name='com.linkedin.feathr.offline.job.FeatureJoinJob',
            arguments=[
                '--join-config', self.feathr_spark_laucher.upload_or_get_cloud_path(
                    feature_join_job_params.join_config_path),
                '--input', feature_join_job_params.observation_path,
                '--output', feature_join_job_params.job_output_path,
                '--feature-config', self.feathr_spark_laucher.upload_or_get_cloud_path(
                    feature_join_job_params.feature_config),
                '--num-parts', self.output_num_parts,
                '--s3-config', self._get_s3_config_str(),
                '--adls-config', self._get_adls_config_str(),
                '--blob-config', self._get_blob_config_str(),
                '--sql-config', self._get_sql_config_str(),
                '--snowflake-config', self._get_snowflake_config_str()
            ],
            reference_files_path=[],
        )

    def get_job_result_uri(self, block=True, timeout_sec=300):
        """Gets the job output URI
        """
        if not block:
            return self.feathr_spark_laucher.get_job_result_uri()
        # Block the API by pooling the job status and wait for complete
        if self.feathr_spark_laucher.wait_for_completion(timeout_sec):
            return self.feathr_spark_laucher.get_job_result_uri()
        else:
            raise RuntimeError(
                'Spark job failed so output cannot be retrieved.')

    def wait_job_to_finish(self, timeout_sec: int = 300):
        """Waits for the job to finish in a blocking way unless it times out
        """
        if self.feathr_spark_laucher.wait_for_completion(timeout_sec):
            return
        else:
            raise RuntimeError('Spark job failed.')

    def materialize_features(self, settings: MaterializationSettings):
        """Materialize feature data

        Args:
            settings: Feature materialization settings
        """
        # produce materialization config

        for end in settings.get_backfill_cutoff_time():
            settings.backfill_time.end = end
            config = _to_materialization_config(settings)
            config_file_name = "feature_gen_conf/auto_gen_config_{}.conf".format(end.timestamp())
            config_file_path = os.path.join(self.local_workspace_dir, config_file_name)
            write_to_file(content=config, full_file_name=config_file_path)
            
            # make sure `FeathrClient.build_features()` is called before getting offline features/materialize features in the python SDK
            # otherwise users will be confused on what are the available features
            # in build_features it will assign anchor_list and derived_feature_list variable, hence we are checking if those two variables exist to make sure the above condition is met
            if 'anchor_list' in dir(self) and 'derived_feature_list' in dir(self):
                _FeatureRegistry.save_to_feature_config_from_context(self.anchor_list, self.derived_feature_list, self.local_workspace_dir)
            else:
                RuntimeError("Please call FeathrClient.build_features() first in order to materialize the features")

            # CLI will directly call this so the experiene won't be broken
            self._materialize_features_with_config(config_file_path)
            if os.path.exists(config_file_path):
                os.remove(config_file_path)

    def _materialize_features_with_config(self, feature_gen_conf_path: str = 'feature_gen_conf/feature_gen.conf'):
        """Materializes feature data based on the feature generation config. The feature
        data will be materialized to the destination specified in the feature generation config.

        Args
          feature_gen_conf_path: Relative path to the feature generation config you want to materialize.
        """
        
        

        # Read all features conf
        generation_config = FeatureGenerationJobParams(
            generation_config_path=os.path.abspath(feature_gen_conf_path),
<<<<<<< HEAD
            feature_config=os.path.join(self.local_workspace_dir, "feature_conf/"))

=======
            feature_config=os.path.abspath("feature_conf/"))
>>>>>>> 214aa87d
        return self.feathr_spark_laucher.submit_feathr_job(
            job_name=self.project_name + '_feathr_feature_materialization_job',
            main_jar_path=self._FEATHR_JOB_JAR_PATH,
            main_class_name='com.linkedin.feathr.offline.job.FeatureGenJob',
            arguments=[
                '--generation-config', self.feathr_spark_laucher.upload_or_get_cloud_path(
                    generation_config.generation_config_path),
                # Local Config, comma seperated file names
                '--feature-config', self.feathr_spark_laucher.upload_or_get_cloud_path(
                    generation_config.feature_config),
                '--redis-config', self._getRedisConfigStr(),
                '--s3-config', self._get_s3_config_str(),
                '--adls-config', self._get_adls_config_str(),
                '--blob-config', self._get_blob_config_str(),
                '--sql-config', self._get_sql_config_str(),
                '--snowflake-config', self._get_snowflake_config_str()
            ],
            reference_files_path=[],
        )


    def wait_job_to_finish(self, timeout_sec: int = 300):
        """Waits for the job to finish in a blocking way unless it times out
        """
        if self.feathr_spark_laucher.wait_for_completion(timeout_sec):
            return
        else:
            raise RuntimeError('Spark job failed.')

    def _getRedisConfigStr(self):
        """Construct the Redis config string. The host, port, credential and other parameters can be set via environment
        variables."""
        password = _EnvVaraibleUtil.get_environment_variable(REDIS_PASSWORD)
        host = self.redis_host
        port = self.redis_port
        ssl_enabled = self.redis_ssl_enabled
        config_str = """
        REDIS_PASSWORD: "{REDIS_PASSWORD}"
        REDIS_HOST: "{REDIS_HOST}"
        REDIS_PORT: {REDIS_PORT}
        REDIS_SSL_ENABLED: {REDIS_SSL_ENABLED}
        """.format(REDIS_PASSWORD=password, REDIS_HOST=host, REDIS_PORT=port, REDIS_SSL_ENABLED=ssl_enabled)
        return config_str

    def _get_s3_config_str(self):
        """Construct the S3 config string. The endpoint, access key, secret key, and other parameters can be set via
        environment variables."""
        endpoint = self.s3_endpoint
        # if s3 endpoint is set in the feathr_config, then we need other environment variables
        # keys can't be only accessed through environment
        access_key = _EnvVaraibleUtil.get_environment_variable('S3_ACCESS_KEY')
        secret_key = _EnvVaraibleUtil.get_environment_variable('S3_SECRET_KEY')
        # HOCCON format will be parsed by the Feathr job
        config_str = """
            S3_ENDPOINT: {S3_ENDPOINT}
            S3_ACCESS_KEY: "{S3_ACCESS_KEY}"
            S3_SECRET_KEY: "{S3_SECRET_KEY}"
            """.format(S3_ENDPOINT=endpoint, S3_ACCESS_KEY=access_key, S3_SECRET_KEY=secret_key)
        return config_str

    def _get_adls_config_str(self):
        """Construct the ADLS config string for abfs(s). The Account, access key and other parameters can be set via
        environment variables."""
        account = _EnvVaraibleUtil.get_environment_variable('ADLS_ACCOUNT')
        # if ADLS Account is set in the feathr_config, then we need other environment variables
        # keys can't be only accessed through environment
        key = _EnvVaraibleUtil.get_environment_variable('ADLS_KEY')
        # HOCCON format will be parsed by the Feathr job
        config_str = """
            ADLS_ACCOUNT: {ADLS_ACCOUNT}
            ADLS_KEY: "{ADLS_KEY}"
            """.format(ADLS_ACCOUNT=account, ADLS_KEY=key)
        return config_str

    def _get_blob_config_str(self):
        """Construct the Blob config string for wasb(s). The Account, access key and other parameters can be set via
        environment variables."""
        account = _EnvVaraibleUtil.get_environment_variable('BLOB_ACCOUNT')
        # if BLOB Account is set in the feathr_config, then we need other environment variables
        # keys can't be only accessed through environment
        key = _EnvVaraibleUtil.get_environment_variable('BLOB_KEY')
        # HOCCON format will be parsed by the Feathr job
        config_str = """
            BLOB_ACCOUNT: {BLOB_ACCOUNT}
            BLOB_KEY: "{BLOB_KEY}"
            """.format(BLOB_ACCOUNT=account, BLOB_KEY=key)
        return config_str

    def _get_sql_config_str(self):
        """Construct the SQL config string for jdbc. The dbtable (query), user, password and other parameters can be set via
        environment variables."""
        table = _EnvVaraibleUtil.get_environment_variable('JDBC_TABLE')
        user = _EnvVaraibleUtil.get_environment_variable('JDBC_USER')
        password = _EnvVaraibleUtil.get_environment_variable('JDBC_PASSWORD')
        driver = _EnvVaraibleUtil.get_environment_variable('JDBC_DRIVER')
        auth_flag = _EnvVaraibleUtil.get_environment_variable('JDBC_AUTH_FLAG')
        token = _EnvVaraibleUtil.get_environment_variable('JDBC_TOKEN')
        # HOCCON format will be parsed by the Feathr job
        config_str = """
            JDBC_TABLE: {JDBC_TABLE}
            JDBC_USER: {JDBC_USER}
            JDBC_PASSWORD: {JDBC_PASSWORD}
            JDBC_DRIVER: {JDBC_DRIVER}
            JDBC_AUTH_FLAG: {JDBC_AUTH_FLAG}
            JDBC_TOKEN: {JDBC_TOKEN}
            """.format(JDBC_TABLE=table, JDBC_USER=user, JDBC_PASSWORD=password, JDBC_DRIVER = driver, JDBC_AUTH_FLAG = auth_flag, JDBC_TOKEN = token)
        return config_str

    def _get_snowflake_config_str(self):
        """Construct the Snowflake config string for jdbc. The url, user, role and other parameters can be set via
        yaml config. Password can be set via environment variables."""
        sf_url = self.envutils.get_environment_variable_with_default('offline_store', 'snowflake', 'url')
        sf_user = self.envutils.get_environment_variable_with_default('offline_store', 'snowflake', 'user')
        sf_role = self.envutils.get_environment_variable_with_default('offline_store', 'snowflake', 'role')
        sf_password = self.envutils.get_environment_variable('JDBC_SF_PASSWORD')
        # HOCCON format will be parsed by the Feathr job
        config_str = """
            JDBC_SF_URL: {JDBC_SF_URL}
            JDBC_SF_USER: {JDBC_SF_USER}
            JDBC_SF_ROLE: {JDBC_SF_ROLE}
            JDBC_SF_PASSWORD: {JDBC_SF_PASSWORD}
            """.format(JDBC_SF_URL=sf_url, JDBC_SF_USER=sf_user, JDBC_SF_PASSWORD=sf_password, JDBC_SF_ROLE=sf_role)
        return config_str

    def get_features_from_registry(self, project_name):
        """ Sync features from the registry given a project name """
        # TODO - Add support for customized workspace path
        self.registry.get_features_from_registry(project_name, os.path.abspath("./"))<|MERGE_RESOLUTION|>--- conflicted
+++ resolved
@@ -79,14 +79,12 @@
         # Redis key separator
         self._KEY_SEPARATOR = ':'
         envutils = _EnvVaraibleUtil(config_path)
-<<<<<<< HEAD
         if local_workspace_dir:
             self.local_workspace_dir = local_workspace_dir
         else:
             self.local_workspace_dir = tempfile.TemporaryDirectory().name
-=======
+        
         self.envutils = envutils
->>>>>>> 214aa87d
 
         if not os.path.exists(config_path):
             self.logger.warning('Configuration path does not exist, you need to set the environment variables explicitly. For all the environment variables, please refer to https://github.com/linkedin/feathr/blob/main/feathr_project/feathrcli/data/feathr_user_workspace/feathr_config.yaml')
@@ -476,12 +474,8 @@
         # Read all features conf
         generation_config = FeatureGenerationJobParams(
             generation_config_path=os.path.abspath(feature_gen_conf_path),
-<<<<<<< HEAD
             feature_config=os.path.join(self.local_workspace_dir, "feature_conf/"))
 
-=======
-            feature_config=os.path.abspath("feature_conf/"))
->>>>>>> 214aa87d
         return self.feathr_spark_laucher.submit_feathr_job(
             job_name=self.project_name + '_feathr_feature_materialization_job',
             main_jar_path=self._FEATHR_JOB_JAR_PATH,
