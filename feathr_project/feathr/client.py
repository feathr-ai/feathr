--- conflicted
+++ resolved
@@ -2,16 +2,7 @@
 import logging
 import os
 import tempfile
-<<<<<<< HEAD
-import copy
-from datetime import datetime, timedelta
-from pathlib import Path
-from typing import Dict, List, Optional, Union
-
-from numpy import isin
-=======
 from typing import Dict, List, Union
->>>>>>> b2993797
 from feathr.definition.feature import FeatureBase
 
 import redis
