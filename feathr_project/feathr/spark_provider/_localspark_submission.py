--- conflicted
+++ resolved
@@ -111,26 +111,12 @@
         else:
             if not python_files:
                 # This is a JAR job
-<<<<<<< HEAD
-                # Azure Synapse/Livy doesn't allow JAR job starts from Maven directly, we must have a jar file uploaded.
-                # so we have to use a dummy jar as the main file.
-                # Use the no-op jar as the main file
-                # This is a dummy jar which contains only one `org.example.Noop` class with one empty `main` function
-                # which does nothing
-                main_jar_path = main_jar_path
-                spark_args.extend(["--packages", maven_dependency, "--class", main_class_name, main_jar_path])
-=======
                 spark_args.extend(["--class", main_class_name, main_jar_path])
->>>>>>> b706da0f
             else:
                 spark_args.extend(["--packages", maven_dependency])
                 # This is a PySpark job, no more things to
                 if python_files.__len__() > 1:
                     spark_args.extend(["--py-files", ",".join(python_files[1:])])
-<<<<<<< HEAD
-                print(python_files)
-=======
->>>>>>> b706da0f
                 spark_args.append(python_files[0])
             
 
