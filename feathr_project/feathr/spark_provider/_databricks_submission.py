from collections import namedtuple
import copy
import json
import os
from os.path import basename
from pathlib import Path
import time
from typing import Dict, List, Optional, Union
from urllib.parse import urlparse
from urllib.request import urlopen

from databricks_cli.dbfs.api import DbfsApi
from databricks_cli.runs.api import RunsApi
from databricks_cli.sdk.api_client import ApiClient
<<<<<<< HEAD
=======
from feathr.constants import *
from feathr.version import get_maven_artifact_fullname
from feathr.spark_provider._abc import SparkJobLauncher
>>>>>>> 14f0f12c
from loguru import logger
import requests
from requests.structures import CaseInsensitiveDict

from feathr.constants import *
from feathr.spark_provider._abc import SparkJobLauncher


class _FeathrDatabricksJobLauncher(SparkJobLauncher):
    """Class to interact with Databricks Spark cluster
    This is a light-weight databricks job runner, users should use the provided template json string to get more fine controlled environment for databricks cluster.
    For example, user can control whether to use a new cluster to run the job or not, specify the cluster ID, running frequency, node size, workder no., whether to send out failed notification email, etc.
    This runner will only fill in necessary arguments in the JSON template.

    This class will read from the provided configs string, and do the following steps.
    This default template can be overwritten by users, but users need to make sure the template is compatible with the default template. Specifically:
    1. it's a SparkJarTask (rather than other types of jobs, say NotebookTask or others). See https://docs.microsoft.com/en-us/azure/databricks/dev-tools/api/2.0/jobs#--runs-submit for more details
    2. Use the Feathr Jar to run the job (hence will add an entry in `libraries` section)
    3. Will override `main_class_name` and `parameters` field in the JSON template `spark_jar_task` field
    4. will override the name of this job

    Args:
        workspace_instance_url (str): the workinstance url. Document to get workspace_instance_url: https://docs.microsoft.com/en-us/azure/databricks/workspace/workspace-details#workspace-url
        token_value (str): see here on how to get tokens: https://docs.microsoft.com/en-us/azure/databricks/dev-tools/api/latest/authentication
        config_template (str): config template for databricks cluster. See https://docs.microsoft.com/en-us/azure/databricks/dev-tools/api/2.0/jobs#--runs-submit for more details.
        databricks_work_dir (_type_, optional): databricks_work_dir must start with dbfs:/. Defaults to 'dbfs:/feathr_jobs'.
    """

    def __init__(
        self,
        workspace_instance_url: str,
        token_value: str,
        config_template: Union[str, Dict],
        databricks_work_dir: str = "dbfs:/feathr_jobs",
    ):
        # Below we will use Databricks job APIs (as well as many other APIs) to submit jobs or transfer files
        # For Job APIs, see https://docs.microsoft.com/en-us/azure/databricks/dev-tools/api/2.0/jobs
        # for DBFS APIs, see: https://docs.microsoft.com/en-us/azure/databricks/dev-tools/api/latest/dbfs
        self.config_template = config_template
        # remove possible trailing '/' due to wrong input format
        self.workspace_instance_url = workspace_instance_url.rstrip("/")
        self.auth_headers = CaseInsensitiveDict()

        # Authenticate the REST APIs. Documentation: https://docs.microsoft.com/en-us/azure/databricks/dev-tools/api/latest/authentication
        self.auth_headers["Accept"] = "application/json"
        self.auth_headers["Authorization"] = f"Bearer {token_value}"
        self.databricks_work_dir = databricks_work_dir
        self.api_client = ApiClient(host=self.workspace_instance_url, token=token_value)

    def upload_or_get_cloud_path(self, local_path_or_http_path: str):
        """
        Supports transferring file from an http path to cloud working storage, or upload directly from a local storage.
        """
        src_parse_result = urlparse(local_path_or_http_path)
        file_name = os.path.basename(local_path_or_http_path)
        # returned paths for the uploaded file. Note that we cannot use os.path.join here, since in Windows system it will yield paths like this:
        # dbfs:/feathrazure_cijob_snowflake_9_30_157692\auto_generated_derived_features.conf, where the path sep is mixed, and won't be able to be parsed by databricks.
        # so we force the path to be Linux style here.
        cloud_dest_path = self.databricks_work_dir + "/" + file_name
        if src_parse_result.scheme.startswith('http'):
            with urlopen(local_path_or_http_path) as f:
                # use REST API to avoid local temp file
                data = f.read()
                files = {"file": data}
                # for DBFS APIs, see: https://docs.microsoft.com/en-us/azure/databricks/dev-tools/api/latest/dbfs
                r = requests.post(url=self.workspace_instance_url+'/api/2.0/dbfs/put',
                                  headers=self.auth_headers, files=files,  data={'overwrite': 'true', 'path': cloud_dest_path})
                logger.info('{} is downloaded and then uploaded to location: {}',
                             local_path_or_http_path, cloud_dest_path)
        elif src_parse_result.scheme.startswith('dbfs'):
            # passed a cloud path
            logger.info(
                'Skip uploading file {} as the file starts with dbfs:/', local_path_or_http_path)
            cloud_dest_path = local_path_or_http_path
        elif src_parse_result.scheme.startswith(('wasb','s3','gs')):
            # if the path starts with a location that's not a local path
            logger.error(
                "File {} cannot be downloaded. Please upload the file to dbfs manually.", local_path_or_http_path
            )
            raise RuntimeError(
                f"File {local_path_or_http_path} cannot be downloaded. Please upload the file to dbfs manually."
            )
        else:
            # else it should be a local file path or dir
            if os.path.isdir(local_path_or_http_path):
                logger.info("Uploading folder {}", local_path_or_http_path)
                dest_paths = []
                for item in Path(local_path_or_http_path).glob('**/*.conf'):
                    cloud_dest_path = self._upload_local_file_to_workspace(item.resolve())
                    dest_paths.extend([cloud_dest_path])
                cloud_dest_path = ','.join(dest_paths)
            else:
                cloud_dest_path = self._upload_local_file_to_workspace(local_path_or_http_path)
        return cloud_dest_path

    def _upload_local_file_to_workspace(self, local_path: str) -> str:
        """
        Supports transferring file from a local path to cloud working storage.
        """
        file_name = os.path.basename(local_path)
        # returned paths for the uploaded file. Note that we cannot use os.path.join here, since in Windows system it will yield paths like this:
        # dbfs:/feathrazure_cijob_snowflake_9_30_157692\auto_generated_derived_features.conf, where the path sep is mixed, and won't be able to be parsed by databricks.
        # so we force the path to be Linux style here.
        cloud_dest_path = self.databricks_work_dir + "/" + file_name
        # `local_path_or_http_path` will be either string or PathLib object, so normalize it to string
        local_path = str(local_path)
        try:
            DbfsApi(self.api_client).cp(recursive=True, overwrite=True, src=local_path, dst=cloud_dest_path)
        except RuntimeError as e:
            raise RuntimeError(f"The source path: {local_path}, or the destination path: {cloud_dest_path}, is/are not valid.") from e
        return cloud_dest_path

    def submit_feathr_job(
        self,
        job_name: str,
        main_jar_path: str,
        main_class_name: str,
        arguments: List[str],
        python_files: List[str],
        reference_files_path: List[str] = [],
        job_tags: Dict[str, str] = None,
        configuration: Dict[str, str] = {},
        properties: Dict[str, str] = {},
    ):
        """
        submit the feathr job to databricks
        Refer to the databricks doc for more details on the meaning of the parameters:
        https://docs.microsoft.com/en-us/azure/databricks/dev-tools/api/2.0/jobs#--runs-submit
        Args:
            main_file_path (str): main file paths, usually your main jar file
            main_class_name (str): name of your main class
            arguments (str): all the arguments you want to pass into the spark job
            job_tags (str): tags of the job, for example you might want to put your user ID, or a tag with a certain information
            configuration (Dict[str, str]): Additional configs for the spark job
            properties (Dict[str, str]): Additional System Properties for the spark job
        """

        if properties:
            arguments.append("--system-properties=%s" % json.dumps(properties))

        if isinstance(self.config_template, str):
            # if the input is a string, load it directly
            submission_params = json.loads(self.config_template)
        else:
            # otherwise users might have missed the quotes in the config. Treat them as dict
            # Note that we need to use deep copy here, in order to make `self.config_template` immutable
            # Otherwise, since we need to change submission_params later, which will modify `self.config_template` and cause unexpected behaviors
            submission_params = copy.deepcopy(self.config_template)

        submission_params["run_name"] = job_name
        cfg = configuration.copy()
        if "existing_cluster_id" in submission_params:
            logger.info("Using an existing general purpose cluster to run the feathr job...")
            if cfg:
                logger.warning(
                    "Spark execution configuration will be ignored. To use job-specific spark configs, please use a new job cluster or set the configs via Databricks UI."
                )
            if job_tags:
                logger.warning(
                    "Job tags will be ignored. To assign job tags to the cluster, please use a new job cluster."
                )
        elif "new_cluster" in submission_params:
            logger.info("Using a new job cluster to run the feathr job...")
            # if users don't specify existing_cluster_id
            # Solving this issue: Handshake fails trying to connect from Azure Databricks to Azure PostgreSQL with SSL
            # https://docs.microsoft.com/en-us/answers/questions/170730/handshake-fails-trying-to-connect-from-azure-datab.html
            cfg["spark.executor.extraJavaOptions"] = "-Djava.security.properties="
            cfg["spark.driver.extraJavaOptions"] = "-Djava.security.properties="
            submission_params["new_cluster"]["spark_conf"] = cfg

            if job_tags:
                custom_tags = submission_params["new_cluster"].get("custom_tags", {})
                for tag, value in job_tags.items():
                    custom_tags[tag] = value

                submission_params["new_cluster"]["custom_tags"] = custom_tags
        else:
            # TODO we should fail fast -- maybe check this in config verification while initializing the client.
            raise ValueError(
                "No cluster specifications are found. Either 'existing_cluster_id' or 'new_cluster' should be configured via feathr config."
            )

        # the feathr main jar file is anyway needed regardless it's pyspark or scala spark
        if not main_jar_path:
<<<<<<< HEAD
            logger.info(f"Main JAR file is not set, using default package '{FEATHR_MAVEN_ARTIFACT}' from Maven")
            submission_params["libraries"][0]["maven"] = {"coordinates": FEATHR_MAVEN_ARTIFACT}
=======
            logger.info(f"Main JAR file is not set, using default package '{get_maven_artifact_fullname()}' from Maven")
            submission_params['libraries'][0]['maven'] = { "coordinates": get_maven_artifact_fullname() }
>>>>>>> 14f0f12c
        else:
            submission_params["libraries"][0]["jar"] = self.upload_or_get_cloud_path(main_jar_path)
        # see here for the submission parameter definition https://docs.microsoft.com/en-us/azure/databricks/dev-tools/api/2.0/jobs#--request-structure-6
        if python_files:
            # this is a pyspark job. definition here: https://docs.microsoft.com/en-us/azure/databricks/dev-tools/api/2.0/jobs#--sparkpythontask
            # the first file is the pyspark driver code. we only need the driver code to execute pyspark
            param_and_file_dict = {
                "parameters": arguments,
                "python_file": self.upload_or_get_cloud_path(python_files[0]),
            }
            # indicates this is a pyspark job
            # `setdefault` method will get the value of the "spark_python_task" item, if the "spark_python_task" item does not exist, insert "spark_python_task" with the value "param_and_file_dict":
            submission_params.setdefault("spark_python_task", param_and_file_dict)
        else:
            # this is a scala spark job
            submission_params["spark_jar_task"]["parameters"] = arguments
            submission_params["spark_jar_task"]["main_class_name"] = main_class_name

        result = RunsApi(self.api_client).submit_run(submission_params)

        try:
            # see if we can parse the returned result
            self.res_job_id = result["run_id"]
        except:
            logger.error(
                "Submitting Feathr job to Databricks cluster failed. Message returned from Databricks: {}", result
            )
            exit(1)

        result = RunsApi(self.api_client).get_run(self.res_job_id)
        self.job_url = result["run_page_url"]
        logger.info("Feathr job Submitted Successfully. View more details here: {}", self.job_url)

        # return ID as the submission result
        return self.res_job_id

    def wait_for_completion(self, timeout_seconds: Optional[int] = 600) -> bool:
        """Returns true if the job completed successfully"""
        start_time = time.time()
        while (timeout_seconds is None) or (time.time() - start_time < timeout_seconds):
            status = self.get_status()
            logger.debug("Current Spark job status: {}", status)
            # see all the status here:
            # https://docs.microsoft.com/en-us/azure/databricks/dev-tools/api/2.0/jobs#--runlifecyclestate
            # https://docs.microsoft.com/en-us/azure/databricks/dev-tools/api/2.0/jobs#--runresultstate
            if status in {"SUCCESS"}:
                return True
            elif status in {"INTERNAL_ERROR", "FAILED", "TIMEDOUT", "CANCELED"}:
                result = RunsApi(self.api_client).get_run_output(self.res_job_id)
                # See here for the returned fields: https://docs.microsoft.com/en-us/azure/databricks/dev-tools/api/2.0/jobs#--response-structure-8
                # print out logs and stack trace if the job has failed
                logger.error("Feathr job has failed. Please visit this page to view error message: {}", self.job_url)
                if "error" in result:
                    logger.error("Error Code: {}", result["error"])
                if "error_trace" in result:
                    logger.error("{}", result["error_trace"])
                return False
            else:
                time.sleep(30)
        else:
            raise TimeoutError("Timeout waiting for Feathr job to complete")

    def get_status(self) -> str:
        assert self.res_job_id is not None
        result = RunsApi(self.api_client).get_run(self.res_job_id)
        # first try to get result state. it might not be available, and if that's the case, try to get life_cycle_state
        # see result structure: https://docs.microsoft.com/en-us/azure/databricks/dev-tools/api/2.0/jobs#--response-structure-6
        res_state = result["state"].get("result_state") or result["state"]["life_cycle_state"]
        assert res_state is not None
        return res_state

    def get_job_result_uri(self) -> str:
        """Get job output uri

        Returns:
            str: `output_path` field in the job tags
        """
        custom_tags = self.get_job_tags()
        # in case users call this API even when there's no tags available
        return None if custom_tags is None else custom_tags[OUTPUT_PATH_TAG]

    def get_job_tags(self) -> Dict[str, str]:
        """Get job tags

        Returns:
            Dict[str, str]: a dict of job tags
        """
        assert self.res_job_id is not None
        # For result structure, see https://docs.microsoft.com/en-us/azure/databricks/dev-tools/api/2.0/jobs#--response-structure-6
        result = RunsApi(self.api_client).get_run(self.res_job_id)

        if "new_cluster" in result["cluster_spec"]:
            custom_tags = result["cluster_spec"]["new_cluster"]["custom_tags"]
            return custom_tags
        else:
            # this is not a new cluster; it's an existing cluster.
            logger.warning(
                "Job tags are not available since you are using an existing Databricks cluster. Consider using 'new_cluster' in databricks configuration."
            )
            return None

    def download_result(self, result_path: str, local_folder: str):
        """
        Supports downloading files from the result folder. Only support paths starts with `dbfs:/` and only support downloading files in one folder (per Spark's design, everything will be in the result folder in a flat manner)
        """
        if not result_path.startswith("dbfs"):
            raise RuntimeError(
                'Currently only paths starting with dbfs is supported for downloading results from a databricks cluster. The path should start with "dbfs:" .'
            )

        DbfsApi(self.api_client).cp(recursive=True, overwrite=True, src=result_path, dst=local_folder)<|MERGE_RESOLUTION|>--- conflicted
+++ resolved
@@ -12,17 +12,12 @@
 from databricks_cli.dbfs.api import DbfsApi
 from databricks_cli.runs.api import RunsApi
 from databricks_cli.sdk.api_client import ApiClient
-<<<<<<< HEAD
-=======
-from feathr.constants import *
-from feathr.version import get_maven_artifact_fullname
-from feathr.spark_provider._abc import SparkJobLauncher
->>>>>>> 14f0f12c
 from loguru import logger
 import requests
 from requests.structures import CaseInsensitiveDict
 
 from feathr.constants import *
+from feathr.version import get_maven_artifact_fullname
 from feathr.spark_provider._abc import SparkJobLauncher
 
 
@@ -202,13 +197,8 @@
 
         # the feathr main jar file is anyway needed regardless it's pyspark or scala spark
         if not main_jar_path:
-<<<<<<< HEAD
-            logger.info(f"Main JAR file is not set, using default package '{FEATHR_MAVEN_ARTIFACT}' from Maven")
-            submission_params["libraries"][0]["maven"] = {"coordinates": FEATHR_MAVEN_ARTIFACT}
-=======
             logger.info(f"Main JAR file is not set, using default package '{get_maven_artifact_fullname()}' from Maven")
             submission_params['libraries'][0]['maven'] = { "coordinates": get_maven_artifact_fullname() }
->>>>>>> 14f0f12c
         else:
             submission_params["libraries"][0]["jar"] = self.upload_or_get_cloud_path(main_jar_path)
         # see here for the submission parameter definition https://docs.microsoft.com/en-us/azure/databricks/dev-tools/api/2.0/jobs#--request-structure-6
