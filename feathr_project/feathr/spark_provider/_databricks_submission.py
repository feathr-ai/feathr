from collections import namedtuple
import copy
import json
import os
from os.path import basename
from pathlib import Path
import time
from typing import Dict, List, Optional, Union
from urllib.parse import urlparse
from urllib.request import urlopen

from databricks_cli.dbfs.api import DbfsApi
from databricks_cli.runs.api import RunsApi
from databricks_cli.dbfs.dbfs_path import DbfsPath
from databricks_cli.sdk.api_client import ApiClient
from loguru import logger
import requests
from requests.structures import CaseInsensitiveDict

from feathr.constants import *
from feathr.version import get_maven_artifact_fullname
from feathr.spark_provider._abc import SparkJobLauncher


class _FeathrDatabricksJobLauncher(SparkJobLauncher):
    """Class to interact with Databricks Spark cluster
    This is a light-weight databricks job runner, users should use the provided template json string to get more fine controlled environment for databricks cluster.
    For example, user can control whether to use a new cluster to run the job or not, specify the cluster ID, running frequency, node size, workder no., whether to send out failed notification email, etc.
    This runner will only fill in necessary arguments in the JSON template.

    This class will read from the provided configs string, and do the following steps.
    This default template can be overwritten by users, but users need to make sure the template is compatible with the default template. Specifically:
    1. it's a SparkJarTask (rather than other types of jobs, say NotebookTask or others). See https://docs.microsoft.com/en-us/azure/databricks/dev-tools/api/2.0/jobs#--runs-submit for more details
    2. Use the Feathr Jar to run the job (hence will add an entry in `libraries` section)
    3. Will override `main_class_name` and `parameters` field in the JSON template `spark_jar_task` field
    4. will override the name of this job

    Args:
        workspace_instance_url (str): the workinstance url. Document to get workspace_instance_url: https://docs.microsoft.com/en-us/azure/databricks/workspace/workspace-details#workspace-url
        token_value (str): see here on how to get tokens: https://docs.microsoft.com/en-us/azure/databricks/dev-tools/api/latest/authentication
        config_template (str): config template for databricks cluster. See https://docs.microsoft.com/en-us/azure/databricks/dev-tools/api/2.0/jobs#--runs-submit for more details.
        databricks_work_dir (_type_, optional): databricks_work_dir must start with dbfs:/. Defaults to 'dbfs:/feathr_jobs'.
    """

    def __init__(
        self,
        workspace_instance_url: str,
        token_value: str,
        config_template: Union[str, Dict],
        databricks_work_dir: str = "dbfs:/feathr_jobs",
    ):
        # Below we will use Databricks job APIs (as well as many other APIs) to submit jobs or transfer files
        # For Job APIs, see https://docs.microsoft.com/en-us/azure/databricks/dev-tools/api/2.0/jobs
        # for DBFS APIs, see: https://docs.microsoft.com/en-us/azure/databricks/dev-tools/api/latest/dbfs
        self.config_template = config_template
        # remove possible trailing '/' due to wrong input format
        self.workspace_instance_url = workspace_instance_url.rstrip("/")
        self.auth_headers = CaseInsensitiveDict()

        # Authenticate the REST APIs. Documentation: https://docs.microsoft.com/en-us/azure/databricks/dev-tools/api/latest/authentication
        self.auth_headers["Accept"] = "application/json"
        self.auth_headers["Authorization"] = f"Bearer {token_value}"
        self.databricks_work_dir = databricks_work_dir
        self.api_client = ApiClient(
            host=self.workspace_instance_url, token=token_value)

    def upload_or_get_cloud_path(self, local_path_or_cloud_src_path: str, tar_dir_path: Optional[str] = None):
        """
        Supports transferring file from an http path to cloud working storage, or upload directly from a local storage.
        or copying files from a source dbfs directory to a target dbfs directory
        """
        if local_path_or_cloud_src_path.startswith('dbfs') and tar_dir_path is not None:
            if not tar_dir_path.startswith('dbfs'):
                raise RuntimeError(
                    f"Failed to copy files from dbfs directory: {local_path_or_cloud_src_path}. {tar_dir_path} is not a valid target directory path"
                )
            if not self.cloud_dir_exists(local_path_or_cloud_src_path):
                raise RuntimeError(
                    f"Source folder:{local_path_or_cloud_src_path} doesn't exist. Please make sure it's a valid path")
            if self.cloud_dir_exists(tar_dir_path):
                logger.warning(
                    'Target cloud directory {} already exists. Please use another one.', tar_dir_path)
                return tar_dir_path
            DbfsApi(self.api_client).cp(recursive=True, overwrite=False,
                                        src=local_path_or_cloud_src_path, dst=tar_dir_path)
            logger.info('{} is copied to location: {}',
                        local_path_or_cloud_src_path, tar_dir_path)
            return tar_dir_path

        src_parse_result = urlparse(local_path_or_cloud_src_path)
        file_name = os.path.basename(local_path_or_cloud_src_path)
        # returned paths for the uploaded file. Note that we cannot use os.path.join here, since in Windows system it will yield paths like this:
        # dbfs:/feathrazure_cijob_snowflake_9_30_157692\auto_generated_derived_features.conf, where the path sep is mixed, and won't be able to be parsed by databricks.
        # so we force the path to be Linux style here.
        cloud_dest_path = self.databricks_work_dir + "/" + file_name
        if src_parse_result.scheme.startswith('http'):
            with urlopen(local_path_or_cloud_src_path) as f:
                # use REST API to avoid local temp file
                data = f.read()
                files = {"file": data}
                # for DBFS APIs, see: https://docs.microsoft.com/en-us/azure/databricks/dev-tools/api/latest/dbfs
                r = requests.post(url=self.workspace_instance_url+'/api/2.0/dbfs/put',
                                  headers=self.auth_headers, files=files,  data={'overwrite': 'true', 'path': cloud_dest_path})
                logger.info('{} is downloaded and then uploaded to location: {}',
                            local_path_or_cloud_src_path, cloud_dest_path)
        elif src_parse_result.scheme.startswith('dbfs'):
            # passed a cloud path
            logger.info(
                'Skip uploading file {} as the file starts with dbfs:/', local_path_or_cloud_src_path)
            cloud_dest_path = local_path_or_cloud_src_path
        elif src_parse_result.scheme.startswith(('wasb', 's3', 'gs')):
            # if the path starts with a location that's not a local path
            logger.error(
                "File {} cannot be downloaded. Please upload the file to dbfs manually.", local_path_or_cloud_src_path
            )
            raise RuntimeError(
                f"File {local_path_or_cloud_src_path} cannot be downloaded. Please upload the file to dbfs manually."
            )
        else:
            # else it should be a local file path or dir
            if os.path.isdir(local_path_or_cloud_src_path):
                logger.info("Uploading folder {}",
                            local_path_or_cloud_src_path)
                dest_paths = []
                for item in Path(local_path_or_cloud_src_path).glob('**/*.conf'):
                    cloud_dest_path = self._upload_local_file_to_workspace(
                        item.resolve())
                    dest_paths.extend([cloud_dest_path])
                cloud_dest_path = ','.join(dest_paths)
            else:
                cloud_dest_path = self._upload_local_file_to_workspace(
                    local_path_or_cloud_src_path)
        return cloud_dest_path

    def _upload_local_file_to_workspace(self, local_path: str) -> str:
        """
        Supports transferring file from a local path to cloud working storage.
        """
        file_name = os.path.basename(local_path)
        # returned paths for the uploaded file. Note that we cannot use os.path.join here, since in Windows system it will yield paths like this:
        # dbfs:/feathrazure_cijob_snowflake_9_30_157692\auto_generated_derived_features.conf, where the path sep is mixed, and won't be able to be parsed by databricks.
        # so we force the path to be Linux style here.
        cloud_dest_path = self.databricks_work_dir + "/" + file_name
        # `local_path_or_http_path` will be either string or PathLib object, so normalize it to string
        local_path = str(local_path)
        try:
            DbfsApi(self.api_client).cp(recursive=True, overwrite=True,
                                        src=local_path, dst=cloud_dest_path)
        except RuntimeError as e:
            raise RuntimeError(
                f"The source path: {local_path}, or the destination path: {cloud_dest_path}, is/are not valid.") from e
        return cloud_dest_path

    def submit_feathr_job(
        self,
        job_name: str,
        main_jar_path: str,
        main_class_name: str,
        arguments: List[str],
        python_files: List[str],
        reference_files_path: List[str] = [],
        job_tags: Dict[str, str] = None,
        configuration: Dict[str, str] = {},
        properties: Dict[str, str] = {},
    ):
        """
        submit the feathr job to databricks
        Refer to the databricks doc for more details on the meaning of the parameters:
        https://docs.microsoft.com/en-us/azure/databricks/dev-tools/api/2.0/jobs#--runs-submit
        Args:
            main_file_path (str): main file paths, usually your main jar file
            main_class_name (str): name of your main class
            arguments (str): all the arguments you want to pass into the spark job
            job_tags (str): tags of the job, for example you might want to put your user ID, or a tag with a certain information
            configuration (Dict[str, str]): Additional configs for the spark job
            properties (Dict[str, str]): Additional System Properties for the spark job
        """

        if properties:
            arguments.append("--system-properties=%s" % json.dumps(properties))

        if isinstance(self.config_template, str):
            # if the input is a string, load it directly
            submission_params = json.loads(self.config_template)
        else:
            # otherwise users might have missed the quotes in the config. Treat them as dict
            # Note that we need to use deep copy here, in order to make `self.config_template` immutable
            # Otherwise, since we need to change submission_params later, which will modify `self.config_template` and cause unexpected behaviors
            submission_params = copy.deepcopy(self.config_template)

        submission_params["run_name"] = job_name
        cfg = configuration.copy()
        if "existing_cluster_id" in submission_params:
            logger.info(
                "Using an existing general purpose cluster to run the feathr job...")
            if cfg:
                logger.warning(
                    "Spark execution configuration will be ignored. To use job-specific spark configs, please use a new job cluster or set the configs via Databricks UI."
                )
            if job_tags:
                logger.warning(
                    "Job tags will be ignored. To assign job tags to the cluster, please use a new job cluster."
                )
        elif "new_cluster" in submission_params:
            logger.info("Using a new job cluster to run the feathr job...")
            # if users don't specify existing_cluster_id
            # Solving this issue: Handshake fails trying to connect from Azure Databricks to Azure PostgreSQL with SSL
            # https://docs.microsoft.com/en-us/answers/questions/170730/handshake-fails-trying-to-connect-from-azure-datab.html
            cfg["spark.executor.extraJavaOptions"] = "-Djava.security.properties="
            cfg["spark.driver.extraJavaOptions"] = "-Djava.security.properties="
            submission_params["new_cluster"]["spark_conf"] = cfg

            if job_tags:
                custom_tags = submission_params["new_cluster"].get(
                    "custom_tags", {})
                for tag, value in job_tags.items():
                    custom_tags[tag] = value

                submission_params["new_cluster"]["custom_tags"] = custom_tags
        else:
            # TODO we should fail fast -- maybe check this in config verification while initializing the client.
            raise ValueError(
                "No cluster specifications are found. Either 'existing_cluster_id' or 'new_cluster' should be configured via feathr config."
            )

        # the feathr main jar file is anyway needed regardless it's pyspark or scala spark
        if not main_jar_path:
            logger.info(
                f"Main JAR file is not set, using default package '{get_maven_artifact_fullname()}' from Maven")
            submission_params['libraries'][0]['maven'] = {
                "coordinates": get_maven_artifact_fullname()}
            # Add json-schema dependency
            # TODO: find a proper way deal with unresolved dependencies
            # Since we are adding another entry to the config, make sure that the spark config passed as part of execution also contains a libraries array of atleast size 2
            # else you will get List Index Out of Bound exception
            # Example from feathr_config.yaml -
            # config_template: {"run_name":"FEATHR_FILL_IN",.....,"libraries":[{}, {}],".......}

            submission_params["libraries"][1]["maven"]= {
                "coordinates": "com.github.everit-org.json-schema:org.everit.json.schema:1.9.1",
                "repo":"https://repository.mulesoft.org/nexus/content/repositories/public/"
                }
        else:
            submission_params["libraries"][0]["jar"] = self.upload_or_get_cloud_path(
                main_jar_path)
        # see here for the submission parameter definition https://docs.microsoft.com/en-us/azure/databricks/dev-tools/api/2.0/jobs#--request-structure-6
        if python_files:
            # this is a pyspark job. definition here: https://docs.microsoft.com/en-us/azure/databricks/dev-tools/api/2.0/jobs#--sparkpythontask
            # the first file is the pyspark driver code. we only need the driver code to execute pyspark
            param_and_file_dict = {
                "parameters": arguments,
                "python_file": self.upload_or_get_cloud_path(python_files[0]),
            }
            # indicates this is a pyspark job
            # `setdefault` method will get the value of the "spark_python_task" item, if the "spark_python_task" item does not exist, insert "spark_python_task" with the value "param_and_file_dict":
            submission_params.setdefault(
                "spark_python_task", param_and_file_dict)
        else:
            # this is a scala spark job
            submission_params["spark_jar_task"]["parameters"] = arguments
            submission_params["spark_jar_task"]["main_class_name"] = main_class_name

        result = RunsApi(self.api_client).submit_run(submission_params)

        try:
            # see if we can parse the returned result
            self.res_job_id = result["run_id"]
        except:
            logger.error(
                "Submitting Feathr job to Databricks cluster failed. Message returned from Databricks: {}", result
            )
            exit(1)

        result = RunsApi(self.api_client).get_run(self.res_job_id)
        self.job_url = result["run_page_url"]
        logger.info(
            "Feathr job Submitted Successfully. View more details here: {}", self.job_url)

        # return ID as the submission result
        return self.res_job_id

    def wait_for_completion(self, timeout_seconds: Optional[int] = 600) -> bool:
        """Returns true if the job completed successfully"""
        start_time = time.time()
        while (timeout_seconds is None) or (time.time() - start_time < timeout_seconds):
            status = self.get_status()
            logger.debug("Current Spark job status: {}", status)
            # see all the status here:
            # https://docs.microsoft.com/en-us/azure/databricks/dev-tools/api/2.0/jobs#--runlifecyclestate
            # https://docs.microsoft.com/en-us/azure/databricks/dev-tools/api/2.0/jobs#--runresultstate
            if status in {"SUCCESS"}:
                return True
            elif status in {"INTERNAL_ERROR", "FAILED", "TIMEDOUT", "CANCELED"}:
                result = RunsApi(self.api_client).get_run_output(
                    self.res_job_id)
                # See here for the returned fields: https://docs.microsoft.com/en-us/azure/databricks/dev-tools/api/2.0/jobs#--response-structure-8
                # print out logs and stack trace if the job has failed
                logger.error(
                    "Feathr job has failed. Please visit this page to view error message: {}", self.job_url)
                if "error" in result:
                    logger.error("Error Code: {}", result["error"])
                if "error_trace" in result:
                    logger.error("{}", result["error_trace"])
                return False
            else:
                time.sleep(30)
        else:
            raise TimeoutError("Timeout waiting for Feathr job to complete")

    def get_status(self) -> str:
        assert self.res_job_id is not None
        result = RunsApi(self.api_client).get_run(self.res_job_id)
        # first try to get result state. it might not be available, and if that's the case, try to get life_cycle_state
        # see result structure: https://docs.microsoft.com/en-us/azure/databricks/dev-tools/api/2.0/jobs#--response-structure-6
        res_state = result["state"].get(
            "result_state") or result["state"]["life_cycle_state"]
        assert res_state is not None
        return res_state

    def get_job_result_uri(self) -> str:
        """Get job output uri

        Returns:
            str: `output_path` field in the job tags
        """
        custom_tags = self.get_job_tags()
        # in case users call this API even when there's no tags available
        return None if custom_tags is None else custom_tags[OUTPUT_PATH_TAG]

    def get_job_tags(self) -> Dict[str, str]:
        """Get job tags

        Returns:
            Dict[str, str]: a dict of job tags
        """
        assert self.res_job_id is not None
        # For result structure, see https://docs.microsoft.com/en-us/azure/databricks/dev-tools/api/2.0/jobs#--response-structure-6
        result = RunsApi(self.api_client).get_run(self.res_job_id)

        if "new_cluster" in result["cluster_spec"]:
            custom_tags = result["cluster_spec"]["new_cluster"].get(
                "custom_tags")
            return custom_tags
        else:
            # this is not a new cluster; it's an existing cluster.
            logger.warning(
                "Job tags are not available since you are using an existing Databricks cluster. Consider using 'new_cluster' in databricks configuration."
            )
            return None

    def download_result(self, result_path: str, local_folder: str, is_file_path: bool = False):
        """
        Supports downloading files from the result folder. Only support paths starts with `dbfs:/` and only support downloading files in one folder (per Spark's design, everything will be in the result folder in a flat manner)
        """
        if not result_path.startswith("dbfs"):
            raise RuntimeError(
                'Currently only paths starting with dbfs is supported for downloading results from a databricks cluster. The path should start with "dbfs:" .'
            )
<<<<<<< HEAD

        DbfsApi(self.api_client).cp(recursive=True,
                                    overwrite=True, src=result_path, dst=local_folder)

=======
        recursive = True if not is_file_path else False
        DbfsApi(self.api_client).cp(recursive=recursive, overwrite=True, src=result_path, dst=local_folder)
        
>>>>>>> 9cbbe1b9
    def cloud_dir_exists(self, dir_path: str):
        """
        Check if a directory of hdfs already exists
        """
        if not dir_path.startswith('dbfs'):
            raise RuntimeError(
                'Currently only paths starting with dbfs is supported. The paths should start with \"dbfs:\" .')

        try:
            DbfsApi(self.api_client).list_files(DbfsPath(dir_path))
            return True
        except:
            return False<|MERGE_RESOLUTION|>--- conflicted
+++ resolved
@@ -356,16 +356,10 @@
             raise RuntimeError(
                 'Currently only paths starting with dbfs is supported for downloading results from a databricks cluster. The path should start with "dbfs:" .'
             )
-<<<<<<< HEAD
-
-        DbfsApi(self.api_client).cp(recursive=True,
-                                    overwrite=True, src=result_path, dst=local_folder)
-
-=======
+
         recursive = True if not is_file_path else False
         DbfsApi(self.api_client).cp(recursive=recursive, overwrite=True, src=result_path, dst=local_folder)
         
->>>>>>> 9cbbe1b9
     def cloud_dir_exists(self, dir_path: str):
         """
         Check if a directory of hdfs already exists
