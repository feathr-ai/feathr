--- conflicted
+++ resolved
@@ -114,11 +114,7 @@
                          local_path_or_http_path, returned_path)
         return returned_path
 
-<<<<<<< HEAD
-    def submit_feathr_job(self, job_name: str, main_jar_path: str,  main_class_name: str, arguments: List[str], reference_files_path: List[str] = [], job_tags: Dict[str, str] = None, configuration: Dict[str, str] = None, properties: Dict[str, str] = None):
-=======
-    def submit_feathr_job(self, job_name: str, main_jar_path: str,  main_class_name: str, arguments: List[str], python_files: List[str], reference_files_path: List[str] = [], job_tags: Dict[str, str] = None, configuration: Dict[str, str] = None):
->>>>>>> c4266bb7
+    def submit_feathr_job(self, job_name: str, main_jar_path: str,  main_class_name: str, arguments: List[str], python_files: List[str], reference_files_path: List[str] = [], job_tags: Dict[str, str] = None, configuration: Dict[str, str] = None, properties: Dict[str, str] = None):
         """
         submit the feathr job to databricks
         Refer to the databricks doc for more details on the meaning of the parameters:
@@ -132,13 +128,9 @@
             properties (Dict[str, str]): Additional System Properties for the spark job
         """
 
-<<<<<<< HEAD
         if properties is not None:
             arguments.append("--system-properties=%s" % json.dumps(properties))
         
-=======
-
->>>>>>> c4266bb7
         if isinstance(self.config_template, str):
             # if the input is a string, load it directly
             submission_params = json.loads(self.config_template)
