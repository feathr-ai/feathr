--- conflicted
+++ resolved
@@ -215,24 +215,17 @@
             Dict[str, str]: a dict of job tags
         """
         assert self.res_job_id is not None
-<<<<<<< HEAD
-        # For Job Runs APIs, see https://docs.microsoft.com/en-us/azure/databricks/dev-tools/api/2.0/jobs#--runs-get
-        result = requests.get(url=self.workspace_instance_url+'/api/2.0/jobs/runs/get',
-                               headers=self.auth_headers, params={'run_id': str(self.res_job_id)})
+        # For result structure, see https://docs.microsoft.com/en-us/azure/databricks/dev-tools/api/2.0/jobs#--response-structure-6
+        result = RunsApi(self.api_client).get_run(self.res_job_id)
         
-        if 'new_cluster' in result.json()['cluster_spec']:
-            custom_tags = result.json()['cluster_spec']['new_cluster']['custom_tags']
+        if 'new_cluster' in result['cluster_spec']:
+            custom_tags = result['cluster_spec']['new_cluster']['custom_tags']
             return custom_tags
         else:
             # this is not a new cluster; it's an existing cluster.
             logger.warning("Job tags are not available since you are using an existing Databricks cluster. Consider use 'new_cluster' in databricks configuration.")
             return None
-=======
-        result = RunsApi(self.api_client).get_run(self.res_job_id)
-        # For result structure, see https://docs.microsoft.com/en-us/azure/databricks/dev-tools/api/2.0/jobs#--response-structure-6
-        custom_tags = result['cluster_spec']['new_cluster']['custom_tags']
-        return custom_tags
->>>>>>> 124ca65b
+    
 
     def download_result(self, result_path: str, local_folder: str):
         """
