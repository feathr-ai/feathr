
from abc import ABC, abstractmethod
from typing import Callable, Dict, List, Optional

from jinja2 import Template
from loguru import logger


class Source:
    """External data source for feature. Typically a 'table'.
     Attributes:
         name: name of the source
         event_timestamp_column: column name of the event timestamp
         timestamp_format: the format of the event_timestamp_column, e.g. yyyy/MM/DD.
         registry_tags: A dict of (str, str) that you can pass to feature registry for better organization. For example, you can use {"deprecated": "true"} to indicate this source is deprecated, etc.
    """
    def __init__(self,
                 name: str,
                 event_timestamp_column: Optional[str], 
                 timestamp_format: Optional[str] = "epoch",
                 registry_tags: Optional[Dict[str, str]] = None,
                 ) -> None:
        self.name = name
        self.event_timestamp_column = event_timestamp_column
        self.timestamp_format = timestamp_format
        self.registry_tags = registry_tags

    def __eq__(self, other):
        """A source is equal to another if name is equal."""
        return self.name == other.name

    def __hash__(self):
        """A source can be identified with the name"""
        return hash(self.name)

    def to_write_config(self) -> str:
        pass

    def __str__(self):
        return self.to_feature_config()


class InputContext(Source):
    """A type of 'passthrough' source, a.k.a. request feature source.
    """
    SOURCE_NAME = "PASSTHROUGH"
    def __init__(self) -> None:
        super().__init__(self.SOURCE_NAME, None, None)

    def to_feature_config(self) -> str:
        return "source: " + self.name


class HdfsSource(Source):
    """A data source(table) stored on HDFS-like file system. Data can be fetch through a POSIX style path.

        Args:
            name (str): name of the source
            path (str): The location of the source data.
            preprocessing (Optional[Callable]): A preprocessing python function that transforms the source data for further feature transformation.
            event_timestamp_column (Optional[str]): The timestamp field of your record. As sliding window aggregation feature assume each record in the source data should have a timestamp column.
            timestamp_format (Optional[str], optional): The format of the timestamp field. Defaults to "epoch". Possible values are:
            - `epoch` (seconds since epoch), for example `1647737463`
            - `epoch_millis` (milliseconds since epoch), for example `1647737517761`
            - Any date formats supported by [SimpleDateFormat](https://docs.oracle.com/javase/8/docs/api/java/text/SimpleDateFormat.html). 
            registry_tags: A dict of (str, str) that you can pass to feature registry for better organization. For example, you can use {"deprecated": "true"} to indicate this source is deprecated, etc.
        """
    def __init__(self, name: str, path: str, preprocessing: Optional[Callable] = None, event_timestamp_column: Optional[str]= None, timestamp_format: Optional[str] = "epoch", registry_tags: Optional[Dict[str, str]] = None) -> None:
        super().__init__(name, event_timestamp_column, timestamp_format, registry_tags=registry_tags)
        self.path = path
<<<<<<< HEAD
        if path.startswith("http"):
            logger.warning("Your input path starts with http, which might not work in Spark. Consider using paths starting with wasb[s]/abfs[s]/s3.")
    
=======
        self.preprocessing = preprocessing

>>>>>>> 04a0a83a
    def to_feature_config(self) -> str:
        tm = Template("""  
            {{source.name}}: {
                location: {path: "{{source.path}}"}
                {% if source.event_timestamp_column is defined %}
                    timeWindowParameters: {
                        timestampColumn: "{{source.event_timestamp_column}}"
                        timestampColumnFormat: "{{source.timestamp_format}}"
                    }
                {% endif %}
            } 
        """)
        msg = tm.render(source=self)
        return msg

    def __str__(self):
        return str(self.preprocessing) + '\n' + self.to_feature_config()

INPUT_CONTEXT = InputContext()<|MERGE_RESOLUTION|>--- conflicted
+++ resolved
@@ -67,15 +67,11 @@
         """
     def __init__(self, name: str, path: str, preprocessing: Optional[Callable] = None, event_timestamp_column: Optional[str]= None, timestamp_format: Optional[str] = "epoch", registry_tags: Optional[Dict[str, str]] = None) -> None:
         super().__init__(name, event_timestamp_column, timestamp_format, registry_tags=registry_tags)
-        self.path = path
-<<<<<<< HEAD
+        self.path = path    
+        self.preprocessing = preprocessing
         if path.startswith("http"):
             logger.warning("Your input path starts with http, which might not work in Spark. Consider using paths starting with wasb[s]/abfs[s]/s3.")
-    
-=======
-        self.preprocessing = preprocessing
 
->>>>>>> 04a0a83a
     def to_feature_config(self) -> str:
         tm = Template("""  
             {{source.name}}: {
