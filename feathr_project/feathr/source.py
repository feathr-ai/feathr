
from abc import ABC, abstractmethod
from typing import Callable, Dict, List, Optional

from jinja2 import Template
import json


class SourceSchema(ABC):
    pass


class AvroJsonSchema(SourceSchema):
    """Avro schema written in Json"""
    def __init__(self, schemaStr:str):
        self.schemaStr = schemaStr

    def to_feature_config(self):
        tm = Template("""
        schema: {
            type = "avro"
            avroJson:{{avroJson}}
        }
        """)
        avroJson = json.dumps(self.schemaStr)
        msg = tm.render(schema=self, avroJson=avroJson)
        return msg


class Source:
    """External data source for feature. Typically a 'table'.
     Attributes:
         name: name of the source
         event_timestamp_column: column name of the event timestamp
         timestamp_format: the format of the event_timestamp_column, e.g. yyyy/MM/DD.
         registry_tags: A dict of (str, str) that you can pass to feature registry for better organization. For example, you can use {"deprecated": "true"} to indicate this source is deprecated, etc.
    """
    def __init__(self,
                 name: str,
                 event_timestamp_column: Optional[str] = "0",
                 timestamp_format: Optional[str] = "epoch",
                 registry_tags: Optional[Dict[str, str]] = None,
                 ) -> None:
        self.name = name
        self.event_timestamp_column = event_timestamp_column
        self.timestamp_format = timestamp_format
        self.registry_tags = registry_tags

    def __eq__(self, other):
        """A source is equal to another if name is equal."""
        return self.name == other.name

    def __hash__(self):
        """A source can be identified with the name"""
        return hash(self.name)

    def to_write_config(self) -> str:
        pass

    def __str__(self):
        return self.to_feature_config()


class InputContext(Source):
    """A type of 'passthrough' source, a.k.a. request feature source.
    """
    SOURCE_NAME = "PASSTHROUGH"
    def __init__(self) -> None:
        super().__init__(self.SOURCE_NAME, None, None)

    def to_feature_config(self) -> str:
        return "source: " + self.name


class HdfsSource(Source):
    """A data source(table) stored on HDFS-like file system. Data can be fetch through a POSIX style path.

        Args:
            name (str): name of the source
            path (str): The location of the source data.
            preprocessing (Optional[Callable]): A preprocessing python function that transforms the source data for further feature transformation.
            event_timestamp_column (Optional[str]): The timestamp field of your record. As sliding window aggregation feature assume each record in the source data should have a timestamp column.
            timestamp_format (Optional[str], optional): The format of the timestamp field. Defaults to "epoch". Possible values are:
            - `epoch` (seconds since epoch), for example `1647737463`
            - `epoch_millis` (milliseconds since epoch), for example `1647737517761`
            - Any date formats supported by [SimpleDateFormat](https://docs.oracle.com/javase/8/docs/api/java/text/SimpleDateFormat.html). 
            registry_tags: A dict of (str, str) that you can pass to feature registry for better organization. For example, you can use {"deprecated": "true"} to indicate this source is deprecated, etc.
        """
    def __init__(self, name: str, path: str, preprocessing: Optional[Callable] = None, event_timestamp_column: Optional[str]= None, timestamp_format: Optional[str] = "epoch", registry_tags: Optional[Dict[str, str]] = None) -> None:
        super().__init__(name, event_timestamp_column, timestamp_format, registry_tags=registry_tags)
        self.path = path
        self.preprocessing = preprocessing

    def to_feature_config(self) -> str:
        tm = Template("""  
            {{source.name}}: {
                location: {path: "{{source.path}}"}
                {% if source.event_timestamp_column is defined %}
                    timeWindowParameters: {
                        timestampColumn: "{{source.event_timestamp_column}}"
                        timestampColumnFormat: "{{source.timestamp_format}}"
                    }
                {% endif %}
            } 
        """)
        msg = tm.render(source=self)
        return msg

    def __str__(self):
        return str(self.preprocessing) + '\n' + self.to_feature_config()


<<<<<<< HEAD
class JdbcSource(Source):
    def __init__(self, name: str, url: str = "", dbtable: Optional[str] = None, query: Optional[str] = None, auth: Optional[str] = None, preprocessing: Optional[Callable] = None                 ,event_timestamp_column: Optional[str] = None, timestamp_format: Optional[str] = "epoch",registry_tags: Optional[Dict[str, str]] = None) -> None:
        super().__init__(name, event_timestamp_column, timestamp_format, registry_tags)
        self.preprocessing = preprocessing
        self.url = url
        if dbtable is not None:
            self.dbtable = dbtable
        if query is not None:
            self.query = query
        if auth is not None:
            self.auth = auth.upper()
            if self.auth not in ["USERPASS", "TOKEN"]:
                raise ValueError("auth must be None or one of following values: ['userpass', 'token']")

    def get_required_properties(self):
        if not hasattr(self, "auth"):
            return []
        if self.auth == "USERPASS":
            return ["%s_USER" % self.name, "%s_PASSWORD" % self.name]
        elif self.auth == "TOKEN":
            return ["%s_TOKEN" % self.name]

    def to_feature_config(self) -> str:
        tm = Template("""  
            {{source.name}}: {
                location: {
                    type: "jdbc"
                    url: "{{source.url}}"
                    {% if source.dbtable is defined %}
                    dbtable: "{{source.dbtable}}"
                    {% endif %}
                    {% if source.query is defined %}
                    query: "{{source.query}}"
                    {% endif %}
                    {% if source.auth is defined %}
                        {% if source.auth == "USERPASS" %}
                    user: "${{ "{" }}{{source.name}}_USER{{ "}" }}"
                    password: "${{ "{" }}{{source.name}}_PASSWORD{{ "}" }}"
                        {% else %}
                    useToken: true
                    token: "${{ "{" }}{{source.name}}_TOKEN{{ "}" }}"
                        {% endif %}
                    {% else %}
                    anonymous: true
                    {% endif %}
                }
                {% if source.event_timestamp_column is defined %}
                    timeWindowParameters: {
                        timestampColumn: "{{source.event_timestamp_column}}"
                        timestampColumnFormat: "{{source.timestamp_format}}"
                    }
                {% endif %}
            } 
        """)
        msg = tm.render(source=self)
        return msg

    def __str__(self):
        return str(self.preprocessing) + '\n' + self.to_feature_config()
=======
class KafkaConfig:
    """Kafka config for a streaming source
    Attributes:
        brokers: broker/server address
        topics: Kafka topics
        schema: Kafka message schema
        """
    def __init__(self, brokers: List[str], topics: List[str], schema: SourceSchema):
        self.brokers = brokers
        self.topics = topics
        self.schema = schema


class KafKaSource(Source):
    """A kafka source object. Used in streaming feature ingestion."""
    def __init__(self, name: str, kafkaConfig: KafkaConfig):
            super().__init__(name)
            self.config = kafkaConfig

    def to_feature_config(self) -> str:
        tm = Template("""
{{source.name}}: {
    type: KAFKA
    config: {
        brokers: [{{brokers}}]
        topics: [{{topics}}]
        {{source.config.schema.to_feature_config()}}
    }
}
        """)
        brokers = '"'+'","'.join(self.config.brokers)+'"'
        topics = ','.join(self.config.topics)
        msg = tm.render(source=self, brokers=brokers, topics=topics)
        return msg

>>>>>>> 9fd05ab5

INPUT_CONTEXT = InputContext()<|MERGE_RESOLUTION|>--- conflicted
+++ resolved
@@ -110,7 +110,6 @@
         return str(self.preprocessing) + '\n' + self.to_feature_config()
 
 
-<<<<<<< HEAD
 class JdbcSource(Source):
     def __init__(self, name: str, url: str = "", dbtable: Optional[str] = None, query: Optional[str] = None, auth: Optional[str] = None, preprocessing: Optional[Callable] = None                 ,event_timestamp_column: Optional[str] = None, timestamp_format: Optional[str] = "epoch",registry_tags: Optional[Dict[str, str]] = None) -> None:
         super().__init__(name, event_timestamp_column, timestamp_format, registry_tags)
@@ -170,7 +169,6 @@
 
     def __str__(self):
         return str(self.preprocessing) + '\n' + self.to_feature_config()
-=======
 class KafkaConfig:
     """Kafka config for a streaming source
     Attributes:
@@ -206,6 +204,5 @@
         msg = tm.render(source=self, brokers=brokers, topics=topics)
         return msg
 
->>>>>>> 9fd05ab5
 
 INPUT_CONTEXT = InputContext()