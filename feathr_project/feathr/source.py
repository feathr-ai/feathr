--- conflicted
+++ resolved
@@ -42,7 +42,6 @@
 
 
 class HdfsSource(Source):
-<<<<<<< HEAD
     """A data source(table) stored on HDFS-like file system. Data can be fetch through a POSIX style path.
 
         Args:
@@ -55,11 +54,8 @@
             - Any date formats supported by [SimpleDateFormat](https://docs.oracle.com/javase/8/docs/api/java/text/SimpleDateFormat.html). 
                 
         """
-    def __init__(self, name: str, path: str, event_timestamp_column: Optional[str], timestamp_format: Optional[str] = "epoch") -> None:
-=======
-    """A data source(table) stored on HDFS-like file system. Data can be fetch through a POSIX style path."""
-    def __init__(self, name: str, path: str, event_timestamp_column: Optional[str] = None, timestamp_format: Optional[str] = "epoch") -> None:
->>>>>>> 593412fd
+    def __init__(self, name: str, path: str, event_timestamp_column: Optional[str]= None, timestamp_format: Optional[str] = "epoch") -> None:
+        """A data source(table) stored on HDFS-like file system. Data can be fetch through a POSIX style path."""
         super().__init__(name, event_timestamp_column, timestamp_format)
         self.path = path
 
