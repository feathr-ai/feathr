import glob
import importlib
import inspect
import os
import sys
from graphlib import TopologicalSorter
from pathlib import Path
from tracemalloc import stop
from typing import Dict, List, Optional, Tuple, Union
from urllib.parse import urlparse

from azure.identity import DefaultAzureCredential
from jinja2 import Template
from loguru import logger
from numpy import deprecate
from pyapacheatlas.auth import ServicePrincipalAuthentication
<<<<<<< HEAD
from pyapacheatlas.core import (AtlasEntity, AtlasProcess, PurviewClient)
from pyapacheatlas.core.typedef import (AtlasAttributeDef, EntityTypeDef,
                                        RelationshipTypeDef)
=======
from pyapacheatlas.auth.azcredential import AzCredentialWrapper
from pyapacheatlas.core import (AtlasClassification, AtlasEntity, AtlasProcess,
                                PurviewClient, TypeCategory)
from pyapacheatlas.core.typedef import (AtlasAttributeDef,
                                        AtlasRelationshipEndDef, Cardinality,
                                        EntityTypeDef, RelationshipTypeDef)
>>>>>>> 6a4edb09
from pyapacheatlas.core.util import GuidTracker
from pyhocon import ConfigFactory

from feathr._file_utils import write_to_file
from feathr.anchor import FeatureAnchor
from feathr.constants import *
from feathr.feature import Feature, FeatureType
from feathr.feature_derivations import DerivedFeature
from feathr.repo_definitions import RepoDefinitions
from feathr.source import HdfsSource, InputContext, Source
from feathr.transformation import (ExpressionTransformation, Transformation,
                                   WindowAggTransformation)
from feathr.typed_key import TypedKey


class _FeatureRegistry():
<<<<<<< HEAD
    
    def __init__(self, config_path: Optional[str] ):
        """
        Initializes the feature registry, doing the following:
        - Use an Azure Service Principal to communicate with Azure Purview
        - Initialize an Azure Purview Client
        - Initialize the GUID tracker, project name, etc.
        """
        # Read from the config file
        if config_path is not None:
            from feathr._envvariableutil import _EnvVaraibleUtil
            envutils = _EnvVaraibleUtil(config_path)
            self.project_name = envutils.get_environment_variable_with_default('project_config', 'project_name')
            self.FEATURE_REGISTRY_DELIMITER = envutils.get_environment_variable_with_default('feature_registry', 'purview', 'delimiter')
            self.azure_purview_name = envutils.get_environment_variable_with_default('feature_registry', 'purview', 'purview_name')
            self.oauth = ServicePrincipalAuthentication(
                tenant_id=_EnvVaraibleUtil.get_environment_variable(
                    "AZURE_TENANT_ID"),
                client_id=_EnvVaraibleUtil.get_environment_variable(
                    "AZURE_CLIENT_ID"),
                client_secret=_EnvVaraibleUtil.get_environment_variable(
                    "AZURE_CLIENT_SECRET")
            )
        else:
            self.project_name = os.getenv('project_name')
            self.FEATURE_REGISTRY_DELIMITER = os.getenv('delimiter', '__')
            self.azure_purview_name = os.getenv('purview_name')
            self.oauth = ServicePrincipalAuthentication(
                tenant_id=os.getenv("AZURE_TENANT_ID"),
                client_id=os.getenv("AZURE_CLIENT_ID"),
                client_secret=os.getenv("AZURE_CLIENT_SECRET")
            )
        
=======
    """
    Initializes the feature registry, doing the following:
    - Use an DefaultAzureCredential() to communicate with Azure Purview
    - Initialize an Azure Purview Client
    - Initialize the GUID tracker, project name, etc.
    """
    def __init__(self, project_name: str, azure_purview_name: str, registry_delimiter: str, project_tags: Dict[str, str] = None, credential=None, config_path=None,):
        self.project_name = project_name
        self.registry_delimiter = registry_delimiter
        self.azure_purview_name = azure_purview_name
        self.project_tags = project_tags

        self.credential = DefaultAzureCredential(exclude_interactive_browser_credential=False) if credential is None else credential
        self.oauth = AzCredentialWrapper(credential=self.credential)
>>>>>>> 6a4edb09
        self.purview_client = PurviewClient(
                account_name=self.azure_purview_name,
                authentication=self.oauth
            )   
        self.guid = GuidTracker(starting=-1000)
        self.entity_batch_queue = []

        # for searching in derived features by name
        self.global_feature_entity_dict = {}

    def _register_feathr_feature_types(self):
        """
        Register the feathr types if we haven't done so. Note that this only needs to be called once per provisioning
        a system. Basically this function registers all the feature type definition in a Atlas compatible system.
        """

        # Each feature is registered under a certain Feathr project. The project should what we refer to, however for backward compatibility, the type name would be `feathr_workspace`
        type_feathr_project = EntityTypeDef(
            name=TYPEDEF_FEATHR_PROJECT,
            attributeDefs=[
                AtlasAttributeDef(
                    name="anchor_features", typeName=TYPEDEF_ARRAY_ANCHOR, cardinality=Cardinality.SET),
                AtlasAttributeDef(
                    name="derived_features", typeName=TYPEDEF_ARRAY_DERIVED_FEATURE, cardinality=Cardinality.SET),
                AtlasAttributeDef(name="tags", typeName="map<string,string>",
                                  cardinality=Cardinality.SINGLE),
            ],
            superTypes=["DataSet"],

        )
        type_feathr_sources = EntityTypeDef(
            name=TYPEDEF_SOURCE,
            attributeDefs=[

                AtlasAttributeDef(
                    name="path", typeName="string", cardinality=Cardinality.SINGLE),
                AtlasAttributeDef(name="event_timestamp_column",
                                  typeName="string", cardinality=Cardinality.SINGLE),
                AtlasAttributeDef(name="timestamp_format",
                                  typeName="string", cardinality=Cardinality.SINGLE),
                AtlasAttributeDef(name="type", typeName="string",
                                  cardinality=Cardinality.SINGLE),
                AtlasAttributeDef(name="preprocessing", typeName="string",
                                  cardinality=Cardinality.SINGLE),
                AtlasAttributeDef(name="tags", typeName="map<string,string>",
                                  cardinality=Cardinality.SINGLE),
            ],
            superTypes=["DataSet"],
        )

        type_feathr_anchor_features = EntityTypeDef(
            name=TYPEDEF_ANCHOR_FEATURE,
            attributeDefs=[
                AtlasAttributeDef(name="type", typeName="string",
                                  cardinality=Cardinality.SINGLE),
                AtlasAttributeDef(name="key", typeName="array<map<string,string>>",
                                  cardinality=Cardinality.SET),
                AtlasAttributeDef(name="transformation", typeName="map<string,string>",
                                  cardinality=Cardinality.SINGLE),
                AtlasAttributeDef(name="tags", typeName="map<string,string>",
                                  cardinality=Cardinality.SINGLE),
            ],
            superTypes=["DataSet"],
        )

        type_feathr_derived_features = EntityTypeDef(
            name=TYPEDEF_DERIVED_FEATURE,
            attributeDefs=[
                AtlasAttributeDef(name="type", typeName="string",
                                  cardinality=Cardinality.SINGLE),

                AtlasAttributeDef(name="input_anchor_features", typeName=TYPEDEF_ARRAY_ANCHOR_FEATURE,
                                  cardinality=Cardinality.SET),
                AtlasAttributeDef(name="input_derived_features", typeName=TYPEDEF_ARRAY_DERIVED_FEATURE,
                                  cardinality=Cardinality.SET),
                AtlasAttributeDef(name="key", typeName="array<map<string,string>>",
                                  cardinality=Cardinality.SET),
                AtlasAttributeDef(name="transformation", typeName="map<string,string>",
                                  cardinality=Cardinality.SINGLE),
                AtlasAttributeDef(name="tags", typeName="map<string,string>",
                                  cardinality=Cardinality.SINGLE),
            ],
            superTypes=["DataSet"],
        )

        type_feathr_anchors = EntityTypeDef(
            name=TYPEDEF_ANCHOR,
            attributeDefs=[
                AtlasAttributeDef(
                    name="source", typeName=TYPEDEF_SOURCE, cardinality=Cardinality.SINGLE),
                AtlasAttributeDef(
                    name="features", typeName=TYPEDEF_ARRAY_ANCHOR_FEATURE, cardinality=Cardinality.SET),
                AtlasAttributeDef(name="tags", typeName="map<string,string>",
                                  cardinality=Cardinality.SINGLE),
            ],
            superTypes=["DataSet"],
        )

        def_result = self.purview_client.upload_typedefs(
            entityDefs=[type_feathr_anchor_features, type_feathr_anchors,
                        type_feathr_derived_features, type_feathr_sources, type_feathr_project],
            force_update=True)
        logger.info("Feathr Feature Type System Initialized.")

    def _parse_anchor_features(self, anchor: FeatureAnchor) -> List[AtlasEntity]:
        """
        This function will parse the anchor features and sources inside an anchor
        """

        anchor_feature_batch = []
        # annotate type
        anchor_feature: Feature

        for anchor_feature in anchor.features:
            key_list = []
            for individual_key in anchor_feature.key:
                key_dict = {"key_column": individual_key.key_column, "key_column_type": individual_key.key_column_type.value,
                            "full_name": individual_key.full_name, "description": individual_key.description, "key_column_alias": individual_key.key_column_alias}
                key_list.append(key_dict)

            # define a dict to save all the transformation schema
            transform_dict = {}
            if isinstance(anchor_feature.transform, ExpressionTransformation):
                transform_dict = {"transform_expr": anchor_feature.transform.expr}
            elif isinstance(anchor_feature.transform, WindowAggTransformation):
                transform_dict = {
                    "def_expr": anchor_feature.transform.def_expr,
                    "agg_func": anchor_feature.transform.agg_func,
                    "window": anchor_feature.transform.window,
                    "group_by": anchor_feature.transform.group_by,
                    "filter": anchor_feature.transform.filter,
                    "limit": anchor_feature.transform.limit,
                }

            anchor_feature_entity = AtlasEntity(
                name=anchor_feature.name,
                qualified_name=self.project_name + self.registry_delimiter +
                anchor.name + self.registry_delimiter + anchor_feature.name,
                attributes={
                    "type": anchor_feature.feature_type.to_feature_config(),
                    "key": key_list,
                    "transformation": transform_dict,
                    "tags": anchor_feature.registry_tags,
                },
                typeName=TYPEDEF_ANCHOR_FEATURE,
                guid=self.guid.get_guid(),
            )
            self.entity_batch_queue.append(anchor_feature_entity)
            # add the entity to a dict that can search by name
            self.global_feature_entity_dict[anchor_feature.name] = anchor_feature_entity
            anchor_feature_batch.append(anchor_feature_entity)
        return anchor_feature_batch

    def _parse_anchors(self, anchor_list: List[FeatureAnchor]) -> List[AtlasEntity]:
        """
        parse content of an anchor
        """
        anchors_batch = []
        for anchor in anchor_list:
            # First, parse all the features in this anchor
            anchor_feature_entities = self._parse_anchor_features(anchor)
            # then parse the source of that anchor
            source_entity = self._parse_source(anchor.source)

            anchor_entity = AtlasEntity(
                name=anchor.name,
                qualified_name=self.project_name + self.registry_delimiter + anchor.name,
                attributes={
                    "source": source_entity.to_json(minimum=True),
                    "features": [s.to_json(minimum=True) for s in anchor_feature_entities],
                    "tags": anchor.registry_tags
                },
                typeName=TYPEDEF_ANCHOR,
                guid=self.guid.get_guid(),
            )
            # add feature lineage between anchor and feature
            for anchor_feature_entity in anchor_feature_entities:
                lineage = AtlasProcess(
                    name=anchor_feature_entity.name + " to " + anchor.name,
                    typeName="Process",
                    qualified_name=self.registry_delimiter + "PROCESS" + self.registry_delimiter + self.project_name +
                    self.registry_delimiter + anchor.name + self.registry_delimiter +
                    anchor_feature_entity.name,
                    inputs=[anchor_feature_entity],
                    outputs=[anchor_entity],
                    guid=self.guid.get_guid(),
                )
                self.entity_batch_queue.append(lineage)

            # add lineage between anchor and source
            anchor_source_lineage = AtlasProcess(
                name=source_entity.name + " to " + anchor.name,
                typeName="Process",
                qualified_name=self.registry_delimiter + "PROCESS" + self.registry_delimiter + self.project_name +
                self.registry_delimiter + anchor.name + self.registry_delimiter +
                source_entity.name,
                inputs=[source_entity],
                outputs=[anchor_entity],
                guid=self.guid.get_guid(),
            )
            self.entity_batch_queue.append(anchor_source_lineage)

            anchors_batch.append(anchor_entity)
        return anchors_batch

    def _parse_source(self, source: Union[Source, HdfsSource]) -> AtlasEntity:
        """
        parse the input sources
        """
        input_context = False
        if isinstance(source, InputContext):
            input_context = True
        
        # only set preprocessing if it's available in the object and is not None
        if 'preprocessing' in dir(source) and source.preprocessing is not None:
            preprocessing_func = inspect.getsource(source.preprocessing)
        else:
            preprocessing_func = None

        source_entity = AtlasEntity(
            name=source.name,
            qualified_name=self.project_name + self.registry_delimiter + source.name,
            attributes={
                "type": INPUT_CONTEXT if input_context else urlparse(source.path).scheme,
                "path": INPUT_CONTEXT if input_context else source.path,
                "timestamp_format": source.timestamp_format,
                "event_timestamp_column": source.event_timestamp_column,
                "tags": source.registry_tags,
                "preprocessing": preprocessing_func  # store the UDF as a string
            },
            typeName=TYPEDEF_SOURCE,
            guid=self.guid.get_guid(),
        )
        self.entity_batch_queue.append(source_entity)
        return source_entity

    def _add_all_derived_features(self, derived_features: List[DerivedFeature], ts:TopologicalSorter ) -> None:
        """iterate thru all the dependencies of the derived feature and return a derived feature list in a topological sorted way (the result list only has derived features, without their anchor features)

        Args:
            derived_features (List[DerivedFeature]): input derive feature list
            ts (TopologicalSorter): a topological sorter by python

        Returns:
            None. The topo sorter will maitain a static topo sorted order.
        """
        # return if the list is empty
        if derived_features is None:
            return

        for derived_feature in derived_features:
            # make sure the input is derived feature
            if isinstance(derived_feature, DerivedFeature):
                for input_feature in derived_feature.input_features:
                    if isinstance(input_feature, DerivedFeature):
                        # `input_feature` is predecessor of `derived_feature`
                        ts.add(derived_feature, input_feature)
                        self._add_all_derived_features(input_feature.input_features, ts)


    def _parse_derived_features(self, derived_features: List[DerivedFeature]) -> List[AtlasEntity]:
        """parse derived feature

        Args:
            derived_features (List[DerivedFeature]): derived feature in a list fashion. This function will handle the derived feature dependencies using topological sort to ensure that the corresponding features can be parsed correctly

        Returns:
            List[AtlasEntity]: list of parsed Atlas entities for each of the derived feature
        """
        derivation_entities = []
        ts = TopologicalSorter()

        self._add_all_derived_features(derived_features, ts)
        # topo sort the derived features to make sure that we can correctly refer to them later in the registry
        toposorted_derived_feature_list: List[DerivedFeature] = list(ts.static_order())
        
        for derived_feature in toposorted_derived_feature_list:
            # get the corresponding Atlas entity by searching feature name
            # Since this list is topo sorted, so you can always find the corresponding name
            input_feature_entity_list: List[AtlasEntity] = [
                self.global_feature_entity_dict[f.name] for f in derived_feature.input_features]
            key_list = []
            for individual_key in derived_feature.key:
                key_dict = {"key_column": individual_key.key_column, "key_column_type": individual_key.key_column_type.value,
                            "full_name": individual_key.full_name, "description": individual_key.description, "key_column_alias": individual_key.key_column_alias}
                key_list.append(key_dict)

            # define a dict to save all the transformation schema
            transform_dict = {}
            if isinstance(derived_feature.transform, ExpressionTransformation):
                transform_dict = {"transform_expr": derived_feature.transform.expr}
            elif isinstance(derived_feature.transform, WindowAggTransformation):
                transform_dict = {
                    "def_expr": derived_feature.transform.def_expr,
                    "agg_func": derived_feature.transform.agg_func,
                    "window": derived_feature.transform.window,
                    "group_by": derived_feature.transform.group_by,
                    "filter": derived_feature.transform.filter,
                    "limit": derived_feature.transform.limit,
                }
            
            derived_feature_entity = AtlasEntity(
                name=derived_feature.name,
                qualified_name=self.project_name +
                self.registry_delimiter + derived_feature.name,
                attributes={
                    "type": derived_feature.feature_type.to_feature_config(),
                    "key": key_list,
                    "input_anchor_features": [f.to_json(minimum=True) for f in input_feature_entity_list if f.typeName==TYPEDEF_ANCHOR_FEATURE],
                    "input_derived_features": [f.to_json(minimum=True) for f in input_feature_entity_list if f.typeName==TYPEDEF_DERIVED_FEATURE],
                    "transformation": transform_dict,
                    "tags": derived_feature.registry_tags
                },
                typeName=TYPEDEF_DERIVED_FEATURE,
                guid=self.guid.get_guid(),
            )

            # Add the feature entity in the global dict so that it can be referenced further. 
            self.global_feature_entity_dict[derived_feature.name] = derived_feature_entity

            for input_feature_entity in input_feature_entity_list:
                # add lineage between anchor feature and derived feature
                derived_feature_feature_lineage = AtlasProcess(
                    name=input_feature_entity.name + " to " + derived_feature.name,
                    typeName="Process",
                    qualified_name=self.registry_delimiter + "PROCESS" + self.registry_delimiter + self.project_name +
                    self.registry_delimiter + derived_feature.name + self.registry_delimiter +
                    input_feature_entity.name,
                    inputs=[input_feature_entity],
                    outputs=[derived_feature_entity],
                    guid=self.guid.get_guid(),
                )
                self.entity_batch_queue.append(derived_feature_feature_lineage)

            self.entity_batch_queue.append(derived_feature_entity)
            derivation_entities.append(derived_feature_entity)
        return derivation_entities

    def _parse_features_from_context(self, workspace_path: str, anchor_list, derived_feature_list):
        """
        Read feature content from python objects (which is provided in the context)
        """
        # define it here to make sure the variable is accessible
        anchor_entities = derived_feature_entities = []

        # parse all the anchors
        if anchor_list:
            anchor_entities = self._parse_anchors(anchor_list)

        project_attributes = {"anchor_features": [
            s.to_json(minimum=True) for s in anchor_entities], "tags": self.project_tags}
        # add derived feature if it's there
        if derived_feature_list:
            derived_feature_entities = self._parse_derived_features(
                derived_feature_list)
            project_attributes["derived_features"] = [
                s.to_json(minimum=True) for s in derived_feature_entities]

        # define project in Atlas entity
        feathr_project_entity = AtlasEntity(
            name=self.project_name,
            qualified_name=self.project_name,
            attributes=project_attributes,
            typeName=TYPEDEF_FEATHR_PROJECT,
            guid=self.guid.get_guid(),
        )

        # add lineage from anchor to project
        for individual_anchor_entity in anchor_entities:

            lineage_process = AtlasProcess(
                name=individual_anchor_entity.name + " to " + self.project_name,
                typeName="Process",
                # fqdn: PROCESS+PROJECT_NAME+ANCHOR_NAME
                qualified_name=self.registry_delimiter + "PROCESS" + self.registry_delimiter + self.project_name +
                self.registry_delimiter + individual_anchor_entity.name,
                inputs=[individual_anchor_entity],
                outputs=[feathr_project_entity],
                guid=self.guid.get_guid(),
            )
            self.entity_batch_queue.append(lineage_process)

        # add lineage from derivation to project
        for derived_feature_entity in derived_feature_entities:
            lineage_process = AtlasProcess(
                name=derived_feature_entity.name + " to " + self.project_name,
                typeName="Process",
                # fqdn: PROCESS+PROJECT_NAME+DERIVATION_NAME
                qualified_name=self.registry_delimiter + "PROCESS" + self.registry_delimiter + self.project_name +
                self.registry_delimiter + derived_feature_entity.name,
                inputs=[derived_feature_entity],
                outputs=[feathr_project_entity],
                guid=self.guid.get_guid(),
            )
            self.entity_batch_queue.append(lineage_process)
            
        self.entity_batch_queue.append(feathr_project_entity)
        self.entity_batch_queue.extend(anchor_entities)
        self.entity_batch_queue.extend(derived_feature_entities)

    @classmethod
    def _get_py_files(self, path: Path) -> List[Path]:
        """Get all Python files under path recursively, excluding __init__.py"""
        py_files = []
        for item in path.glob('**/*.py'):
            if "__init__.py" != item.name:
                py_files.append(item)
        return py_files

    @classmethod
    def _convert_to_module_path(self, path: Path, workspace_path: Path) -> str:
        """Convert a Python file path to its module path so that we can import it later"""
        prefix = os.path.commonprefix(
            [path.resolve(), workspace_path.resolve()])
        resolved_path = str(path.resolve())
        module_path = resolved_path[len(prefix): -len(".py")]
        # Convert features under nested folder to module name
        # e.g. /path/to/pyfile will become path.to.pyfile
        return (
            module_path
            .lstrip('/')
            .replace("/", ".")
        )

    @classmethod
    def _extract_features_from_context(self, anchor_list, derived_feature_list, result_path: Path) -> RepoDefinitions:
        """Collect feature definitions from the context instead of python files"""
        definitions = RepoDefinitions(
            sources=set(),
            features=set(),
            transformations=set(),
            feature_anchors=set(),
            derived_features=set()
        )
        for derived_feature in derived_feature_list:
            if isinstance(derived_feature, DerivedFeature):
                definitions.derived_features.add(derived_feature)
                definitions.transformations.add(
                    vars(derived_feature)["transform"])
            else:
                raise RuntimeError(
                    "Object cannot be parsed. `derived_feature_list` should be a list of `DerivedFeature`.")

        for anchor in anchor_list:
            # obj is `FeatureAnchor`
            definitions.feature_anchors.add(anchor)
            # add the source section of this `FeatureAnchor` object
            definitions.sources.add(vars(anchor)['source'])
            for feature in vars(anchor)['features']:
                # get the transformation object from `Feature` or `DerivedFeature`
                if isinstance(feature, Feature):
                    # feature is of type `Feature`
                    definitions.features.add(feature)
                    definitions.transformations.add(vars(feature)["transform"])
                else:
                    raise RuntimeError("Object cannot be parsed.")

        return definitions

    @classmethod
    def _extract_features(self, workspace_path: Path) -> RepoDefinitions:
        """Collect feature definitions from the python file, convert them into feature config and save them locally"""
        os.chdir(workspace_path)
        # Add workspace path to system path so that we can load features defined in Python via import_module
        sys.path.append(str(workspace_path))
        definitions = RepoDefinitions(
            sources=set(),
            features=set(),
            transformations=set(),
            feature_anchors=set(),
            derived_features=set()
        )
        for py_file in self._get_py_files(workspace_path):
            module_path = self._convert_to_module_path(py_file, workspace_path)
            module = importlib.import_module(module_path)
            for attr_name in dir(module):
                obj = getattr(module, attr_name)
                if isinstance(obj, Source):
                    definitions.sources.add(obj)
                elif isinstance(obj, Feature):
                    definitions.features.add(obj)
                elif isinstance(obj, DerivedFeature):
                    definitions.derived_features.add(obj)
                elif isinstance(obj, FeatureAnchor):
                    definitions.feature_anchors.add(obj)
                elif isinstance(obj, Transformation):
                    definitions.transformations.add(obj)
        return definitions

    @classmethod
    def save_to_feature_config(self, workspace_path: Path):
        """Save feature definition within the workspace into HOCON feature config files"""
        repo_definitions = self._extract_features(workspace_path)
        self._save_request_feature_config(repo_definitions)
        self._save_anchored_feature_config(repo_definitions)
        self._save_derived_feature_config(repo_definitions)

    @classmethod
    def save_to_feature_config_from_context(self, anchor_list, derived_feature_list, local_workspace_dir: Path):
        """Save feature definition within the workspace into HOCON feature config files from current context, rather than reading from python files"""
        repo_definitions = self._extract_features_from_context(
            anchor_list, derived_feature_list, local_workspace_dir)
        self._save_request_feature_config(repo_definitions, local_workspace_dir)
        self._save_anchored_feature_config(repo_definitions, local_workspace_dir)
        self._save_derived_feature_config(repo_definitions, local_workspace_dir)

    @classmethod
    def _save_request_feature_config(self, repo_definitions: RepoDefinitions, local_workspace_dir="./"):
        config_file_name = "feature_conf/auto_generated_request_features.conf"
        tm = Template(
            """
// THIS FILE IS AUTO GENERATED. PLEASE DO NOT EDIT.
anchors: {
    {% for anchor in feature_anchors %}
        {% if anchor.source.name == "PASSTHROUGH" %}
            {{anchor.to_feature_config()}}
        {% endif %}
    {% endfor %}
}
"""
        )

        request_feature_configs = tm.render(
            feature_anchors=repo_definitions.feature_anchors)
        config_file_path = os.path.join(local_workspace_dir, config_file_name)
        write_to_file(content=request_feature_configs,
                      full_file_name=config_file_path)

    @classmethod
    def _save_anchored_feature_config(self, repo_definitions: RepoDefinitions, local_workspace_dir="./"):
        config_file_name = "feature_conf/auto_generated_anchored_features.conf"
        tm = Template(
            """
// THIS FILE IS AUTO GENERATED. PLEASE DO NOT EDIT.
anchors: {
    {% for anchor in feature_anchors %}
        {% if not anchor.source.name == "PASSTHROUGH" %}
            {{anchor.to_feature_config()}}
        {% endif %}
    {% endfor %}
}

sources: {
    {% for source in sources%}
        {% if not source.name == "PASSTHROUGH" %}
            {{source.to_feature_config()}}
        {% endif %}
    {% endfor %}
}
"""
        )
        anchored_feature_configs = tm.render(feature_anchors=repo_definitions.feature_anchors,
                                             sources=repo_definitions.sources)
        config_file_path = os.path.join(local_workspace_dir, config_file_name)
        write_to_file(content=anchored_feature_configs,
                      full_file_name=config_file_path)

    @classmethod
    def _save_derived_feature_config(self, repo_definitions: RepoDefinitions, local_workspace_dir="./"):
        config_file_name = "feature_conf/auto_generated_derived_features.conf"
        tm = Template(
            """
anchors: {}
derivations: {
    {% for derived_feature in derived_features %}
        {{derived_feature.to_feature_config()}}
    {% endfor %}
}
"""
        )
        derived_feature_configs = tm.render(
            derived_features=repo_definitions.derived_features)
        config_file_path = os.path.join(local_workspace_dir, config_file_name)
        write_to_file(content=derived_feature_configs,
                      full_file_name=config_file_path)

    def register_features(self, workspace_path: Optional[Path] = None, from_context: bool = True, anchor_list=[], derived_feature_list=[]):
        """Register Features for the specified workspace. 

        Args:
            workspace_path (str, optional): path to a workspace. Defaults to None.
            from_context: whether the feature is from context (i.e. end users has to callFeathrClient.build_features()) or the feature is from a pre-built config file. Currently Feathr only supports register features from context.
            anchor_list: The anchor list after feature build
            derived_feature_list: the derived feature list after feature build
        """

        if not from_context:
            raise RuntimeError("Currently Feathr only supports registering features from context (i.e. you must call FeathrClient.build_features() before calling this function).")

        # register feature types each time when we register features.
        self._register_feathr_feature_types()
        self._parse_features_from_context(
            workspace_path, anchor_list, derived_feature_list)
        # Upload all entities
        # need to be all in one batch to be uploaded, otherwise the GUID reference won't work
        results = self.purview_client.upload_entities(
            batch=self.entity_batch_queue)
        if results:
            webinterface_path = "https://web.purview.azure.com/resource/" + self.azure_purview_name + \
                                "/main/catalog/browseassettypes"
        else:
            raise RuntimeError("Feature registration failed.", results)

        logger.info(
            "Finished registering features. See {} to access the Purview web interface", webinterface_path)

<<<<<<< HEAD
    @classmethod
    def get_registry_client(self):
=======
    def _purge_feathr_registry(self):
        """
        Delete all the feathr related entities and type definitions in feathr registry. For internal use only
        """
        self._delete_all_feathr_entitties()
        self._delete_all_feathr_types()


    def _delete_all_feathr_types(self):
        """
        Delete all the corresonding type definitions for feathr registry. For internal use only
        """
        typedefs = self.purview_client.get_all_typedefs()

        relationshipdef_list=[]
        for relationshipdef in typedefs['relationshipDefs']:
            if "feathr" in relationshipdef['name']:
                relationshipdef_list.append(relationshipdef)
        self.purview_client.delete_typedefs(relationshipDefs=relationshipdef_list)
        

        entitydef_list=[]
        for typedef in typedefs['entityDefs']:
            if "feathr" in typedef['name']:
                entitydef_list.append(typedef )
        self.purview_client.delete_typedefs(entityDefs=entitydef_list)

        logger.info("Deleted all the Feathr related definitions.")

    def _delete_all_feathr_entitties(self):
        """
        Delete all the corresonding entity for feathr registry. For internal use only

        :param guid: The guid or guids you want to remove.
        """
        entities = self.purview_client.discovery.search_entities(
            "feathr*", limit=20)

        # [print(entity) for entity in entities]
        guid_list = [entity["id"] for entity in entities]

        # should not be large than this, otherwise the backend might throw out error
        batch_delte_size = 15
        for i in range(0, len(guid_list), batch_delte_size):
            self.purview_client.delete_entity(
                guid=guid_list[i:i+batch_delte_size])
            logger.info("{} feathr entities deleted", batch_delte_size)

    def _get_registry_client(self):
>>>>>>> 6a4edb09
        """
        Return a client object and users can operate more on it (like doing search)
        """
        return self.purview_client

    def list_registered_features(self, project_name: str = None, limit=50, starting_offset=0) -> List[str]:
        """
        List all the already registered features. If project_name is not provided or is None, it will return all the
        registered features; otherwise it will only return only features under this project
        """
        entities = self.purview_client.discovery.search_entities(
            f"entityType:{TYPEDEF_ANCHOR_FEATURE} or entityType:{TYPEDEF_DERIVED_FEATURE}", limit=limit, starting_offset=starting_offset)
        feature_list = []
        for entity in entities:
            if project_name:
                # if project_name is a valid string, only append entities if the qualified name start with
                # project_name+delimiter
                qualified_name: str = entity["qualifiedName"]
                # split the name based on delimiter
                result = qualified_name.split(self.registry_delimiter)
                if result[0].casefold() == project_name:
                    feature_list.append(entity["name"])
            else:
                # otherwise append all the entities
                feature_list.append(entity["name"])

        return feature_list

    def _list_registered_entities_with_details(self, project_name: str = None, entity_type: Union[str, List[str]] = None, limit=50, starting_offset=0,) -> List[Dict]:
        """
        List all the already registered entities. entity_type should be one of: SOURCE, DERIVED_FEATURE, ANCHOR, ANCHOR_FEATURE, FEATHR_PROJECT, or a list of those values
        limit: a maximum 1000 will be enforced at the underlying API

<<<<<<< HEAD
        entities = self.purview_client.get_entity(qualifiedName=project_name,
                                                  typeName="feathr_workspace")
        # TODO - Change implementation to support traversing the workspace and construct the file, item by item
        # We don't support modifying features outside of registring this should be fine.

        # Read the three config files from raw hocon field
        feature_conf_content = entities["entities"][0]["attributes"]["raw_hocon_feature_definition_config"]
        feature_join_conf_content = entities["entities"][0]["attributes"]["raw_hocon_feature_join_config"]
        feature_gen_conf_content = entities["entities"][0]["attributes"]["raw_hocon_feature_generation_config"]

        # Define the filenames for each config
        feature_conf_file = os.path.join(workspace_path, "feature_conf", "features.conf")
        feature_join_file = os.path.join(workspace_path, "feature_join_conf", "feature_join.conf")
        feature_gen_file = os.path.join(workspace_path, "feature_gen_conf", "feature_gen.conf")

        # Create file and directory, if does not exist
        os.makedirs(os.path.dirname(feature_conf_file), exist_ok=True)
        os.makedirs(os.path.dirname(feature_join_file), exist_ok=True)
        os.makedirs(os.path.dirname(feature_gen_file), exist_ok=True)

        with open(feature_conf_file, "w") as features:
            features.write(feature_conf_content)
        logger.info("Writing feature configuration from feathr registry to {}", feature_conf_file)

        with open(feature_join_file, "w") as offline_config:
            offline_config.write(feature_join_conf_content)
        logger.info("Writing offline configuration from feathr registry to {}", feature_join_file)

        with open(feature_gen_file, "w") as online_config:
            online_config.write(feature_gen_conf_content)
        logger.info("Writing online configuration from feathr registry to {}", feature_gen_file)
   
    def get_feature_by_fqdn_type(self, qualifiedName, typeName):
        """
        Get a single feature by it's QualifiedName and Type
        Returns the feature else throws an AtlasException with 400 error code
        """
        response = self.purview_client.get_entity(qualifiedName=qualifiedName, typeName=typeName)
        entities = response.get('entities')
        for entity in entities:
            if entity.get('typeName') == typeName and entity.get('attributes').get('qualifiedName') == qualifiedName: 
                return entity
       
    def get_feature_by_fqdn(self, qualifiedName):
        """
        Get feature by qualifiedName
        Returns the feature else throws an AtlasException with 400 error code
        """        
        guid = self.get_feature_guid(qualifiedName)
        return self.get_feature_by_guid(guid)
    
    def get_feature_by_guid(self, guid):
        """
        Get a single feature by it's GUID
        Returns the feature else throws an AtlasException with 400 error code
        """ 
        response = self.purview_client.get_single_entity(guid=guid)
        return response
    
    def get_feature_lineage(self, guid):
        """
        Get feature's lineage by it's GUID
        Returns the feature else throws an AtlasException with 400 error code
        """
        return self.purview_client.get_entity_lineage(guid=guid)

    def get_feature_guid(self, qualifiedName):
        """
        Get guid of a feature given its qualifiedName
        """        
        search_term = "qualifiedName:{0}".format(qualifiedName)
        entities = self.purview_client.discovery.search_entities(search_term)
        for entity in entities:
            if entity.get('qualifiedName') == qualifiedName:
                return entity.get('id')

    def search_features(self, searchTerm):
        """
        Search the registry for the given query term
        For a ride hailing company few examples could be - "taxi", "passenger", "fare" etc.
        It's a keyword search on the registry metadata
        """        
        search_term = "qualifiedName:{0}".format(searchTerm)
        entities = self.purview_client.discovery.search_entities(search_term)
        return entities
    



=======
        returns a list of the result entities.
        """
        entity_type_list = [entity_type] if isinstance(
            entity_type, str) else entity_type

        for i in entity_type_list:
            if i not in {TYPEDEF_SOURCE, TYPEDEF_DERIVED_FEATURE, TYPEDEF_ANCHOR, TYPEDEF_ANCHOR_FEATURE, TYPEDEF_FEATHR_PROJECT}:
                raise RuntimeError(
                    f'only SOURCE, DERIVED_FEATURE, ANCHOR, ANCHOR_FEATURE, FEATHR_PROJECT are supported when listing the registered entities, {entity_type} is not one of them.')

        # the search grammar is less documented in Atlas/Purview
        search_string = "".join(
            [f" or entityType:{e}" for e in entity_type_list])
        # remvoe the first additional " or "
        search_string = search_string[4:]
        result_entities = self.purview_client.discovery.search_entities(
            search_string, limit=limit, starting_offset=starting_offset)
        # Important properties returned includes:
        # id (the guid of the entity), name, qualifiedName, @search.score,
        # and @search.highlights
        guid_list = []
        for entity in result_entities:
            if project_name:
                # if project_name is a valid string, only append entities if the qualified name start with
                # project_name+delimiter
                qualified_name: str = entity["qualifiedName"]
                # split the name based on delimiter
                result = qualified_name.split(self.registry_delimiter)
                if result[0].casefold() == project_name:
                    guid_list.append(entity["id"])
            else:
                # otherwise append all the entities
                guid_list.append(entity["id"])
        entity_res = [] if guid_list is None else self.purview_client.get_entity(
            guid=guid_list)["entities"]
        return entity_res
>>>>>>> 6a4edb09
<|MERGE_RESOLUTION|>--- conflicted
+++ resolved
@@ -14,18 +14,12 @@
 from loguru import logger
 from numpy import deprecate
 from pyapacheatlas.auth import ServicePrincipalAuthentication
-<<<<<<< HEAD
-from pyapacheatlas.core import (AtlasEntity, AtlasProcess, PurviewClient)
-from pyapacheatlas.core.typedef import (AtlasAttributeDef, EntityTypeDef,
-                                        RelationshipTypeDef)
-=======
 from pyapacheatlas.auth.azcredential import AzCredentialWrapper
 from pyapacheatlas.core import (AtlasClassification, AtlasEntity, AtlasProcess,
                                 PurviewClient, TypeCategory)
 from pyapacheatlas.core.typedef import (AtlasAttributeDef,
                                         AtlasRelationshipEndDef, Cardinality,
                                         EntityTypeDef, RelationshipTypeDef)
->>>>>>> 6a4edb09
 from pyapacheatlas.core.util import GuidTracker
 from pyhocon import ConfigFactory
 
@@ -42,41 +36,6 @@
 
 
 class _FeatureRegistry():
-<<<<<<< HEAD
-    
-    def __init__(self, config_path: Optional[str] ):
-        """
-        Initializes the feature registry, doing the following:
-        - Use an Azure Service Principal to communicate with Azure Purview
-        - Initialize an Azure Purview Client
-        - Initialize the GUID tracker, project name, etc.
-        """
-        # Read from the config file
-        if config_path is not None:
-            from feathr._envvariableutil import _EnvVaraibleUtil
-            envutils = _EnvVaraibleUtil(config_path)
-            self.project_name = envutils.get_environment_variable_with_default('project_config', 'project_name')
-            self.FEATURE_REGISTRY_DELIMITER = envutils.get_environment_variable_with_default('feature_registry', 'purview', 'delimiter')
-            self.azure_purview_name = envutils.get_environment_variable_with_default('feature_registry', 'purview', 'purview_name')
-            self.oauth = ServicePrincipalAuthentication(
-                tenant_id=_EnvVaraibleUtil.get_environment_variable(
-                    "AZURE_TENANT_ID"),
-                client_id=_EnvVaraibleUtil.get_environment_variable(
-                    "AZURE_CLIENT_ID"),
-                client_secret=_EnvVaraibleUtil.get_environment_variable(
-                    "AZURE_CLIENT_SECRET")
-            )
-        else:
-            self.project_name = os.getenv('project_name')
-            self.FEATURE_REGISTRY_DELIMITER = os.getenv('delimiter', '__')
-            self.azure_purview_name = os.getenv('purview_name')
-            self.oauth = ServicePrincipalAuthentication(
-                tenant_id=os.getenv("AZURE_TENANT_ID"),
-                client_id=os.getenv("AZURE_CLIENT_ID"),
-                client_secret=os.getenv("AZURE_CLIENT_SECRET")
-            )
-        
-=======
     """
     Initializes the feature registry, doing the following:
     - Use an DefaultAzureCredential() to communicate with Azure Purview
@@ -91,7 +50,6 @@
 
         self.credential = DefaultAzureCredential(exclude_interactive_browser_credential=False) if credential is None else credential
         self.oauth = AzCredentialWrapper(credential=self.credential)
->>>>>>> 6a4edb09
         self.purview_client = PurviewClient(
                 account_name=self.azure_purview_name,
                 authentication=self.oauth
@@ -698,10 +656,7 @@
         logger.info(
             "Finished registering features. See {} to access the Purview web interface", webinterface_path)
 
-<<<<<<< HEAD
-    @classmethod
-    def get_registry_client(self):
-=======
+
     def _purge_feathr_registry(self):
         """
         Delete all the feathr related entities and type definitions in feathr registry. For internal use only
@@ -749,9 +704,9 @@
             self.purview_client.delete_entity(
                 guid=guid_list[i:i+batch_delte_size])
             logger.info("{} feathr entities deleted", batch_delte_size)
-
+    
+    @classmethod
     def _get_registry_client(self):
->>>>>>> 6a4edb09
         """
         Return a client object and users can operate more on it (like doing search)
         """
@@ -785,7 +740,6 @@
         List all the already registered entities. entity_type should be one of: SOURCE, DERIVED_FEATURE, ANCHOR, ANCHOR_FEATURE, FEATHR_PROJECT, or a list of those values
         limit: a maximum 1000 will be enforced at the underlying API
 
-<<<<<<< HEAD
         entities = self.purview_client.get_entity(qualifiedName=project_name,
                                                   typeName="feathr_workspace")
         # TODO - Change implementation to support traversing the workspace and construct the file, item by item
@@ -875,7 +829,7 @@
 
 
 
-=======
+
         returns a list of the result entities.
         """
         entity_type_list = [entity_type] if isinstance(
@@ -911,5 +865,4 @@
                 guid_list.append(entity["id"])
         entity_res = [] if guid_list is None else self.purview_client.get_entity(
             guid=guid_list)["entities"]
-        return entity_res
->>>>>>> 6a4edb09
+        return entity_res