--- conflicted
+++ resolved
@@ -11,13 +11,9 @@
 
 [tool.pytest.ini_options]
 markers = [
-<<<<<<< HEAD
-    "notebooks: Jupyter notebook tests",
-    "integration: Integration tests"
-=======
     "notebooks: Jupyter notebook tests. Target Spark platform can be either Azure Synapse, Databricks, or Local Spark.",
-    "databricks: Jupyter notebook tests. Target Spark platform must be Databricks",
->>>>>>> 3c48645a
+    "databricks: Jupyter notebook tests. Target Spark platform must be Databricks.",
+    "integration: Integration tests."
 ]
 
 [build-system]
