--- conflicted
+++ resolved
@@ -11,11 +11,7 @@
 
 [tool.pytest.ini_options]
 markers = [
-<<<<<<< HEAD
-    "notebooks: tests Jupyter notebooks"
-=======
     "notebooks: Jupyter notebook tests",
->>>>>>> 26c14b43
 ]
 
 [build-system]
