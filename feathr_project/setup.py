--- conflicted
+++ resolved
@@ -34,13 +34,9 @@
         "python-snappy",
         "pyyaml",
         "Jinja2",
-        "google",
-<<<<<<< HEAD
-        "google-api-python-client"
-=======
-        "google-api-python-client",
+        "google>=3.0.0",
+        "google-api-python-client>=2.41.0",
         "pytest"
->>>>>>> 37b3d6b2
     ],
     entry_points={
         'console_scripts': ['feathr=feathrcli.cli:cli']
