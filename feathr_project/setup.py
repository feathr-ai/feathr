--- conflicted
+++ resolved
@@ -19,11 +19,7 @@
 
 setup(
     name='feathr',
-<<<<<<< HEAD
     version=VERSION,
-=======
-    version='0.8.2',
->>>>>>> b0368986
     long_description=long_description,
     long_description_content_type="text/markdown",
     author_email="feathr-technical-discuss@lists.lfaidata.foundation",
