--- conflicted
+++ resolved
@@ -3,11 +3,20 @@
 from setuptools import setup, find_packages
 from pathlib import Path
 
+
 # Use the README.md from /docs
 root_path = Path(__file__).resolve().parent.parent
 long_description = (root_path / "docs/README.md").read_text(encoding="utf8")
 
-<<<<<<< HEAD
+try:
+    exec(open("feathr/version.py").read())
+except IOError:
+    print("Failed to load Feathr version file for packaging.",
+          file=sys.stderr)
+    sys.exit(-1)
+
+VERSION = __version__  # noqa
+os.environ["FEATHR_VERSION"] = VERSION
 
 extras_require=dict(
     dev=[
@@ -24,17 +33,6 @@
     ],
 )
 extras_require["all"] = list(set(sum([*extras_require.values()], [])))
-=======
-try:
-    exec(open("feathr/version.py").read())
-except IOError:
-    print("Failed to load Feathr version file for packaging.",
-          file=sys.stderr)
-    sys.exit(-1)
-
-VERSION = __version__  # noqa
-os.environ["FEATHR_VERSION"] = VERSION   
->>>>>>> 6a3a0443
 
 setup(
     name='feathr',
@@ -82,7 +80,7 @@
         # https://github.com/Azure/azure-sdk-for-python/pull/22891
         # using a version lower than that to workaround this issue.
         "azure-core<=1.22.1",
-        # azure-core 1.22.1 is dependent on msrest==0.6.21, if an environment(AML) has a different version of azure-core (say 1.24.0), 
+        # azure-core 1.22.1 is dependent on msrest==0.6.21, if an environment(AML) has a different version of azure-core (say 1.24.0),
         # it brings a different version of msrest(0.7.0) which is incompatible with azure-core==1.22.1. Hence we need to pin it.
         # See this for more details: https://github.com/Azure/azure-sdk-for-python/issues/24765
         "msrest<=0.6.21",
