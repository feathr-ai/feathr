# DO NOT MOVE OR DELETE THIS FILE
resource:
  azure:
    PROJECT_NAME: "feathr_getting_started"

    # Spark cluster configs
    SYNAPSE_DEV_URL: "https://feathrazuretest3synapse.dev.azuresynapse.net"
    SYNAPSE_POOL_NAME: "spark24"
    SYNAPSE_WORKSPACE_DIR: "abfss://feathrazuretest3fs@feathrazuretest3storage.dfs.core.windows.net/feathr_getting_started"
    SYNAPSE_EXECUTOR_SIZE: "Small"
    SYNAPSE_EXECUTOR_NUM: 4

    # Redis configs to access Redis cluster
<<<<<<< HEAD
    REDIS_PASSWORD: ''
=======
    REDIS_PASSWORD: "Li7Nn63iNB0x731VTnnz2Vr29WYJHx7JlAzCaH9lbHw="
>>>>>>> 9b346292
    REDIS_HOST: "feathrazuretest3redis.redis.cache.windows.net"
    REDIS_PORT: 6380
    REDIS_SSL_ENABLED: True

    # Feathr Job configuration. Support local paths, path start with http(s)://, and paths start with abfs(s)://
    FEATHR_RUNTIME_LOCATION: https://azurefeathrstorage.blob.core.windows.net/public/feathr-assembly-0.1.0-SNAPSHOT.jar
    # configure number of parts for the spark output for feature generation job
    RESULT_OUTPUT_PARTS: "1"

    # Feature Registry Related Configs:

    # Registry configs
    # register type system in purview during feathr client initialization. This is only required to be executed once.
    AZURE_PURVIEW_TYPE_SYSTEM_INITIALIZATION: false

    # configure the name of the purview endpoint
    AZURE_PURVIEW_NAME: "feathrazuretest3-purview1"
    # delimiter indicates that how the project/workspace name, feature names etc. are delimited. By default it will be "__"
    # this is for global reference (mainly for feature sharing). For exmaple, when we setup a project called foo, and we have an anchor called "taxi_driver" and the feature name is called "f_daily_trips"
    # the feature will have a globally unique name called "foo__taxi_driver__f_daily_trips"
    FEATURE_REGISTRY_DELIMITER: "__"

    # Information that are required to be set via environment variables.
    REQUIRED_ENVIRONMENT_VARIABLES:
      - "REDIS_PASSWORD"
      # Client IDs and Client Secret for the service principal. Read the getting started docs on how to get those information.
      - "AZURE_CLIENT_ID"
      - "AZURE_TENANT_ID"
      - "AZURE_CLIENT_SECRET"
  aws:
    # S3 endpoint. If you use S3 endpoint, then you need to provide access key and secret key in the environment variable as well.
    S3_ENDPOINT: "s3.amazonaws.com"<|MERGE_RESOLUTION|>--- conflicted
+++ resolved
@@ -11,11 +11,7 @@
     SYNAPSE_EXECUTOR_NUM: 4
 
     # Redis configs to access Redis cluster
-<<<<<<< HEAD
     REDIS_PASSWORD: ''
-=======
-    REDIS_PASSWORD: "Li7Nn63iNB0x731VTnnz2Vr29WYJHx7JlAzCaH9lbHw="
->>>>>>> 9b346292
     REDIS_HOST: "feathrazuretest3redis.redis.cache.windows.net"
     REDIS_PORT: 6380
     REDIS_SSL_ENABLED: True
