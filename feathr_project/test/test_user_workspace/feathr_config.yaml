--- conflicted
+++ resolved
@@ -80,13 +80,8 @@
     executor_num: 4
     # Feathr Job configuration. Support local paths, path start with http(s)://, and paths start with abfs(s)://
     # this is the default location so end users don't have to compile the runtime again.
-<<<<<<< HEAD
     # feathr_runtime_location: wasbs://public@azurefeathrstorage.blob.core.windows.net/feathr-assembly-0.4.0-SNAPSHOT.jar
-    feathr_runtime_location: "../../feathr-impl/build/libs/feathr-impl-0.4.0-cloud.jar"
-=======
-    # feathr_runtime_location: wasbs://public@azurefeathrstorage.blob.core.windows.net/feathr-assembly-0.5.0-SNAPSHOT.jar
-    feathr_runtime_location: "../../target/scala-2.12/feathr-assembly-0.5.0.jar"
->>>>>>> 70996071
+    feathr_runtime_location: "../../feathr-impl/build/libs/feathr-impl-0.6.0-cloud.jar"
   databricks:
     # workspace instance
     workspace_instance_url: 'https://adb-5638037984879289.9.azuredatabricks.net/'
@@ -97,11 +92,7 @@
     # Feathr Job location. Support local paths, path start with http(s)://, and paths start with dbfs:/
     work_dir: 'dbfs:/feathr_getting_started'
     # this is the default location so end users don't have to compile the runtime again.
-<<<<<<< HEAD
-    feathr_runtime_location: "../../feathr-impl/build/libs/feathr-impl-0.4.0-cloud.jar"
-=======
-    feathr_runtime_location: "../../target/scala-2.12/feathr-assembly-0.5.0.jar"
->>>>>>> 70996071
+    feathr_runtime_location: "../../feathr-impl/build/libs/feathr-impl-0.6.0-cloud.jar"
 
 online_store:
   redis:
