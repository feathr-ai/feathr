--- conflicted
+++ resolved
@@ -11,11 +11,6 @@
 from feathr.settings import ObservationSettings
 from feathr.sink import RedisSink
 from feathr.typed_key import TypedKey
-<<<<<<< HEAD
-from feathrcli.cli import init
-import pytest
-=======
->>>>>>> 214aa87d
 
 
 # make sure you have run the upload feature script before running these tests
