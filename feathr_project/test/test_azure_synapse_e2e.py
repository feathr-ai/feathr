from feathr.dtype import ValueType
from feathr.typed_key import TypedKey
from feathrcli.cli import init
from click.testing import CliRunner
from feathr.client import FeathrClient
from feathr.job_utils import get_result_df
from feathr.query_feature_list import FeatureQuery
from feathr.settings import ObservationSettings
import os
<<<<<<< HEAD
import glob
import pandavro as pdx
import pandas as pd
import tempfile
from pathlib import Path

# make sure you have run the upload feature script before running these tests
# the feature configs are from feathr_project/data/feathr_user_workspace
def test_feathr_online_store_agg_features():
=======


# make sure you have run the upload feature script before running these tests
# the feature configs are from feathr_project/feathrcli/data/feathr_user_workspace
def test_feathr_online_store():
>>>>>>> 290646e6
    """
    Test FeathrClient() get_online_features and batch_get can get data correctly.
    """
    runner = CliRunner()
    with runner.isolated_filesystem():
        runner.invoke(init, [])
        os.chdir('feathr_user_workspace')
        client = FeathrClient()
        job_res = client.materialize_features()
        # just assume the job is successful without validating the actual result in Redis. Might need to consolidate
        # this part with the test_feathr_online_store test case
        client.wait_job_to_finish(timeout_sec=600)
        res = client.get_online_features('nycTaxiDemoFeature', '265', ['f_location_avg_fare', 'f_location_max_fare'])
        # just assme there are values. We don't hard code the values for now for testing
        # the correctness of the feature generation should be garunteed by feathr runtime.
        # ID 239 and 265 are available in the `DOLocationID` column in this file:
        # https://s3.amazonaws.com/nyc-tlc/trip+data/green_tripdata_2020-04.csv
        # View more detials on this dataset: https://www1.nyc.gov/site/tlc/about/tlc-trip-record-data.page
        assert len(res) == 2
        assert res[0] != None
        assert res[1] != None
        res = client.multi_get_online_features('nycTaxiDemoFeature',
                                        ['239', '265'],
                                        ['f_location_avg_fare', 'f_location_max_fare'])
        assert res['239'][0] != None
        assert res['239'][1] != None
        assert res['265'][0] != None
        assert res['265'][1] != None


<<<<<<< HEAD
def test_feathr_online_store_non_agg_features():
    """
    Test FeathrClient() online_get_features and batch_get can get data correctly.
    """
    test_workspace_dir = Path(__file__).parent.resolve() / "test_user_workspace"
    os.chdir(test_workspace_dir)
    client = FeathrClient()


    # client.materialize_features()
    # # just assume the job is successful without validating the actual result in Redis. Might need to consolidate
    # # this part with the test_feathr_online_store test case
    # client.wait_job_to_finish(timeout_sec=600)
    res = client.online_get_features('nycTaxiDemoFeature', '111', ['f_gen_trip_distance', 'f_gen_is_long_trip_distance',
                                                                   'f1', 'f2', 'f3', 'f4', 'f5', 'f6'])
    # just assme there are values. We don't hard code the values for now for testing
    # the correctness of the feature generation should be garunteed by feathr runtime.
    # ID 239 and 265 are available in the `DOLocationID` column in this file:
    # https://s3.amazonaws.com/nyc-tlc/trip+data/green_tripdata_2020-04.csv
    # View more detials on this dataset: https://www1.nyc.gov/site/tlc/about/tlc-trip-record-data.page

    assert len(res) == 8
    assert res[0] != None
    assert res[1] != None
    # assert constant features
    assert res[2] == [10.0, 20.0, 30.0]
    assert res[3] == ['a', 'b', 'c']
    assert res[4] == ([1, 2, 3], ['10', '20', '30'])
    assert res[5] == ([1, 2, 3], [True, False, True])
    assert res[6] == ([1, 2, 3], [1.0, 2.0, 3.0])
    assert res[7] == ([1, 2, 3], [1, 2, 3])
    res = client.online_batch_get_features('nycTaxiDemoFeature',
                                           ['239', '265'],
                                           ['f_gen_trip_distance', 'f_gen_is_long_trip_distance', 'f1', 'f2', 'f3', 'f4', 'f5', 'f6'])
    _validate_constant_feature(res['239'])
    assert res['239'][0] != None
    assert res['239'][1] != None
    _validate_constant_feature(res['265'])
    assert res['265'][0] != None
    assert res['265'][1] != None


def _validate_constant_feature(feature):
    assert feature[2] == [10.0, 20.0, 30.0]
    assert feature[3] == ['a', 'b', 'c']
    assert feature[4] == ([1, 2, 3], ['10', '20', '30'])
    assert feature[5] == ([1, 2, 3], [True, False, True])
    assert feature[6] == ([1, 2, 3], [1.0, 2.0, 3.0])
    assert feature[7] == ([1, 2, 3], [1, 2, 3])


def test_feathr_get_historical_features():
=======
def test_feathr_get_offline_features():
>>>>>>> 290646e6
    """
    Test get_offline_features() can get data correctly.
    """
    runner = CliRunner()
    with runner.isolated_filesystem():
        runner.invoke(init, [])
        os.chdir('feathr_user_workspace')
        client = FeathrClient()

        location_id = TypedKey(key_column="DOLocationID",
                        key_column_type=ValueType.INT32, 
                        description="location id in NYC",
                        full_name="nyc_taxi.location_id")
        feature_query = FeatureQuery(feature_list=["f_location_avg_fare"], key=location_id)
        settings = ObservationSettings(
            observation_path="abfss://feathrazuretest3fs@feathrazuretest3storage.dfs.core.windows.net/demo_data/green_tripdata_2020-04.csv",
            event_timestamp_column="lpep_dropoff_datetime",
            timestamp_format="yyyy-MM-dd HH:mm:ss")
        client.get_offline_features(observation_settings=settings,
            feature_query=feature_query,
            output_path="abfss://feathrazuretest3fs@feathrazuretest3storage.dfs.core.windows.net/demo_data/output.avro")
      
        vertical_concat_df = get_result_df(client)
        # just assume there are results. Need to think about this test and make sure it captures the result
        assert vertical_concat_df.shape[0] > 1<|MERGE_RESOLUTION|>--- conflicted
+++ resolved
@@ -7,7 +7,6 @@
 from feathr.query_feature_list import FeatureQuery
 from feathr.settings import ObservationSettings
 import os
-<<<<<<< HEAD
 import glob
 import pandavro as pdx
 import pandas as pd
@@ -17,13 +16,6 @@
 # make sure you have run the upload feature script before running these tests
 # the feature configs are from feathr_project/data/feathr_user_workspace
 def test_feathr_online_store_agg_features():
-=======
-
-
-# make sure you have run the upload feature script before running these tests
-# the feature configs are from feathr_project/feathrcli/data/feathr_user_workspace
-def test_feathr_online_store():
->>>>>>> 290646e6
     """
     Test FeathrClient() get_online_features and batch_get can get data correctly.
     """
@@ -54,7 +46,6 @@
         assert res['265'][1] != None
 
 
-<<<<<<< HEAD
 def test_feathr_online_store_non_agg_features():
     """
     Test FeathrClient() online_get_features and batch_get can get data correctly.
@@ -106,10 +97,7 @@
     assert feature[7] == ([1, 2, 3], [1, 2, 3])
 
 
-def test_feathr_get_historical_features():
-=======
 def test_feathr_get_offline_features():
->>>>>>> 290646e6
     """
     Test get_offline_features() can get data correctly.
     """
