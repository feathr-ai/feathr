import os
from datetime import datetime, timedelta
from pathlib import Path

<<<<<<< HEAD
from feathr.definition._materialization_utils import _to_materialization_config
from feathr import (BackfillTime, MaterializationSettings)
=======
from feathr._materialization_utils import _to_materialization_config
from feathr import (BackfillTime, MaterializationSettings, FeatureQuery, 
                    ObservationSettings, SparkExecutionConfiguration)
>>>>>>> a5a2230b
from feathr import RedisSink
from feathr.anchor import FeatureAnchor
from feathr.dtype import BOOLEAN, FLOAT, FLOAT_VECTOR, INT32, ValueType
from feathr.feature import Feature
from feathr.typed_key import TypedKey
from feathr import INPUT_CONTEXT
from test_fixture import basic_test_setup
from test_fixture import get_online_test_table_name

def test_feature_materialization_config():
    backfill_time = BackfillTime(start=datetime(2020, 5, 20), end=datetime(2020, 5,20), step=timedelta(days=1))
    redisSink = RedisSink(table_name="nycTaxiDemoFeature")
    settings = MaterializationSettings("nycTaxiTable",
                                        sinks=[redisSink],
                                        feature_names=["f_location_avg_fare", "f_location_max_fare"],
                                        backfill_time=backfill_time)
    config = _to_materialization_config(settings)
    expected_config = """ 
        operational: {
            name: nycTaxiTable
            endTime: "2020-05-20 00:00:00"
            endTimeFormat: "yyyy-MM-dd HH:mm:ss"
            resolution: DAILY
            output:[
                {
                    name: REDIS
                    params: {
                        table_name: "nycTaxiDemoFeature"
                    }
                }
            ]
        }
        features: [f_location_avg_fare, f_location_max_fare]
        """
    assert ''.join(config.split()) == ''.join(expected_config.split())


def test_feature_materialization_daily_schedule():
    """Test back fill cutoff time for a daily range"""
    backfill_time = BackfillTime(start=datetime(2022, 3, 1), end=datetime(2022, 3, 5), step=timedelta(days=1))
    settings = MaterializationSettings("", [], [], backfill_time)
    expected = [datetime(2022, 3, day) for day in range(1, 6)]
    assert settings.get_backfill_cutoff_time() == expected


def test_feature_materialization_hourly_schedule():
    """Test back fill cutoff time for a hourly range"""
    backfill_time = BackfillTime(start=datetime(2022, 3, 1, 1), end=datetime(2022, 3, 1, 5), step=timedelta(hours=1))
    settings = MaterializationSettings("", [], [], backfill_time)
    expected = [datetime(2022,3, 1, hour) for hour in range(1, 6)]
    assert settings.get_backfill_cutoff_time() == expected


def test_feature_materialization_now_schedule():
    """Test back fill cutoff time without backfill."""
    settings = MaterializationSettings("", [], [])
    date = settings.get_backfill_cutoff_time()[0]
    expected = datetime.now()
    assert expected.year == date.year
    assert expected.month == date.month
    assert expected.day == date.day

def test_build_feature_verbose():
    """
    Test verbose for pretty printing features
    """
    test_workspace_dir = Path(__file__).parent.resolve() / "test_user_workspace"

    client = basic_test_setup(os.path.join(test_workspace_dir, "feathr_config.yaml"))

    # An anchor feature
    features = [
        Feature(name="trip_distance", feature_type=FLOAT),
        Feature(name="f_is_long_trip_distance",
                feature_type=BOOLEAN,
                transform="cast_float(trip_distance)>30"),
        Feature(name="f_day_of_week",
                feature_type=INT32,
                transform="dayofweek(lpep_dropoff_datetime)")
    ]

    anchor = FeatureAnchor(name="request_features",
                           source=INPUT_CONTEXT,
                           features=features)
    
    # Check pretty print
    client.build_features(anchor_list=[anchor], verbose=True)
    
def test_get_offline_features_verbose():
    """
    Test verbose for pretty printing feature query
    """

    test_workspace_dir = Path(__file__).parent.resolve() / "test_user_workspace"

    client = basic_test_setup(os.path.join(test_workspace_dir, "feathr_config.yaml"))

    location_id = TypedKey(key_column="DOLocationID",
                            key_column_type=ValueType.INT32)

    feature_query = FeatureQuery(feature_list=["f_location_avg_fare"], key=location_id)
    
    settings = ObservationSettings(
        observation_path="wasbs://public@azurefeathrstorage.blob.core.windows.net/sample_data/green_tripdata_2020-04",
        event_timestamp_column="lpep_dropoff_datetime",
        timestamp_format="yyyy-MM-dd HH:mm:ss"
    )

    now = datetime.now()
    
    # set output folder based on different runtime
    if client.spark_runtime == 'databricks':
        output_path = ''.join(['dbfs:/feathrazure_cijob','_', str(now.minute), '_', str(now.second), ".parquet"])
    else:
        output_path = ''.join(['abfss://feathrazuretest3fs@feathrazuretest3storage.dfs.core.windows.net/demo_data/output','_', str(now.minute), '_', str(now.second), ".parquet"])

    # Check pretty print
    client.get_offline_features(
                                observation_settings=settings,
                                feature_query=feature_query,
                                output_path=output_path,
                                execution_configuratons=SparkExecutionConfiguration({"spark.feathr.inputFormat": "parquet", "spark.feathr.outputFormat": "parquet"}),
                                verbose=True
                        )

def test_materialize_features_verbose():
    online_test_table = get_online_test_table_name("nycTaxiCITable")
    test_workspace_dir = Path(__file__).parent.resolve() / "test_user_workspace"

    client = basic_test_setup(os.path.join(test_workspace_dir, "feathr_config.yaml"))
    backfill_time = BackfillTime(start=datetime(2020, 5, 20), end=datetime(2020, 5, 20), step=timedelta(days=1))
    redisSink = RedisSink(table_name=online_test_table)
    settings = MaterializationSettings("nycTaxiTable",
                                       sinks=[redisSink],
                                       feature_names=[
                                           "f_location_avg_fare", "f_location_max_fare"],
                                       backfill_time=backfill_time)
    client.materialize_features(settings, verbose=True)<|MERGE_RESOLUTION|>--- conflicted
+++ resolved
@@ -2,19 +2,15 @@
 from datetime import datetime, timedelta
 from pathlib import Path
 
-<<<<<<< HEAD
 from feathr.definition._materialization_utils import _to_materialization_config
 from feathr import (BackfillTime, MaterializationSettings)
-=======
-from feathr._materialization_utils import _to_materialization_config
 from feathr import (BackfillTime, MaterializationSettings, FeatureQuery, 
                     ObservationSettings, SparkExecutionConfiguration)
->>>>>>> a5a2230b
 from feathr import RedisSink
-from feathr.anchor import FeatureAnchor
-from feathr.dtype import BOOLEAN, FLOAT, FLOAT_VECTOR, INT32, ValueType
-from feathr.feature import Feature
-from feathr.typed_key import TypedKey
+from feathr import FeatureAnchor
+from feathr import BOOLEAN, FLOAT, FLOAT_VECTOR, INT32, ValueType
+from feathr import Feature
+from feathr import TypedKey
 from feathr import INPUT_CONTEXT
 from test_fixture import basic_test_setup
 from test_fixture import get_online_test_table_name
