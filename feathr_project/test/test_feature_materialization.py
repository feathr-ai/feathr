import os
from datetime import datetime, timedelta
from pathlib import Path

<<<<<<< HEAD
from feathr.definition._materialization_utils import _to_materialization_config
from feathr import (BackfillTime, MaterializationSettings)
from feathr import (BackfillTime, MaterializationSettings, FeatureQuery, 
                    ObservationSettings, SparkExecutionConfiguration)
from feathr import RedisSink
from feathr import FeatureAnchor
from feathr import BOOLEAN, FLOAT, FLOAT_VECTOR, INT32, ValueType
from feathr import Feature
from feathr import TypedKey
=======
from feathr._materialization_utils import _to_materialization_config
from feathr import (BackfillTime, MaterializationSettings, FeatureQuery,
                    ObservationSettings, SparkExecutionConfiguration)
from feathr import RedisSink
from feathr import HdfsSink
from feathr.anchor import FeatureAnchor
from feathr.dtype import BOOLEAN, FLOAT, FLOAT_VECTOR, INT32, ValueType
from feathr.feature import Feature
from feathr.typed_key import TypedKey
>>>>>>> 1285ff7b
from feathr import INPUT_CONTEXT
from test_fixture import basic_test_setup
from test_fixture import get_online_test_table_name

def test_feature_materialization_config():
    backfill_time = BackfillTime(start=datetime(2020, 5, 20), end=datetime(2020, 5,20), step=timedelta(days=1))
    redisSink = RedisSink(table_name="nycTaxiDemoFeature")
    settings = MaterializationSettings("nycTaxiTable",
                                        sinks=[redisSink],
                                        feature_names=["f_location_avg_fare", "f_location_max_fare"],
                                        backfill_time=backfill_time)
    config = _to_materialization_config(settings)
    expected_config = """ 
        operational: {
            name: nycTaxiTable
            endTime: "2020-05-20 00:00:00"
            endTimeFormat: "yyyy-MM-dd HH:mm:ss"
            resolution: DAILY
            output:[
                {
                    name: REDIS
                    params: {
                        table_name: "nycTaxiDemoFeature"
                    }
                }
            ]
        }
        features: [f_location_avg_fare, f_location_max_fare]
        """
    assert ''.join(config.split()) == ''.join(expected_config.split())

def test_feature_materialization_offline_config():
    backfill_time = BackfillTime(start=datetime(2020, 5, 20), end=datetime(2020, 5,20), step=timedelta(days=1))
    offlineSink = HdfsSink(output_path="abfss://feathrazuretest3fs@feathrazuretest3storage.dfs.core.windows.net/demo_data/output/hdfs_test.avro")
    settings = MaterializationSettings("nycTaxiTable",
                                       sinks=[offlineSink],
                                       feature_names=["f_location_avg_fare", "f_location_max_fare"],
                                       backfill_time=backfill_time)
    config = _to_materialization_config(settings)
    expected_config = """ 
        operational: {
            name: nycTaxiTable
            endTime: "2020-05-20 00:00:00"
            endTimeFormat: "yyyy-MM-dd HH:mm:ss"
            resolution: DAILY
            output:[
                {
                    name: HDFS
                    params: {
                        path: "abfss://feathrazuretest3fs@feathrazuretest3storage.dfs.core.windows.net/demo_data/output/hdfs_test.avro"
                    }
                }
            ]
        }
        features: [f_location_avg_fare, f_location_max_fare]
        """
    assert ''.join(config.split()) == ''.join(expected_config.split())

def test_feature_materialization_daily_schedule():
    """Test back fill cutoff time for a daily range"""
    backfill_time = BackfillTime(start=datetime(2022, 3, 1), end=datetime(2022, 3, 5), step=timedelta(days=1))
    settings = MaterializationSettings("", [], [], backfill_time)
    expected = [datetime(2022, 3, day) for day in range(1, 6)]
    assert settings.get_backfill_cutoff_time() == expected


def test_feature_materialization_hourly_schedule():
    """Test back fill cutoff time for a hourly range"""
    backfill_time = BackfillTime(start=datetime(2022, 3, 1, 1), end=datetime(2022, 3, 1, 5), step=timedelta(hours=1))
    settings = MaterializationSettings("", [], [], backfill_time)
    expected = [datetime(2022,3, 1, hour) for hour in range(1, 6)]
    assert settings.get_backfill_cutoff_time() == expected


def test_feature_materialization_now_schedule():
    """Test back fill cutoff time without backfill."""
    settings = MaterializationSettings("", [], [])
    date = settings.get_backfill_cutoff_time()[0]
    expected = datetime.now()
    assert expected.year == date.year
    assert expected.month == date.month
    assert expected.day == date.day

def test_build_feature_verbose():
    """
    Test verbose for pretty printing features
    """
    test_workspace_dir = Path(__file__).parent.resolve() / "test_user_workspace"

    client = basic_test_setup(os.path.join(test_workspace_dir, "feathr_config.yaml"))

    # An anchor feature
    features = [
        Feature(name="trip_distance", feature_type=FLOAT),
        Feature(name="f_is_long_trip_distance",
                feature_type=BOOLEAN,
                transform="cast_float(trip_distance)>30"),
        Feature(name="f_day_of_week",
                feature_type=INT32,
                transform="dayofweek(lpep_dropoff_datetime)")
    ]

    anchor = FeatureAnchor(name="request_features",
                           source=INPUT_CONTEXT,
                           features=features)

    # Check pretty print
    client.build_features(anchor_list=[anchor], verbose=True)

def test_get_offline_features_verbose():
    """
    Test verbose for pretty printing feature query
    """

    test_workspace_dir = Path(__file__).parent.resolve() / "test_user_workspace"

    client = basic_test_setup(os.path.join(test_workspace_dir, "feathr_config.yaml"))

    location_id = TypedKey(key_column="DOLocationID",
                            key_column_type=ValueType.INT32)

    feature_query = FeatureQuery(feature_list=["f_location_avg_fare"], key=location_id)

    settings = ObservationSettings(
        observation_path="wasbs://public@azurefeathrstorage.blob.core.windows.net/sample_data/green_tripdata_2020-04",
        event_timestamp_column="lpep_dropoff_datetime",
        timestamp_format="yyyy-MM-dd HH:mm:ss"
    )

    now = datetime.now()

    # set output folder based on different runtime
    if client.spark_runtime == 'databricks':
        output_path = ''.join(['dbfs:/feathrazure_cijob','_', str(now.minute), '_', str(now.second), ".parquet"])
    else:
        output_path = ''.join(['abfss://feathrazuretest3fs@feathrazuretest3storage.dfs.core.windows.net/demo_data/output','_', str(now.minute), '_', str(now.second), ".parquet"])

    # Check pretty print
    client.get_offline_features(
                                observation_settings=settings,
                                feature_query=feature_query,
                                output_path=output_path,
                                execution_configuratons=SparkExecutionConfiguration({"spark.feathr.inputFormat": "parquet", "spark.feathr.outputFormat": "parquet"}),
                                verbose=True
                        )

def test_materialize_features_verbose():
    online_test_table = get_online_test_table_name("nycTaxiCITable")
    test_workspace_dir = Path(__file__).parent.resolve() / "test_user_workspace"

    client = basic_test_setup(os.path.join(test_workspace_dir, "feathr_config.yaml"))
    backfill_time = BackfillTime(start=datetime(2020, 5, 20), end=datetime(2020, 5, 20), step=timedelta(days=1))
    redisSink = RedisSink(table_name=online_test_table)
    settings = MaterializationSettings("nycTaxiTable",
                                       sinks=[redisSink],
                                       feature_names=[
                                           "f_location_avg_fare", "f_location_max_fare"],
                                       backfill_time=backfill_time)
    client.materialize_features(settings, verbose=True)<|MERGE_RESOLUTION|>--- conflicted
+++ resolved
@@ -2,7 +2,6 @@
 from datetime import datetime, timedelta
 from pathlib import Path
 
-<<<<<<< HEAD
 from feathr.definition._materialization_utils import _to_materialization_config
 from feathr import (BackfillTime, MaterializationSettings)
 from feathr import (BackfillTime, MaterializationSettings, FeatureQuery, 
@@ -12,17 +11,6 @@
 from feathr import BOOLEAN, FLOAT, FLOAT_VECTOR, INT32, ValueType
 from feathr import Feature
 from feathr import TypedKey
-=======
-from feathr._materialization_utils import _to_materialization_config
-from feathr import (BackfillTime, MaterializationSettings, FeatureQuery,
-                    ObservationSettings, SparkExecutionConfiguration)
-from feathr import RedisSink
-from feathr import HdfsSink
-from feathr.anchor import FeatureAnchor
-from feathr.dtype import BOOLEAN, FLOAT, FLOAT_VECTOR, INT32, ValueType
-from feathr.feature import Feature
-from feathr.typed_key import TypedKey
->>>>>>> 1285ff7b
 from feathr import INPUT_CONTEXT
 from test_fixture import basic_test_setup
 from test_fixture import get_online_test_table_name
