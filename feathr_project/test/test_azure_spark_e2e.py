import os
from datetime import datetime, timedelta
from pathlib import Path
from feathr import (BOOLEAN, FLOAT, INPUT_CONTEXT, INT32, STRING,
                    DerivedFeature, Feature, FeatureAnchor, HdfsSource,
                    TypedKey, ValueType, WindowAggTransformation)
from feathr import FeathrClient
from feathr.definition.sink import CosmosDbSink, ElasticSearchSink
from feathr.definition.source import HdfsSource

import pytest
from click.testing import CliRunner

from feathr import (BackfillTime, MaterializationSettings)
from feathr import FeathrClient
from feathr import FeatureQuery
from feathr import ObservationSettings
from feathr import RedisSink, HdfsSink, JdbcSink,AerospikeSink
from feathr import TypedKey
from feathr import ValueType
from feathr.utils.job_utils import get_result_df
from feathrcli.cli import init
from test_fixture import (basic_test_setup, get_online_test_table_name)
from test_utils.constants import Constants
  
# make sure you have run the upload feature script before running these tests
# the feature configs are from feathr_project/data/feathr_user_workspace
def test_feathr_materialize_to_offline():
    """
    Test FeathrClient() HdfsSink.
    """
    test_workspace_dir = Path(
        __file__).parent.resolve() / "test_user_workspace"
    # os.chdir(test_workspace_dir)

    client: FeathrClient = basic_test_setup(os.path.join(test_workspace_dir, "feathr_config.yaml"))

    backfill_time = BackfillTime(start=datetime(
        2020, 5, 20), end=datetime(2020, 5, 20), step=timedelta(days=1))

    now = datetime.now()
    if client.spark_runtime == 'databricks':
        output_path = ''.join(['dbfs:/feathrazure_cijob_materialize_offline_','_', str(now.minute), '_', str(now.second), ""])
    else:
        output_path = ''.join(['abfss://feathrazuretest3fs@feathrazuretest3storage.dfs.core.windows.net/demo_data/feathrazure_cijob_materialize_offline_','_', str(now.minute), '_', str(now.second), ""])
    offline_sink = HdfsSink(output_path=output_path)
    settings = MaterializationSettings("nycTaxiTable",
                                       sinks=[offline_sink],
                                       feature_names=[
                                           "f_location_avg_fare", "f_location_max_fare"],
                                       backfill_time=backfill_time)
    client.materialize_features(settings)
    # assuming the job can successfully run; otherwise it will throw exception
    client.wait_job_to_finish(timeout_sec=Constants.SPARK_JOB_TIMEOUT_SECONDS)

    # download result and just assert the returned result is not empty
    # by default, it will write to a folder appended with date
    res_df = get_result_df(client, data_format="avro", res_url=output_path + "/df0/daily/2020/05/20")
    assert res_df.shape[0] > 0

def test_feathr_online_store_agg_features():
    """
    Test FeathrClient() get_online_features and batch_get can get data correctly.
    """

    online_test_table = get_online_test_table_name("nycTaxiCITableSparkE2E")
    test_workspace_dir = Path(
        __file__).parent.resolve() / "test_user_workspace"
    # os.chdir(test_workspace_dir)

    client: FeathrClient = basic_test_setup(os.path.join(test_workspace_dir, "feathr_config.yaml"))

    backfill_time = BackfillTime(start=datetime(
        2020, 5, 20), end=datetime(2020, 5, 20), step=timedelta(days=1))
    redisSink = RedisSink(table_name=online_test_table)
    settings = MaterializationSettings("nycTaxiTable",
                                       sinks=[redisSink],
                                       feature_names=[
                                           "f_location_avg_fare", "f_location_max_fare"],
                                       backfill_time=backfill_time)
    client.materialize_features(settings)
    # just assume the job is successful without validating the actual result in Redis. Might need to consolidate
    # this part with the test_feathr_online_store test case
    client.wait_job_to_finish(timeout_sec=Constants.SPARK_JOB_TIMEOUT_SECONDS)

    res = client.get_online_features(online_test_table, '265', [
                                     'f_location_avg_fare', 'f_location_max_fare'])
    # just assume there are values. We don't hard code the values for now for testing
    # the correctness of the feature generation should be guaranteed by feathr runtime.
    # ID 239 and 265 are available in the `DOLocationID` column in this file:
    # https://s3.amazonaws.com/nyc-tlc/trip+data/green_tripdata_2020-04.csv
    # View more details on this dataset: https://www1.nyc.gov/site/tlc/about/tlc-trip-record-data.page
    assert len(res) == 2
    assert res[0] != None
    assert res[1] != None
    res = client.multi_get_online_features(online_test_table,
                                           ['239', '265'],
                                           ['f_location_avg_fare', 'f_location_max_fare'])
    assert res['239'][0] != None
    assert res['239'][1] != None
    assert res['265'][0] != None
    assert res['265'][1] != None

@pytest.mark.skip(reason="Add back when complex types are supported in python API")
def test_feathr_online_store_non_agg_features():
    """
    Test FeathrClient() online_get_features and batch_get can get data correctly.
    """
    test_workspace_dir = Path(
        __file__).parent.resolve() / "test_user_workspace"
    client = basic_test_setup(os.path.join(test_workspace_dir, "feathr_config.yaml"))

    online_test_table = get_online_test_table_name('nycTaxiCITableNonAggFeature')
    backfill_time = BackfillTime(start=datetime(
        2020, 5, 20), end=datetime(2020, 5, 20), step=timedelta(days=1))
    redisSink = RedisSink(table_name=online_test_table)
    settings = MaterializationSettings("nycTaxiTable",
                                       sinks=[redisSink],
                                       feature_names=["f_gen_trip_distance", "f_gen_is_long_trip_distance", "f1", "f2", "f3", "f4", "f5", "f6"],
                                       backfill_time=backfill_time)

    client.materialize_features(settings, allow_materialize_non_agg_feature=True)
    # just assume the job is successful without validating the actual result in Redis. Might need to consolidate
    # this part with the test_feathr_online_store test case
    client.wait_job_to_finish(timeout_sec=Constants.SPARK_JOB_TIMEOUT_SECONDS)

    res = client.get_online_features(online_test_table, '111', ['f_gen_trip_distance', 'f_gen_is_long_trip_distance',
                                                                   'f1', 'f2', 'f3', 'f4', 'f5', 'f6'])
    # just assume there are values. We don't hard code the values for now for testing
    # the correctness of the feature generation should be guaranteed by feathr runtime.
    # ID 239 and 265 are available in the `DOLocationID` column in this file:
    # https://s3.amazonaws.com/nyc-tlc/trip+data/green_tripdata_2020-04.csv
    # View more detail on this dataset: https://www1.nyc.gov/site/tlc/about/tlc-trip-record-data.page

    assert len(res) == 8
    assert res[0] != None
    assert res[1] != None
    # assert constant features
    _validate_constant_feature(res)
    res = client.multi_get_online_features(online_test_table,
                                           ['239', '265'],
                                           ['f_gen_trip_distance', 'f_gen_is_long_trip_distance', 'f1', 'f2', 'f3', 'f4', 'f5', 'f6'])
    _validate_constant_feature(res['239'])
    assert res['239'][0] != None
    assert res['239'][1] != None
    _validate_constant_feature(res['265'])
    assert res['265'][0] != None
    assert res['265'][1] != None


def _validate_constant_feature(feature):
    assert feature[2] == [10.0, 20.0, 30.0]
    assert feature[3] == ['a', 'b', 'c']
    assert feature[4] == ([1, 2, 3], ['10', '20', '30'])
    assert feature[5] == ([1, 2, 3], [True, False, True])
    assert feature[6] == ([1, 2, 3], [1.0, 2.0, 3.0])
    assert feature[7] == ([1, 2, 3], [1, 2, 3])


def test_dbfs_path():
    test_workspace_dir = Path(
        __file__).parent.resolve() / "test_user_workspace"
    client = basic_test_setup(os.path.join(test_workspace_dir, "feathr_config.yaml"))
    if client.spark_runtime.casefold() == "databricks":
        # expect this raise an error since the result path is not in dbfs: format
        with pytest.raises(RuntimeError):
            client.feathr_spark_launcher.download_result(result_path="wasb://res_url", local_folder="/tmp")


def test_feathr_get_offline_features():
    """
    Test get_offline_features() can get data correctly.
    """
    runner = CliRunner()
    with runner.isolated_filesystem():
        runner.invoke(init, [])
        client = basic_test_setup(
            "./feathr_user_workspace/feathr_config.yaml")

        location_id = TypedKey(key_column="DOLocationID",
                               key_column_type=ValueType.INT32,
                               description="location id in NYC",
                               full_name="nyc_taxi.location_id")

        feature_query = FeatureQuery(
            feature_list=["f_location_avg_fare", "f_trip_time_rounded"], key=location_id)
        settings = ObservationSettings(
            observation_path="wasbs://public@azurefeathrstorage.blob.core.windows.net/sample_data/green_tripdata_2020-04.csv",
            event_timestamp_column="lpep_dropoff_datetime",
            timestamp_format="yyyy-MM-dd HH:mm:ss")

        now = datetime.now()
        # set output folder based on different runtime
        if client.spark_runtime == 'databricks':
            output_path = ''.join(['dbfs:/feathrazure_cijob','_', str(now.minute), '_', str(now.second), ".avro"])
        else:
            output_path = ''.join(['abfss://feathrazuretest3fs@feathrazuretest3storage.dfs.core.windows.net/demo_data/output','_', str(now.minute), '_', str(now.second), ".avro"])


        client.get_offline_features(observation_settings=settings,
                                    feature_query=feature_query,
                                    output_path=output_path)

        # assuming the job can successfully run; otherwise it will throw exception
        client.wait_job_to_finish(timeout_sec=Constants.SPARK_JOB_TIMEOUT_SECONDS)

        # download result and just assert the returned result is not empty
        res_df = get_result_df(client)
        assert res_df.shape[0] > 0

def test_feathr_get_offline_features_to_sql():
    """
    Test get_offline_features() can save data to SQL.
    """
    # runner.invoke(init, [])
    test_workspace_dir = Path(
        __file__).parent.resolve() / "test_user_workspace"
    client: FeathrClient = basic_test_setup(os.path.join(test_workspace_dir, "feathr_config.yaml"))

    location_id = TypedKey(key_column="DOLocationID",
                            key_column_type=ValueType.INT32,
                            description="location id in NYC",
                            full_name="nyc_taxi.location_id")

    feature_query = FeatureQuery(
        feature_list=["f_location_avg_fare"], key=location_id)
    settings = ObservationSettings(
        observation_path="wasbs://public@azurefeathrstorage.blob.core.windows.net/sample_data/green_tripdata_2020-04.csv",
        event_timestamp_column="lpep_dropoff_datetime",
        timestamp_format="yyyy-MM-dd HH:mm:ss")

    now = datetime.now()
    # Set DB user and password before submitting job
    # os.environ[f"sql1_USER"] = "some_user@feathrtestsql4"
    # os.environ[f"sql1_PASSWORD"] = "some_password"
    output_path = JdbcSink(name="sql1",
                            url="jdbc:sqlserver://feathrazureci.database.windows.net:1433;database=feathrci;encrypt=true;",
                            dbtable=f'feathr_ci_materialization_{str(now)[:19].replace(" ", "_").replace(":", "_").replace("-", "_")}',
                            auth="USERPASS")

    client.get_offline_features(observation_settings=settings,
                                feature_query=feature_query,
                                output_path=output_path)

    # assuming the job can successfully run; otherwise it will throw exception
    client.wait_job_to_finish(timeout_sec=Constants.SPARK_JOB_TIMEOUT_SECONDS)

def test_feathr_materialize_to_cosmosdb():
    """
    Test FeathrClient() CosmosDbSink.
    """
    test_workspace_dir = Path(
        __file__).parent.resolve() / "test_user_workspace"
    # os.chdir(test_workspace_dir)

    client: FeathrClient = basic_test_setup(os.path.join(test_workspace_dir, "feathr_config.yaml"))

    backfill_time = BackfillTime(start=datetime(
        2020, 5, 20), end=datetime(2020, 5, 20), step=timedelta(days=1))

    now = datetime.now()
    container = ''.join(['feathrazure_cijob_materialize_','_', str(now.minute), '_', str(now.second), ""])
    sink = CosmosDbSink(name='cosmos1', endpoint='https://feathrazuretest3-cosmosdb.documents.azure.com:443/', database='feathr', container=container)
    settings = MaterializationSettings("nycTaxiTable",
                                       sinks=[sink],
                                       feature_names=[
                                           "f_location_avg_fare", "f_location_max_fare"],
                                       backfill_time=backfill_time)
    client.materialize_features(settings)
    # assuming the job can successfully run; otherwise it will throw exception
    client.wait_job_to_finish(timeout_sec=Constants.SPARK_JOB_TIMEOUT_SECONDS)

@pytest.mark.skip(reason="Marked as skipped as we need to setup resources for this test")
def test_feathr_materialize_to_es():
    """
    Test FeathrClient() CosmosDbSink.
    """
    test_workspace_dir = Path(
        __file__).parent.resolve() / "test_user_workspace"
    # os.chdir(test_workspace_dir)

    client: FeathrClient = basic_test_setup(os.path.join(test_workspace_dir, "feathr_config.yaml"))

    backfill_time = BackfillTime(start=datetime(
        2020, 5, 20), end=datetime(2020, 5, 20), step=timedelta(days=1))

    now = datetime.now()
    index = ''.join(['feathrazure_cijob_materialize_','_', str(now.minute), '_', str(now.second), ""])
    sink = ElasticSearchSink(name='es1', host='somenode:9200', index=index, ssl=True, auth=True)
    settings = MaterializationSettings("nycTaxiTable",
                                       sinks=[sink],
                                       feature_names=[
                                           "f_location_avg_fare", "f_location_max_fare"],
                                       backfill_time=backfill_time)
    client.materialize_features(settings)
    # Set user and password before submitting job
    # os.environ[f"es1_USER"] = "some_user"
    # os.environ[f"es1_PASSWORD"] = "some_password"
    # assuming the job can successfully run; otherwise it will throw exception
    client.wait_job_to_finish(timeout_sec=Constants.SPARK_JOB_TIMEOUT_SECONDS)

@pytest.mark.skip(reason="Marked as skipped as we need to setup resources for this test")
def test_feathr_materialize_to_aerospike():
    """
    Test FeathrClient() CosmosDbSink.
    """
    test_workspace_dir = Path(
        __file__).parent.resolve() / "test_user_workspace"
    # os.chdir(test_workspace_dir)
    now = datetime.now()
    # set workspace folder by time; make sure we don't have write conflict if there are many CI tests running
    os.environ['SPARK_CONFIG__DATABRICKS__WORK_DIR'] = ''.join(['dbfs:/feathrazure_cijob','_', str(now.minute), '_', str(now.second), '_', str(now.microsecond)])
    os.environ['SPARK_CONFIG__AZURE_SYNAPSE__WORKSPACE_DIR'] = ''.join(['abfss://feathrazuretest3fs@feathrazuretest3storage.dfs.core.windows.net/feathr_github_ci','_', str(now.minute), '_', str(now.second) ,'_', str(now.microsecond)])

    client = FeathrClient(config_path="feathr_config.yaml")
    batch_source = HdfsSource(name="nycTaxiBatchSource",
                              path="wasbs://public@azurefeathrstorage.blob.core.windows.net/sample_data/green_tripdata_2020-04.csv",
                              event_timestamp_column="lpep_dropoff_datetime",
                              timestamp_format="yyyy-MM-dd HH:mm:ss")

    f_trip_distance = Feature(name="f_trip_distance",
                              feature_type=FLOAT, transform="trip_distance")
    f_trip_time_duration = Feature(name="f_trip_time_duration",
                                   feature_type=INT32,
                                   transform="(to_unix_timestamp(lpep_dropoff_datetime) - to_unix_timestamp(lpep_pickup_datetime))/60")

    features = [
        f_trip_distance,
        f_trip_time_duration,
        Feature(name="f_is_long_trip_distance",
                feature_type=BOOLEAN,
                transform="cast_float(trip_distance)>30"),
        Feature(name="f_day_of_week",
                feature_type=INT32,
                transform="dayofweek(lpep_dropoff_datetime)"),
    ]


    request_anchor = FeatureAnchor(name="request_features",
                                   source=INPUT_CONTEXT,
                                   features=features)

    f_trip_time_distance = DerivedFeature(name="f_trip_time_distance",
                                          feature_type=FLOAT,
                                          input_features=[
                                              f_trip_distance, f_trip_time_duration],
                                          transform="f_trip_distance * f_trip_time_duration")

    f_trip_time_rounded = DerivedFeature(name="f_trip_time_rounded",
                                         feature_type=INT32,
                                         input_features=[f_trip_time_duration],
                                         transform="f_trip_time_duration % 10")

    location_id = TypedKey(key_column="DOLocationID",
                           key_column_type=ValueType.INT32,
                           description="location id in NYC",
                           full_name="nyc_taxi.location_id")
    agg_features = [Feature(name="avgfare",
                            key=location_id,
                            feature_type=FLOAT,
                            transform=WindowAggTransformation(agg_expr="cast_float(fare_amount)",
                                                              agg_func="AVG",
                                                              window="90d",
                                                              )),
                    Feature(name="maxfare",
                            key=location_id,
                            feature_type=FLOAT,
                            transform=WindowAggTransformation(agg_expr="cast_float(fare_amount)",
                                                              agg_func="MAX",
                                                              window="90d"))
                    ]

    agg_anchor = FeatureAnchor(name="aggregationFeatures",
                               source=batch_source,
                               features=agg_features)

    client.build_features(anchor_list=[agg_anchor, request_anchor], derived_feature_list=[
        f_trip_time_distance, f_trip_time_rounded])


    backfill_time = BackfillTime(start=datetime(
        2020, 5, 20), end=datetime(2020, 5, 20), step=timedelta(days=1))

    now = datetime.now()
    os.environ[f"aerospike_USER"] = "feathruser"
    os.environ[f"aerospike_PASSWORD"] = "feathr"
    as_sink = AerospikeSink(name="aerospike",seedhost="20.57.186.153", port=3000, namespace="test", setname="test")
    settings = MaterializationSettings("nycTaxiTable",
                                       sinks=[as_sink],
                                       feature_names=[
                                           "avgfare", "maxfare"],
                                       backfill_time=backfill_time)
    client.materialize_features(settings)
    # assuming the job can successfully run; otherwise it will throw exception
    client.wait_job_to_finish(timeout_sec=Constants.SPARK_JOB_TIMEOUT_SECONDS)
<<<<<<< HEAD
   
=======

def test_feathr_materialize_with_time_partition_pattern():
    """
    Test FeathrClient() using HdfsSource with 'timePartitionPattern'.
    """
    test_workspace_dir = Path(
        __file__).parent.resolve() / "test_user_workspace"
    # os.chdir(test_workspace_dir)
    # Create data source first
    client_producer: FeathrClient = basic_test_setup(os.path.join(test_workspace_dir, "feathr_config.yaml"))

    backfill_time = BackfillTime(start=datetime(
        2020, 5, 20), end=datetime(2020, 5, 20), step=timedelta(days=1))

    if client_producer.spark_runtime == 'databricks':
        output_path = 'dbfs:/timePartitionPattern_test'
    else:
        output_path = 'abfss://feathrazuretest3fs@feathrazuretest3storage.dfs.core.windows.net/timePartitionPattern_test'

    offline_sink = HdfsSink(output_path=output_path)
    settings = MaterializationSettings("nycTaxiTable",
                sinks=[offline_sink],
                feature_names=[
                    "f_location_avg_fare", "f_location_max_fare"],
                backfill_time=backfill_time)
    client_producer.materialize_features(settings)
    # assuming the job can successfully run; otherwise it will throw exception
    client_producer.wait_job_to_finish(timeout_sec=Constants.SPARK_JOB_TIMEOUT_SECONDS)

    # download result and just assert the returned result is not empty
    # by default, it will write to a folder appended with date
    res_df = get_result_df(client_producer, "avro", output_path + "/df0/daily/2020/05/20")
    assert res_df.shape[0] > 0

    client_consumer: FeathrClient = time_partition_pattern_test_setup(os.path.join(test_workspace_dir, "feathr_config.yaml"), output_path+'/df0/daily')

    backfill_time_tpp = BackfillTime(start=datetime(
        2020, 5, 20), end=datetime(2020, 5, 20), step=timedelta(days=1))

    now = datetime.now()
    if client_consumer.spark_runtime == 'databricks':
        output_path_tpp = ''.join(['dbfs:/feathrazure_cijob_materialize_offline_','_', str(now.minute), '_', str(now.second), ""])
    else:
        output_path_tpp = ''.join(['abfss://feathrazuretest3fs@feathrazuretest3storage.dfs.core.windows.net/demo_data/feathrazure_cijob_materialize_offline_','_', str(now.minute), '_', str(now.second), ""])
    offline_sink_tpp = HdfsSink(output_path=output_path_tpp)
    settings_tpp = MaterializationSettings("nycTaxiTable",
                                       sinks=[offline_sink_tpp],
                                       feature_names=[
                                           "f_loc_avg_output", "f_loc_max_output"],
                                       backfill_time=backfill_time_tpp)
    client_consumer.materialize_features(settings_tpp, allow_materialize_non_agg_feature=True)
    # assuming the job can successfully run; otherwise it will throw exception
    client_consumer.wait_job_to_finish(timeout_sec=Constants.SPARK_JOB_TIMEOUT_SECONDS)

    # download result and just assert the returned result is not empty
    # by default, it will write to a folder appended with date
    res_df = get_result_df(client_consumer, "avro", output_path_tpp + "/df0/daily/2020/05/20")
    assert res_df.shape[0] > 0


>>>>>>> 4ad70f20
if __name__ == "__main__":
    test_feathr_materialize_to_aerospike()
    test_feathr_get_offline_features_to_sql()
    test_feathr_materialize_to_cosmosdb()
<|MERGE_RESOLUTION|>--- conflicted
+++ resolved
@@ -393,70 +393,7 @@
     client.materialize_features(settings)
     # assuming the job can successfully run; otherwise it will throw exception
     client.wait_job_to_finish(timeout_sec=Constants.SPARK_JOB_TIMEOUT_SECONDS)
-<<<<<<< HEAD
-   
-=======
-
-def test_feathr_materialize_with_time_partition_pattern():
-    """
-    Test FeathrClient() using HdfsSource with 'timePartitionPattern'.
-    """
-    test_workspace_dir = Path(
-        __file__).parent.resolve() / "test_user_workspace"
-    # os.chdir(test_workspace_dir)
-    # Create data source first
-    client_producer: FeathrClient = basic_test_setup(os.path.join(test_workspace_dir, "feathr_config.yaml"))
-
-    backfill_time = BackfillTime(start=datetime(
-        2020, 5, 20), end=datetime(2020, 5, 20), step=timedelta(days=1))
-
-    if client_producer.spark_runtime == 'databricks':
-        output_path = 'dbfs:/timePartitionPattern_test'
-    else:
-        output_path = 'abfss://feathrazuretest3fs@feathrazuretest3storage.dfs.core.windows.net/timePartitionPattern_test'
-
-    offline_sink = HdfsSink(output_path=output_path)
-    settings = MaterializationSettings("nycTaxiTable",
-                sinks=[offline_sink],
-                feature_names=[
-                    "f_location_avg_fare", "f_location_max_fare"],
-                backfill_time=backfill_time)
-    client_producer.materialize_features(settings)
-    # assuming the job can successfully run; otherwise it will throw exception
-    client_producer.wait_job_to_finish(timeout_sec=Constants.SPARK_JOB_TIMEOUT_SECONDS)
-
-    # download result and just assert the returned result is not empty
-    # by default, it will write to a folder appended with date
-    res_df = get_result_df(client_producer, "avro", output_path + "/df0/daily/2020/05/20")
-    assert res_df.shape[0] > 0
-
-    client_consumer: FeathrClient = time_partition_pattern_test_setup(os.path.join(test_workspace_dir, "feathr_config.yaml"), output_path+'/df0/daily')
-
-    backfill_time_tpp = BackfillTime(start=datetime(
-        2020, 5, 20), end=datetime(2020, 5, 20), step=timedelta(days=1))
-
-    now = datetime.now()
-    if client_consumer.spark_runtime == 'databricks':
-        output_path_tpp = ''.join(['dbfs:/feathrazure_cijob_materialize_offline_','_', str(now.minute), '_', str(now.second), ""])
-    else:
-        output_path_tpp = ''.join(['abfss://feathrazuretest3fs@feathrazuretest3storage.dfs.core.windows.net/demo_data/feathrazure_cijob_materialize_offline_','_', str(now.minute), '_', str(now.second), ""])
-    offline_sink_tpp = HdfsSink(output_path=output_path_tpp)
-    settings_tpp = MaterializationSettings("nycTaxiTable",
-                                       sinks=[offline_sink_tpp],
-                                       feature_names=[
-                                           "f_loc_avg_output", "f_loc_max_output"],
-                                       backfill_time=backfill_time_tpp)
-    client_consumer.materialize_features(settings_tpp, allow_materialize_non_agg_feature=True)
-    # assuming the job can successfully run; otherwise it will throw exception
-    client_consumer.wait_job_to_finish(timeout_sec=Constants.SPARK_JOB_TIMEOUT_SECONDS)
-
-    # download result and just assert the returned result is not empty
-    # by default, it will write to a folder appended with date
-    res_df = get_result_df(client_consumer, "avro", output_path_tpp + "/df0/daily/2020/05/20")
-    assert res_df.shape[0] > 0
-
-
->>>>>>> 4ad70f20
+
 if __name__ == "__main__":
     test_feathr_materialize_to_aerospike()
     test_feathr_get_offline_features_to_sql()
