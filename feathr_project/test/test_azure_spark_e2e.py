import os
from datetime import datetime, timedelta
from pathlib import Path
from feathr import (BOOLEAN, FLOAT, INPUT_CONTEXT, INT32, STRING,
                    DerivedFeature, Feature, FeatureAnchor, HdfsSource,
                    TypedKey, ValueType, WindowAggTransformation)
from feathr import FeathrClient
from feathr.definition.sink import CosmosDbSink, ElasticSearchSink
from feathr.definition.source import HdfsSource

import pytest
from click.testing import CliRunner

from feathr import (BackfillTime, MaterializationSettings)
from feathr import FeathrClient
from feathr import FeatureQuery
from feathr import ObservationSettings
from feathr import RedisSink, HdfsSink, JdbcSink,AerospikeSink
from feathr import TypedKey
from feathr import ValueType
from feathr.utils.job_utils import get_result_df
from feathrcli.cli import init
from test_fixture import (basic_test_setup, get_online_test_table_name, time_partition_pattern_test_setup)
from test_utils.constants import Constants

# make sure you have run the upload feature script before running these tests
# the feature configs are from feathr_project/data/feathr_user_workspace
def test_feathr_materialize_to_offline():
    """
    Test FeathrClient() HdfsSink.
    """
    test_workspace_dir = Path(
        __file__).parent.resolve() / "test_user_workspace"
    # os.chdir(test_workspace_dir)

    client: FeathrClient = basic_test_setup(os.path.join(test_workspace_dir, "feathr_config.yaml"))

    backfill_time = BackfillTime(start=datetime(
        2020, 5, 20), end=datetime(2020, 5, 20), step=timedelta(days=1))
    
    now = datetime.now()
    if client.spark_runtime == 'databricks':
        output_path = ''.join(['dbfs:/feathrazure_cijob_materialize_offline_','_', str(now.minute), '_', str(now.second), ""])
    else:
        output_path = ''.join(['abfss://feathrazuretest3fs@feathrazuretest3storage.dfs.core.windows.net/demo_data/feathrazure_cijob_materialize_offline_','_', str(now.minute), '_', str(now.second), ""])
    
    offline_sink = HdfsSink(output_path=output_path)
    settings = MaterializationSettings("nycTaxiTable",
                                       sinks=[offline_sink],
                                       feature_names=[
                                           "f_location_avg_fare", "f_location_max_fare"],
                                       backfill_time=backfill_time)
    client.materialize_features(settings)
    # assuming the job can successfully run; otherwise it will throw exception
    client.wait_job_to_finish(timeout_sec=Constants.SPARK_JOB_TIMEOUT_SECONDS)

    # download result and just assert the returned result is not empty
    # by default, it will write to a folder appended with date
    res_df = get_result_df(client, "avro", output_path + "/df0/daily/2020/05/20")
    assert res_df.shape[0] > 0

def test_feathr_online_store_agg_features():
    """
    Test FeathrClient() get_online_features and batch_get can get data correctly.
    """

    online_test_table = get_online_test_table_name("nycTaxiCITableSparkE2E")
    test_workspace_dir = Path(
        __file__).parent.resolve() / "test_user_workspace"
    # os.chdir(test_workspace_dir)

    client: FeathrClient = basic_test_setup(os.path.join(test_workspace_dir, "feathr_config.yaml"))

    backfill_time = BackfillTime(start=datetime(
        2020, 5, 20), end=datetime(2020, 5, 20), step=timedelta(days=1))
    redisSink = RedisSink(table_name=online_test_table)
    settings = MaterializationSettings("nycTaxiTable",
                                       sinks=[redisSink],
                                       feature_names=[
                                           "f_location_avg_fare", "f_location_max_fare"],
                                       backfill_time=backfill_time)
    client.materialize_features(settings)
    # just assume the job is successful without validating the actual result in Redis. Might need to consolidate
    # this part with the test_feathr_online_store test case
    client.wait_job_to_finish(timeout_sec=Constants.SPARK_JOB_TIMEOUT_SECONDS)

    res = client.get_online_features(online_test_table, '265', [
                                     'f_location_avg_fare', 'f_location_max_fare'])
    # just assume there are values. We don't hard code the values for now for testing
    # the correctness of the feature generation should be guaranteed by feathr runtime.
    # ID 239 and 265 are available in the `DOLocationID` column in this file:
    # https://s3.amazonaws.com/nyc-tlc/trip+data/green_tripdata_2020-04.csv
    # View more details on this dataset: https://www1.nyc.gov/site/tlc/about/tlc-trip-record-data.page
    assert len(res) == 2
    assert res[0] != None
    assert res[1] != None
    res = client.multi_get_online_features(online_test_table,
                                           ['239', '265'],
                                           ['f_location_avg_fare', 'f_location_max_fare'])
    assert res['239'][0] != None
    assert res['239'][1] != None
    assert res['265'][0] != None
    assert res['265'][1] != None

@pytest.mark.skip(reason="Add back when complex types are supported in python API")
def test_feathr_online_store_non_agg_features():
    """
    Test FeathrClient() online_get_features and batch_get can get data correctly.
    """
    test_workspace_dir = Path(
        __file__).parent.resolve() / "test_user_workspace"
    client = basic_test_setup(os.path.join(test_workspace_dir, "feathr_config.yaml"))

    online_test_table = get_online_test_table_name('nycTaxiCITableNonAggFeature')
    backfill_time = BackfillTime(start=datetime(
        2020, 5, 20), end=datetime(2020, 5, 20), step=timedelta(days=1))
    redisSink = RedisSink(table_name=online_test_table)
    settings = MaterializationSettings("nycTaxiTable",
                                       sinks=[redisSink],
                                       feature_names=["f_gen_trip_distance", "f_gen_is_long_trip_distance", "f1", "f2", "f3", "f4", "f5", "f6"],
                                       backfill_time=backfill_time)

    client.materialize_features(settings, allow_materialize_non_agg_feature=True)
    # just assume the job is successful without validating the actual result in Redis. Might need to consolidate
    # this part with the test_feathr_online_store test case
    client.wait_job_to_finish(timeout_sec=Constants.SPARK_JOB_TIMEOUT_SECONDS)

    res = client.get_online_features(online_test_table, '111', ['f_gen_trip_distance', 'f_gen_is_long_trip_distance',
                                                                   'f1', 'f2', 'f3', 'f4', 'f5', 'f6'])
    # just assume there are values. We don't hard code the values for now for testing
    # the correctness of the feature generation should be guaranteed by feathr runtime.
    # ID 239 and 265 are available in the `DOLocationID` column in this file:
    # https://s3.amazonaws.com/nyc-tlc/trip+data/green_tripdata_2020-04.csv
    # View more detail on this dataset: https://www1.nyc.gov/site/tlc/about/tlc-trip-record-data.page

    assert len(res) == 8
    assert res[0] != None
    assert res[1] != None
    # assert constant features
    _validate_constant_feature(res)
    res = client.multi_get_online_features(online_test_table,
                                           ['239', '265'],
                                           ['f_gen_trip_distance', 'f_gen_is_long_trip_distance', 'f1', 'f2', 'f3', 'f4', 'f5', 'f6'])
    _validate_constant_feature(res['239'])
    assert res['239'][0] != None
    assert res['239'][1] != None
    _validate_constant_feature(res['265'])
    assert res['265'][0] != None
    assert res['265'][1] != None


def _validate_constant_feature(feature):
    assert feature[2] == [10.0, 20.0, 30.0]
    assert feature[3] == ['a', 'b', 'c']
    assert feature[4] == ([1, 2, 3], ['10', '20', '30'])
    assert feature[5] == ([1, 2, 3], [True, False, True])
    assert feature[6] == ([1, 2, 3], [1.0, 2.0, 3.0])
    assert feature[7] == ([1, 2, 3], [1, 2, 3])


def test_dbfs_path():
    test_workspace_dir = Path(
        __file__).parent.resolve() / "test_user_workspace"
    client = basic_test_setup(os.path.join(test_workspace_dir, "feathr_config.yaml"))
    if client.spark_runtime.casefold() == "databricks":
        # expect this raise an error since the result path is not in dbfs: format
        with pytest.raises(RuntimeError):
            client.feathr_spark_launcher.download_result(result_path="wasb://res_url", local_folder="/tmp")


def test_feathr_get_offline_features():
    """
    Test get_offline_features() can get data correctly.
    """
    runner = CliRunner()
    with runner.isolated_filesystem():
        runner.invoke(init, [])
        client = basic_test_setup(
            "./feathr_user_workspace/feathr_config.yaml")

        location_id = TypedKey(key_column="DOLocationID",
                               key_column_type=ValueType.INT32,
                               description="location id in NYC",
                               full_name="nyc_taxi.location_id")

        feature_query = FeatureQuery(
            feature_list=["f_location_avg_fare", "f_trip_time_rounded"], key=location_id)
        settings = ObservationSettings(
            observation_path="wasbs://public@azurefeathrstorage.blob.core.windows.net/sample_data/green_tripdata_2020-04.csv",
            event_timestamp_column="lpep_dropoff_datetime",
            timestamp_format="yyyy-MM-dd HH:mm:ss")

        now = datetime.now()
        # set output folder based on different runtime
        if client.spark_runtime == 'databricks':
            output_path = ''.join(['dbfs:/feathrazure_cijob','_', str(now.minute), '_', str(now.second), ".avro"])
        else:
            output_path = ''.join(['abfss://feathrazuretest3fs@feathrazuretest3storage.dfs.core.windows.net/demo_data/output','_', str(now.minute), '_', str(now.second), ".avro"])


        client.get_offline_features(observation_settings=settings,
                                    feature_query=feature_query,
                                    output_path=output_path)

        # assuming the job can successfully run; otherwise it will throw exception
        client.wait_job_to_finish(timeout_sec=Constants.SPARK_JOB_TIMEOUT_SECONDS)

        # download result and just assert the returned result is not empty
        res_df = get_result_df(client)
        assert res_df.shape[0] > 0

def test_feathr_get_offline_features_to_sql():
    """
    Test get_offline_features() can save data to SQL.
    """
    # runner.invoke(init, [])
    test_workspace_dir = Path(
        __file__).parent.resolve() / "test_user_workspace"
    client: FeathrClient = basic_test_setup(os.path.join(test_workspace_dir, "feathr_config.yaml"))

    location_id = TypedKey(key_column="DOLocationID",
                            key_column_type=ValueType.INT32,
                            description="location id in NYC",
                            full_name="nyc_taxi.location_id")

    feature_query = FeatureQuery(
        feature_list=["f_location_avg_fare"], key=location_id)
    settings = ObservationSettings(
        observation_path="wasbs://public@azurefeathrstorage.blob.core.windows.net/sample_data/green_tripdata_2020-04.csv",
        event_timestamp_column="lpep_dropoff_datetime",
        timestamp_format="yyyy-MM-dd HH:mm:ss")

    now = datetime.now()
    # Set DB user and password before submitting job
    # os.environ[f"sql1_USER"] = "some_user@feathrtestsql4"
    # os.environ[f"sql1_PASSWORD"] = "some_password"
    output_path = JdbcSink(name="sql1",
                            url="jdbc:sqlserver://feathrazureci.database.windows.net:1433;database=feathrci;encrypt=true;",
                            dbtable=f'feathr_ci_materialization_{str(now)[:19].replace(" ", "_").replace(":", "_").replace("-", "_")}',
                            auth="USERPASS")

    client.get_offline_features(observation_settings=settings,
                                feature_query=feature_query,
                                output_path=output_path)

    # assuming the job can successfully run; otherwise it will throw exception
    client.wait_job_to_finish(timeout_sec=Constants.SPARK_JOB_TIMEOUT_SECONDS)

def test_feathr_materialize_to_cosmosdb():
    """
    Test FeathrClient() CosmosDbSink.
    """
    test_workspace_dir = Path(
        __file__).parent.resolve() / "test_user_workspace"
    # os.chdir(test_workspace_dir)

    client: FeathrClient = basic_test_setup(os.path.join(test_workspace_dir, "feathr_config.yaml"))

    backfill_time = BackfillTime(start=datetime(
        2020, 5, 20), end=datetime(2020, 5, 20), step=timedelta(days=1))

    now = datetime.now()
    container = ''.join(['feathrazure_cijob_materialize_','_', str(now.minute), '_', str(now.second), ""])
    sink = CosmosDbSink(name='cosmos1', endpoint='https://feathrazuretest3-cosmosdb.documents.azure.com:443/', database='feathr', container=container)
    settings = MaterializationSettings("nycTaxiTable",
                                       sinks=[sink],
                                       feature_names=[
                                           "f_location_avg_fare", "f_location_max_fare"],
                                       backfill_time=backfill_time)
    client.materialize_features(settings)
    # assuming the job can successfully run; otherwise it will throw exception
    client.wait_job_to_finish(timeout_sec=Constants.SPARK_JOB_TIMEOUT_SECONDS)

@pytest.mark.skip(reason="Marked as skipped as we need to setup resources for this test")
def test_feathr_materialize_to_es():
    """
    Test FeathrClient() CosmosDbSink.
    """
    test_workspace_dir = Path(
        __file__).parent.resolve() / "test_user_workspace"
    # os.chdir(test_workspace_dir)

    client: FeathrClient = basic_test_setup(os.path.join(test_workspace_dir, "feathr_config.yaml"))

    backfill_time = BackfillTime(start=datetime(
        2020, 5, 20), end=datetime(2020, 5, 20), step=timedelta(days=1))

    now = datetime.now()
    index = ''.join(['feathrazure_cijob_materialize_','_', str(now.minute), '_', str(now.second), ""])
    sink = ElasticSearchSink(name='es1', host='somenode:9200', index=index, ssl=True, auth=True)
    settings = MaterializationSettings("nycTaxiTable",
                                       sinks=[sink],
                                       feature_names=[
                                           "f_location_avg_fare", "f_location_max_fare"],
                                       backfill_time=backfill_time)
    client.materialize_features(settings)
    # Set user and password before submitting job
    # os.environ[f"es1_USER"] = "some_user"
    # os.environ[f"es1_PASSWORD"] = "some_password"
    # assuming the job can successfully run; otherwise it will throw exception
    client.wait_job_to_finish(timeout_sec=Constants.SPARK_JOB_TIMEOUT_SECONDS)

@pytest.mark.skip(reason="Marked as skipped as we need to setup resources for this test")
def test_feathr_materialize_to_aerospike():
    """
    Test FeathrClient() CosmosDbSink.
    """
    test_workspace_dir = Path(
        __file__).parent.resolve() / "test_user_workspace"
    # os.chdir(test_workspace_dir)
    now = datetime.now()
    # set workspace folder by time; make sure we don't have write conflict if there are many CI tests running
    os.environ['SPARK_CONFIG__DATABRICKS__WORK_DIR'] = ''.join(['dbfs:/feathrazure_cijob','_', str(now.minute), '_', str(now.second), '_', str(now.microsecond)])
    os.environ['SPARK_CONFIG__AZURE_SYNAPSE__WORKSPACE_DIR'] = ''.join(['abfss://feathrazuretest3fs@feathrazuretest3storage.dfs.core.windows.net/feathr_github_ci','_', str(now.minute), '_', str(now.second) ,'_', str(now.microsecond)])

    client = FeathrClient(config_path="feathr_config.yaml")
    batch_source = HdfsSource(name="nycTaxiBatchSource",
                              path="wasbs://public@azurefeathrstorage.blob.core.windows.net/sample_data/green_tripdata_2020-04.csv",
                              event_timestamp_column="lpep_dropoff_datetime",
                              timestamp_format="yyyy-MM-dd HH:mm:ss")

    f_trip_distance = Feature(name="f_trip_distance",
                              feature_type=FLOAT, transform="trip_distance")
    f_trip_time_duration = Feature(name="f_trip_time_duration",
                                   feature_type=INT32,
                                   transform="(to_unix_timestamp(lpep_dropoff_datetime) - to_unix_timestamp(lpep_pickup_datetime))/60")

    features = [
        f_trip_distance,
        f_trip_time_duration,
        Feature(name="f_is_long_trip_distance",
                feature_type=BOOLEAN,
                transform="cast_float(trip_distance)>30"),
        Feature(name="f_day_of_week",
                feature_type=INT32,
                transform="dayofweek(lpep_dropoff_datetime)"),
    ]


    request_anchor = FeatureAnchor(name="request_features",
                                   source=INPUT_CONTEXT,
                                   features=features)

    f_trip_time_distance = DerivedFeature(name="f_trip_time_distance",
                                          feature_type=FLOAT,
                                          input_features=[
                                              f_trip_distance, f_trip_time_duration],
                                          transform="f_trip_distance * f_trip_time_duration")

    f_trip_time_rounded = DerivedFeature(name="f_trip_time_rounded",
                                         feature_type=INT32,
                                         input_features=[f_trip_time_duration],
                                         transform="f_trip_time_duration % 10")

    location_id = TypedKey(key_column="DOLocationID",
                           key_column_type=ValueType.INT32,
                           description="location id in NYC",
                           full_name="nyc_taxi.location_id")
    agg_features = [Feature(name="avgfare",
                            key=location_id,
                            feature_type=FLOAT,
                            transform=WindowAggTransformation(agg_expr="cast_float(fare_amount)",
                                                              agg_func="AVG",
                                                              window="90d",
                                                              )),
                    Feature(name="maxfare",
                            key=location_id,
                            feature_type=FLOAT,
                            transform=WindowAggTransformation(agg_expr="cast_float(fare_amount)",
                                                              agg_func="MAX",
                                                              window="90d"))
                    ]

    agg_anchor = FeatureAnchor(name="aggregationFeatures",
                               source=batch_source,
                               features=agg_features)

    client.build_features(anchor_list=[agg_anchor, request_anchor], derived_feature_list=[
        f_trip_time_distance, f_trip_time_rounded])


    backfill_time = BackfillTime(start=datetime(
        2020, 5, 20), end=datetime(2020, 5, 20), step=timedelta(days=1))

    now = datetime.now()
    os.environ[f"aerospike_USER"] = "feathruser"
    os.environ[f"aerospike_PASSWORD"] = "feathr"
    as_sink = AerospikeSink(name="aerospike",seedhost="20.57.186.153", port=3000, namespace="test", setname="test")
    settings = MaterializationSettings("nycTaxiTable",
                                       sinks=[as_sink],
                                       feature_names=[
                                           "avgfare", "maxfare"],
                                       backfill_time=backfill_time)
    client.materialize_features(settings)
    # assuming the job can successfully run; otherwise it will throw exception
    client.wait_job_to_finish(timeout_sec=Constants.SPARK_JOB_TIMEOUT_SECONDS)

def test_feathr_materialize_with_time_partition_pattern():
    """
    Test FeathrClient() using HdfsSource with 'timePartitionPattern'.
    """
    test_workspace_dir = Path(
        __file__).parent.resolve() / "test_user_workspace"
    # os.chdir(test_workspace_dir)
    # Create data source first
    client_producer: FeathrClient = basic_test_setup(os.path.join(test_workspace_dir, "feathr_config.yaml"))

    backfill_time = BackfillTime(start=datetime(
        2020, 5, 20), end=datetime(2020, 5, 20), step=timedelta(days=1))

    if client_producer.spark_runtime == 'databricks':
        output_path = 'dbfs:/timePartitionPattern_test'
    else:
        output_path = 'abfss://feathrazuretest3fs@feathrazuretest3storage.dfs.core.windows.net/timePartitionPattern_test'
    
    offline_sink = HdfsSink(output_path=output_path)
    settings = MaterializationSettings("nycTaxiTable",
                sinks=[offline_sink],
                feature_names=[
                    "f_location_avg_fare", "f_location_max_fare"],
                backfill_time=backfill_time)
    client_producer.materialize_features(settings)
    # assuming the job can successfully run; otherwise it will throw exception
    client_producer.wait_job_to_finish(timeout_sec=Constants.SPARK_JOB_TIMEOUT_SECONDS)

    # download result and just assert the returned result is not empty
    # by default, it will write to a folder appended with date
    res_df = get_result_df(client_producer, "avro", output_path + "/df0/daily/2020/05/20")
    assert res_df.shape[0] > 0
    
    client_consumer: FeathrClient = time_partition_pattern_test_setup(os.path.join(test_workspace_dir, "feathr_config.yaml"), output_path+'/df0/daily')

    backfill_time_tpp = BackfillTime(start=datetime(
<<<<<<< HEAD
        2020, 5, 21), end=datetime(2020, 5, 21), step=timedelta(days=1))
=======
        2020, 5, 20), end=datetime(2020, 5, 20), step=timedelta(days=1))
>>>>>>> 14f0f12c

    now = datetime.now()
    if client_consumer.spark_runtime == 'databricks':
        output_path_tpp = ''.join(['dbfs:/feathrazure_cijob_materialize_offline_','_', str(now.minute), '_', str(now.second), ""])
    else:
        output_path_tpp = ''.join(['abfss://feathrazuretest3fs@feathrazuretest3storage.dfs.core.windows.net/demo_data/feathrazure_cijob_materialize_offline_','_', str(now.minute), '_', str(now.second), ""])
    offline_sink_tpp = HdfsSink(output_path=output_path_tpp)
    settings_tpp = MaterializationSettings("nycTaxiTable",
                                       sinks=[offline_sink_tpp],
                                       feature_names=[
                                           "f_loc_avg_output", "f_loc_max_output"],
                                       backfill_time=backfill_time_tpp)
    client_consumer.materialize_features(settings_tpp, allow_materialize_non_agg_feature=True)
    # assuming the job can successfully run; otherwise it will throw exception
    client_consumer.wait_job_to_finish(timeout_sec=Constants.SPARK_JOB_TIMEOUT_SECONDS)

    # download result and just assert the returned result is not empty
    # by default, it will write to a folder appended with date
<<<<<<< HEAD
    res_df = get_result_df(client_consumer, "avro", output_path_tpp + "/df0/daily/2020/05/21")
    assert res_df.shape[0] > 0
    
def test_feathr_materialize_with_time_partition_pattern_hourly():
    """
    Test FeathrClient() using HdfsSource with 'timePartitionPattern'.
    """   
    test_workspace_dir = Path(
        __file__).parent.resolve() / "test_user_workspace"
    # os.chdir(test_workspace_dir)
    # Create data source first
    client_producer: FeathrClient = basic_test_setup(os.path.join(test_workspace_dir, "feathr_config.yaml"))

    backfill_time = BackfillTime(start=datetime(
        2020, 5, 20), end=datetime(2020, 5, 20), step=timedelta(days=1))

    if client_producer.spark_runtime == 'databricks':
        output_path = 'dbfs:/timePartitionPattern_hourly_sample'
    else:
        output_path = 'abfss://feathrazuretest3fs@feathrazuretest3storage.dfs.core.windows.net/timePartitionPattern_hourly_sample'
    
    offline_sink = HdfsSink(output_path=output_path)
    settings = MaterializationSettings("nycTaxiTable",
                sinks=[offline_sink],
                feature_names=[
                    "f_location_avg_fare", "f_location_max_fare"],
                backfill_time=backfill_time,resolution='HOURLY')
    client_producer.materialize_features(settings)
    # assuming the job can successfully run; otherwise it will throw exception
    client_producer.wait_job_to_finish(timeout_sec=Constants.SPARK_JOB_TIMEOUT_SECONDS)

    res_df = get_result_df(client_producer, "avro", output_path + "/df0/daily/2020/05/20/00")
    assert res_df.shape[0] > 0
    
    client_consumer: FeathrClient = time_partition_pattern_test_setup(os.path.join(test_workspace_dir, "feathr_config.yaml"), output_path+'/df0/daily', 'HOURLY')

    backfill_time_tpp = BackfillTime(start=datetime(
        2020, 5, 21), end=datetime(2020, 5, 21), step=timedelta(days=1))

    now = datetime.now()
    if client_consumer.spark_runtime == 'databricks':
        output_path_tpp = ''.join(['dbfs:/feathrazure_cijob_materialize_offline_','_', str(now.minute), '_', str(now.second), ""])
    else:
        output_path_tpp = ''.join(['abfss://feathrazuretest3fs@feathrazuretest3storage.dfs.core.windows.net/demo_data/feathrazure_cijob_materialize_offline_','_', str(now.minute), '_', str(now.second), ""])
    offline_sink_tpp = HdfsSink(output_path=output_path_tpp)
    settings_tpp = MaterializationSettings("nycTaxiTable",
                                       sinks=[offline_sink_tpp],
                                       feature_names=[
                                           "f_loc_avg_output", "f_loc_max_output"],
                                       backfill_time=backfill_time_tpp,
                                       resolution = 'HOURLY')
    client_consumer.materialize_features(settings_tpp, allow_materialize_non_agg_feature=True)
    # assuming the job can successfully run; otherwise it will throw exception
    client_consumer.wait_job_to_finish(timeout_sec=Constants.SPARK_JOB_TIMEOUT_SECONDS)

    # download result and just assert the returned result is not empty
    # by default, it will write to a folder appended with date
    res_df = get_result_df(client_consumer, "avro", output_path_tpp + "/df0/daily/2020/05/21/00")
    assert res_df.shape[0] > 0
=======
    res_df = get_result_df(client_consumer, "avro", output_path_tpp + "/df0/daily/2020/05/20")
    assert res_df.shape[0] > 0
    
>>>>>>> 14f0f12c
    
if __name__ == "__main__":
    test_feathr_materialize_to_aerospike()
    test_feathr_get_offline_features_to_sql()
    test_feathr_materialize_to_cosmosdb()<|MERGE_RESOLUTION|>--- conflicted
+++ resolved
@@ -42,8 +42,7 @@
     if client.spark_runtime == 'databricks':
         output_path = ''.join(['dbfs:/feathrazure_cijob_materialize_offline_','_', str(now.minute), '_', str(now.second), ""])
     else:
-        output_path = ''.join(['abfss://feathrazuretest3fs@feathrazuretest3storage.dfs.core.windows.net/demo_data/feathrazure_cijob_materialize_offline_','_', str(now.minute), '_', str(now.second), ""])
-    
+        output_path = ''.join(['abfss://feathrazuretest3fs@feathrazuretest3storage.dfs.core.windows.net/demo_data/feathrazure_cijob_materialize_offline_','_', str(now.minute), '_', str(now.second), ""]) 
     offline_sink = HdfsSink(output_path=output_path)
     settings = MaterializationSettings("nycTaxiTable",
                                        sinks=[offline_sink],
@@ -431,11 +430,7 @@
     client_consumer: FeathrClient = time_partition_pattern_test_setup(os.path.join(test_workspace_dir, "feathr_config.yaml"), output_path+'/df0/daily')
 
     backfill_time_tpp = BackfillTime(start=datetime(
-<<<<<<< HEAD
         2020, 5, 21), end=datetime(2020, 5, 21), step=timedelta(days=1))
-=======
-        2020, 5, 20), end=datetime(2020, 5, 20), step=timedelta(days=1))
->>>>>>> 14f0f12c
 
     now = datetime.now()
     if client_consumer.spark_runtime == 'databricks':
@@ -454,7 +449,6 @@
 
     # download result and just assert the returned result is not empty
     # by default, it will write to a folder appended with date
-<<<<<<< HEAD
     res_df = get_result_df(client_consumer, "avro", output_path_tpp + "/df0/daily/2020/05/21")
     assert res_df.shape[0] > 0
     
@@ -514,11 +508,6 @@
     # by default, it will write to a folder appended with date
     res_df = get_result_df(client_consumer, "avro", output_path_tpp + "/df0/daily/2020/05/21/00")
     assert res_df.shape[0] > 0
-=======
-    res_df = get_result_df(client_consumer, "avro", output_path_tpp + "/df0/daily/2020/05/20")
-    assert res_df.shape[0] > 0
-    
->>>>>>> 14f0f12c
     
 if __name__ == "__main__":
     test_feathr_materialize_to_aerospike()
