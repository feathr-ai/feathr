from feathr import AvroJsonSchema
from feathr import KafKaSource
from feathr import KafkaConfig
from typing import List
import os
import random
from datetime import datetime, timedelta

from feathr import (BOOLEAN, FLOAT, INPUT_CONTEXT, INT32, STRING,
                    DerivedFeature, Feature, FeatureAnchor, HdfsSource,
                    TypedKey, ValueType, WindowAggTransformation, SnowflakeSource)
from feathr import FeathrClient
from pyspark.sql import DataFrame


def basic_test_setup(config_path: str):

    now = datetime.now()
    # set workspace folder by time; make sure we don't have write conflict if there are many CI tests running
    os.environ['SPARK_CONFIG__DATABRICKS__WORK_DIR'] = ''.join(['dbfs:/feathrazure_cijob','_', str(now.minute), '_', str(now.second), '_', str(now.microsecond)]) 
    os.environ['SPARK_CONFIG__AZURE_SYNAPSE__WORKSPACE_DIR'] = ''.join(['abfss://feathrazuretest3fs@feathrazuretest3storage.dfs.core.windows.net/feathr_github_ci','_', str(now.minute), '_', str(now.second) ,'_', str(now.microsecond)]) 
    
    client = FeathrClient(config_path=config_path)
    batch_source = HdfsSource(name="nycTaxiBatchSource",
                              path="wasbs://public@azurefeathrstorage.blob.core.windows.net/sample_data/green_tripdata_2020-04.csv",
                              event_timestamp_column="lpep_dropoff_datetime",
                              timestamp_format="yyyy-MM-dd HH:mm:ss")

    f_trip_distance = Feature(name="f_trip_distance",
                              feature_type=FLOAT, transform="trip_distance")
    f_trip_time_duration = Feature(name="f_trip_time_duration",
                                   feature_type=INT32,
                                   transform="(to_unix_timestamp(lpep_dropoff_datetime) - to_unix_timestamp(lpep_pickup_datetime))/60")

    features = [
        f_trip_distance,
        f_trip_time_duration,
        Feature(name="f_is_long_trip_distance",
                feature_type=BOOLEAN,
                transform="cast_float(trip_distance)>30"),
        Feature(name="f_day_of_week",
                feature_type=INT32,
                transform="dayofweek(lpep_dropoff_datetime)"),
    ]


    request_anchor = FeatureAnchor(name="request_features",
                                   source=INPUT_CONTEXT,
                                   features=features)

    f_trip_time_distance = DerivedFeature(name="f_trip_time_distance",
                                          feature_type=FLOAT,
                                          input_features=[
                                              f_trip_distance, f_trip_time_duration],
                                          transform="f_trip_distance * f_trip_time_duration")

    f_trip_time_rounded = DerivedFeature(name="f_trip_time_rounded",
                                         feature_type=INT32,
                                         input_features=[f_trip_time_duration],
                                         transform="f_trip_time_duration % 10")

    location_id = TypedKey(key_column="DOLocationID",
                           key_column_type=ValueType.INT32,
                           description="location id in NYC",
                           full_name="nyc_taxi.location_id")
    agg_features = [Feature(name="f_location_avg_fare",
                            key=location_id,
                            feature_type=FLOAT,
                            transform=WindowAggTransformation(agg_expr="cast_float(fare_amount)",
                                                              agg_func="AVG",
                                                              window="90d",
                                                              filter="fare_amount > 0"
                                                              )),
                    Feature(name="f_location_max_fare",
                            key=location_id,
                            feature_type=FLOAT,
                            transform=WindowAggTransformation(agg_expr="cast_float(fare_amount)",
                                                              agg_func="MAX",
                                                              window="90d"))
                    ]

    agg_anchor = FeatureAnchor(name="aggregationFeatures",
                               source=batch_source,
                               features=agg_features)

    client.build_features(anchor_list=[agg_anchor, request_anchor], derived_feature_list=[
        f_trip_time_distance, f_trip_time_rounded])

    return client

<<<<<<< HEAD
def secret_test_setup(config_path: str, secret_manager_client):

    now = datetime.now()
    # set workspace folder by time; make sure we don't have write conflict if there are many CI tests running
    os.environ['SPARK_CONFIG__DATABRICKS__WORK_DIR'] = ''.join(['dbfs:/feathrazure_cijob','_', str(now.minute), '_', str(now.second), '_', str(now.microsecond)]) 
    os.environ['SPARK_CONFIG__AZURE_SYNAPSE__WORKSPACE_DIR'] = ''.join(['abfss://feathrazuretest3fs@feathrazuretest3storage.dfs.core.windows.net/feathr_github_ci','_', str(now.minute), '_', str(now.second) ,'_', str(now.microsecond)]) 
    
    client = FeathrClient(config_path=config_path, secret_manager_client=secret_manager_client)
    batch_source = HdfsSource(name="nycTaxiBatchSource",
                              path="wasbs://public@azurefeathrstorage.blob.core.windows.net/sample_data/green_tripdata_2020-04.csv",
                              event_timestamp_column="lpep_dropoff_datetime",
                              timestamp_format="yyyy-MM-dd HH:mm:ss")

    f_trip_distance = Feature(name="f_trip_distance",
                              feature_type=FLOAT, transform="trip_distance")
    f_trip_time_duration = Feature(name="f_trip_time_duration",
                                   feature_type=INT32,
                                   transform="(to_unix_timestamp(lpep_dropoff_datetime) - to_unix_timestamp(lpep_pickup_datetime))/60")

    features = [
        f_trip_distance,
        f_trip_time_duration,
        Feature(name="f_is_long_trip_distance",
                feature_type=BOOLEAN,
                transform="cast_float(trip_distance)>30"),
        Feature(name="f_day_of_week",
                feature_type=INT32,
                transform="dayofweek(lpep_dropoff_datetime)"),
    ]


    request_anchor = FeatureAnchor(name="request_features",
                                   source=INPUT_CONTEXT,
                                   features=features)

    f_trip_time_distance = DerivedFeature(name="f_trip_time_distance",
                                          feature_type=FLOAT,
                                          input_features=[
                                              f_trip_distance, f_trip_time_duration],
                                          transform="f_trip_distance * f_trip_time_duration")

    f_trip_time_rounded = DerivedFeature(name="f_trip_time_rounded",
                                         feature_type=INT32,
                                         input_features=[f_trip_time_duration],
                                         transform="f_trip_time_duration % 10")

    location_id = TypedKey(key_column="DOLocationID",
                           key_column_type=ValueType.INT32,
                           description="location id in NYC",
                           full_name="nyc_taxi.location_id")
    agg_features = [Feature(name="f_location_avg_fare",
                            key=location_id,
                            feature_type=FLOAT,
                            transform=WindowAggTransformation(agg_expr="cast_float(fare_amount)",
                                                              agg_func="AVG",
                                                              window="90d",
                                                              filter="fare_amount > 0"
                                                              )),
                    Feature(name="f_location_max_fare",
                            key=location_id,
                            feature_type=FLOAT,
                            transform=WindowAggTransformation(agg_expr="cast_float(fare_amount)",
                                                              agg_func="MAX",
                                                              window="90d"))
                    ]

    agg_anchor = FeatureAnchor(name="aggregationFeatures",
                               source=batch_source,
                               features=agg_features)

    client.build_features(anchor_list=[agg_anchor, request_anchor], derived_feature_list=[
        f_trip_time_distance, f_trip_time_rounded])

    return client

def time_partition_pattern_test_setup(config_path: str):
    now = datetime.now()
    # set workspace folder by time; make sure we don't have write conflict if there are many CI tests running
    os.environ['SPARK_CONFIG__DATABRICKS__WORK_DIR'] = ''.join(['dbfs:/feathrazure_cijob','_', str(now.minute), '_', str(now.second), '_', str(now.microsecond)]) 
    os.environ['SPARK_CONFIG__AZURE_SYNAPSE__WORKSPACE_DIR'] = ''.join(['abfss://feathrazuretest3fs@feathrazuretest3storage.dfs.core.windows.net/feathr_github_ci','_', str(now.minute), '_', str(now.second) ,'_', str(now.microsecond)]) 
    client = FeathrClient(config_path=config_path)
    batch_source = HdfsSource(name="testTimePartitionSource",
                          path="wasbs://public@azurefeathrstorage.blob.core.windows.net/sample_data/time_partition_pattern/daily",
                          time_partition_pattern="yyyy/MM/dd"
                          )
    key = TypedKey(key_column="key0",
               key_column_type=ValueType.INT32)
    agg_features = [
    Feature(name="f_loc_avg",
            key=[key],
            feature_type=FLOAT,
            transform="f_location_avg_fare"),
    Feature(name="f_loc_max",
            feature_type=FLOAT,
            key=[key],
            transform="f_location_max_fare"),
    ]

    agg_anchor = FeatureAnchor(name="testTimePartitionFeatures",
                           source=batch_source,
                           features=agg_features)
    client.build_features(anchor_list=[agg_anchor])
    return client
=======
>>>>>>> adab8d8a

def snowflake_test_setup(config_path: str):
    now = datetime.now()
    # set workspace folder by time; make sure we don't have write conflict if there are many CI tests running
    os.environ['SPARK_CONFIG__DATABRICKS__WORK_DIR'] = ''.join(['dbfs:/feathrazure_cijob_snowflake','_', str(now.minute), '_', str(now.second), '_', str(now.microsecond)]) 
    os.environ['SPARK_CONFIG__AZURE_SYNAPSE__WORKSPACE_DIR'] = ''.join(['abfss://feathrazuretest3fs@feathrazuretest3storage.dfs.core.windows.net/feathr_github_ci_snowflake','_', str(now.minute), '_', str(now.second), '_', str(now.microsecond)]) 

    client = FeathrClient(config_path=config_path)
    batch_source = SnowflakeSource(name="snowflakeSampleBatchSource",
                                   database="SNOWFLAKE_SAMPLE_DATA",
                                   schema="TPCDS_SF10TCL",
                                   dbtable="CALL_CENTER")
 
    call_sk_id = TypedKey(key_column="CC_CALL_CENTER_SK",
                          key_column_type=ValueType.INT32,
                          description="call center sk",
                          full_name="snowflake.CC_CALL_CENTER_SK")

    f_snowflake_call_center_division_name = Feature(name="f_snowflake_call_center_division_name",feature_type=STRING, transform="CC_DIVISION_NAME", key=call_sk_id)

    f_snowflake_call_center_zipcode = Feature(name="f_snowflake_call_center_zipcode",feature_type=STRING, transform="CC_ZIP", key=call_sk_id)



    features = [f_snowflake_call_center_division_name, f_snowflake_call_center_zipcode ]


    snowflakeFeatures = FeatureAnchor(name="snowflakeFeatures",
                                   source=batch_source,
                                   features=features)
    client.build_features(anchor_list=[snowflakeFeatures])
    return client

def kafka_test_setup(config_path: str):
    client = FeathrClient(config_path=config_path)
    schema = AvroJsonSchema(schemaStr="""
    {
        "type": "record",
        "name": "DriverTrips",
        "fields": [
            {"name": "driver_id", "type": "long"},
            {"name": "trips_today", "type": "int"},
            {
                "name": "datetime",
                "type": {"type": "long", "logicalType": "timestamp-micros"}
            }
        ]
    }
    """)
    stream_source = KafKaSource(name="kafkaStreamingSource",
                              kafkaConfig=KafkaConfig(brokers=["feathrazureci.servicebus.windows.net:9093"],
                                                      topics=["feathrcieventhub"],
                                                      schema=schema)
                              )

    driver_id = TypedKey(key_column="driver_id",
                          key_column_type=ValueType.INT64,
                          description="driver id",
                          full_name="nyc driver id")

    kafkaAnchor = FeatureAnchor(name="kafkaAnchor",
                                      source=stream_source,
                                      features=[Feature(name="f_modified_streaming_count",
                                                        feature_type=INT32,
                                                        transform="trips_today + 1",
                                                        key=driver_id),
                                                Feature(name="f_modified_streaming_count2",
                                                        feature_type=INT32,
                                                        transform="trips_today + randn() * cos(trips_today)", # make sure the supported SQL functions are tested
                                                        key=driver_id)]
                                      )
    client.build_features(anchor_list=[kafkaAnchor])
    return client

def registry_test_setup(config_path: str):
    # Use a new project name every time to make sure all features are registered correctly
    # Project name example: feathr_ci_registry_2022_09_24_01_02_30
    now = datetime.now()
    os.environ["project_config__project_name"] = f'feathr_ci_registry_{str(now)[:19].replace(" ", "_").replace(":", "_").replace("-", "_")}'

    client = FeathrClient(config_path=config_path, project_registry_tag={"for_test_purpose":"true"})
    request_anchor, agg_anchor, derived_feature_list = generate_entities()

    client.build_features(anchor_list=[agg_anchor, request_anchor], derived_feature_list=derived_feature_list)
    return client

def registry_test_setup_partially(config_path: str):
    """Register a partial of a project. Will call `generate_entities()` and register only the first anchor feature.
    """
    client = FeathrClient(config_path=config_path, project_registry_tag={"for_test_purpose":"true"})

    request_anchor, agg_anchor, derived_feature_list = generate_entities()
    agg_anchor.features = agg_anchor.features[:1]
    client.build_features(anchor_list=[agg_anchor, request_anchor], derived_feature_list=derived_feature_list)
    return client

def generate_entities():
    def add_new_dropoff_and_fare_amount_column(df: DataFrame):
        from pyspark.sql.functions import col
        df = df.withColumn("new_lpep_dropoff_datetime", col("lpep_dropoff_datetime"))
        df = df.withColumn("new_fare_amount", col("fare_amount") + 1000000)
        return df

    batch_source = HdfsSource(name="nycTaxiBatchSource",
                              path="wasbs://public@azurefeathrstorage.blob.core.windows.net/sample_data/green_tripdata_2020-04.csv",
                              event_timestamp_column="lpep_dropoff_datetime",
                              timestamp_format="yyyy-MM-dd HH:mm:ss",
                              preprocessing=add_new_dropoff_and_fare_amount_column,
                              registry_tags={"for_test_purpose":"true"}
                              )

    f_trip_distance = Feature(name="f_trip_distance",
                              feature_type=FLOAT, transform="trip_distance",
                              registry_tags={"for_test_purpose":"true"}
                              )
    f_trip_time_duration = Feature(name="f_trip_time_duration",
                               feature_type=INT32,
                               transform="(to_unix_timestamp(lpep_dropoff_datetime) - to_unix_timestamp(lpep_pickup_datetime))/60")


    features = [
        f_trip_distance,
        f_trip_time_duration,
        Feature(name="f_is_long_trip_distance",
                feature_type=BOOLEAN,
                transform="cast_float(trip_distance)>30"),
        Feature(name="f_day_of_week",
                feature_type=INT32,
                transform="dayofweek(lpep_dropoff_datetime)"),
    ]


    request_anchor = FeatureAnchor(name="request_features",
                                   source=INPUT_CONTEXT,
                                   features=features,
                                   registry_tags={"for_test_purpose":"true"}
                                   )

    f_trip_time_distance = DerivedFeature(name="f_trip_time_distance",
                                          feature_type=FLOAT,
                                          input_features=[
                                              f_trip_distance, f_trip_time_duration],
                                          transform="f_trip_distance * f_trip_time_duration")

    f_trip_time_rounded = DerivedFeature(name="f_trip_time_rounded",
                                         feature_type=INT32,
                                         input_features=[f_trip_time_duration],
                                         transform="f_trip_time_duration % 10")
    f_trip_time_rounded_plus = DerivedFeature(name="f_trip_time_rounded_plus",
                                         feature_type=INT32,
                                         input_features=[f_trip_time_rounded],
                                         transform="f_trip_time_rounded + 100")

    location_id = TypedKey(key_column="DOLocationID",
                           key_column_type=ValueType.INT32,
                           description="location id in NYC",
                           full_name="nyc_taxi.location_id")
    agg_features = [Feature(name="f_location_avg_fare",
                            key=location_id,
                            feature_type=FLOAT,
                            transform=WindowAggTransformation(agg_expr="cast_float(fare_amount)",
                                                              agg_func="AVG",
                                                              window="90d"))
                    ]

    agg_anchor = FeatureAnchor(name="aggregationFeatures",
                               source=batch_source,
                               features=agg_features)
    
    derived_feature_list = [
                        f_trip_time_distance, f_trip_time_rounded, f_trip_time_rounded_plus]
    
    # shuffle the order to make sure they can be parsed correctly
    # Those input derived features can be in arbitrary order, but in order to parse the right dependencies, we need to reorder them internally in a certain order. 
    # This shuffle is to make sure that each time we have random shuffle for the input and make sure the internal sorting algorithm works (we are using topological sort).
    random.shuffle(derived_feature_list)
    return request_anchor,agg_anchor,derived_feature_list

def registry_test_setup_append(config_path: str):


    # use a new project name every time to make sure all features are registered correctly
    now = datetime.now()
    os.environ["project_config__project_name"] =  ''.join(['feathr_ci_registry','_', str(now.minute), '_', str(now.second), '_', str(now.microsecond)]) 

    client = FeathrClient(config_path=config_path, project_registry_tag={"for_test_purpose":"true"})

    def add_new_dropoff_and_fare_amount_column(df: DataFrame):
        from pyspark.sql.functions import col
        df = df.withColumn("new_lpep_dropoff_datetime", col("lpep_dropoff_datetime"))
        df = df.withColumn("new_fare_amount", col("fare_amount") + 1000000)
        return df

    batch_source = HdfsSource(name="nycTaxiBatchSource",
                              path="wasbs://public@azurefeathrstorage.blob.core.windows.net/sample_data/green_tripdata_2020-04.csv",
                              event_timestamp_column="lpep_dropoff_datetime",
                              timestamp_format="yyyy-MM-dd HH:mm:ss",
                              preprocessing=add_new_dropoff_and_fare_amount_column,
                              registry_tags={"for_test_purpose":"true"}
                              )

    f_trip_distance = Feature(name="f_trip_distance",
                              feature_type=FLOAT, transform="trip_distance",
                              registry_tags={"for_test_purpose":"true"}
                              )
    f_trip_time_duration = Feature(name="f_trip_time_duration",
                               feature_type=INT32,
                               transform="(to_unix_timestamp(lpep_dropoff_datetime) - to_unix_timestamp(lpep_pickup_datetime))/60")


    features = [
        f_trip_distance,
        f_trip_time_duration,
        Feature(name="f_is_long_trip_distance",
                feature_type=BOOLEAN,
                transform="cast_float(trip_distance)>30"),
        Feature(name="f_day_of_week",
                feature_type=INT32,
                transform="dayofweek(lpep_dropoff_datetime)"),
    ]


    request_anchor = FeatureAnchor(name="request_features",
                                   source=INPUT_CONTEXT,
                                   features=features,
                                   registry_tags={"for_test_purpose":"true"}
                                   )

    f_trip_time_distance = DerivedFeature(name="f_trip_time_distance",
                                          feature_type=FLOAT,
                                          input_features=[
                                              f_trip_distance, f_trip_time_duration],
                                          transform="f_trip_distance * f_trip_time_duration")

    f_trip_time_rounded = DerivedFeature(name="f_trip_time_rounded",
                                         feature_type=INT32,
                                         input_features=[f_trip_time_duration],
                                         transform="f_trip_time_duration % 10")
    f_trip_time_rounded_plus = DerivedFeature(name="f_trip_time_rounded_plus",
                                         feature_type=INT32,
                                         input_features=[f_trip_time_rounded],
                                         transform="f_trip_time_rounded + 100")

    location_id = TypedKey(key_column="DOLocationID",
                           key_column_type=ValueType.INT32,
                           description="location id in NYC",
                           full_name="nyc_taxi.location_id")
    agg_features = [Feature(name="f_location_avg_fare",
                            key=location_id,
                            feature_type=FLOAT,
                            transform=WindowAggTransformation(agg_expr="cast_float(fare_amount)",
                                                              agg_func="AVG",
                                                              window="90d")),
                    Feature(name="f_location_max_fare",
                            key=location_id,
                            feature_type=FLOAT,
                            transform=WindowAggTransformation(agg_expr="cast_float(fare_amount)",
                                                              agg_func="MAX",
                                                              window="90d"))
                    ]

    agg_anchor = FeatureAnchor(name="aggregationFeatures",
                               source=batch_source,
                               features=agg_features)
    
    derived_feature_list = [
                        f_trip_time_distance, f_trip_time_rounded, f_trip_time_rounded_plus]
    
    # shuffle the order to make sure they can be parsed correctly
    # Those input derived features can be in arbitrary order, but in order to parse the right dependencies, we need to reorder them internally in a certain order. 
    # This shuffle is to make sure that each time we have random shuffle for the input and make sure the internal sorting algorithm works (we are using topological sort).
    random.shuffle(derived_feature_list)
    client.build_features(anchor_list=[agg_anchor, request_anchor], derived_feature_list=derived_feature_list)
    return client

def registry_test_setup_for_409(config_path: str, project_name: str):
    now = datetime.now()
    os.environ["project_config__project_name"] =  project_name

    client = FeathrClient(config_path=config_path, project_registry_tag={"for_test_purpose":"true"})

    # tranform in other sample is cast_float(trip_distance)>30
    # update this to trigger 409 conflict with the existing one
    features = [
        Feature(name="f_is_long_trip_distance",
                feature_type=BOOLEAN,
                transform="cast_float(trip_distance)>10"),
    ]

    request_anchor = FeatureAnchor(name="request_features",
                                   source=INPUT_CONTEXT,
                                   features=features,
                                   registry_tags={"for_test_purpose":"true"}
                                   )

    client.build_features(anchor_list=[request_anchor])
    return client

def get_online_test_table_name(table_name: str):
    # use different time for testing to avoid write conflicts
    now = datetime.now()
    res_table = '_'.join([table_name, str(now.minute), str(now.second)])
    print("The online Redis table is", res_table)
    return res_table

def time_partition_pattern_test_setup(config_path: str, data_source_path: str):
    now = datetime.now()
    # set workspace folder by time; make sure we don't have write conflict if there are many CI tests running
    os.environ['SPARK_CONFIG__DATABRICKS__WORK_DIR'] = ''.join(['dbfs:/feathrazure_cijob','_', str(now.minute), '_', str(now.second), '_', str(now.microsecond)]) 
    os.environ['SPARK_CONFIG__AZURE_SYNAPSE__WORKSPACE_DIR'] = ''.join(['abfss://feathrazuretest3fs@feathrazuretest3storage.dfs.core.windows.net/feathr_github_ci','_', str(now.minute), '_', str(now.second) ,'_', str(now.microsecond)]) 
    client = FeathrClient(config_path=config_path)

    batch_source = HdfsSource(name="testTimePartitionSource",
                          path=data_source_path,
                          time_partition_pattern="yyyy/MM/dd"
                          )
    key = TypedKey(key_column="key0",
               key_column_type=ValueType.INT32)
    agg_features = [
    Feature(name="f_loc_avg_output",
            key=[key],
            feature_type=FLOAT,
            transform="f_location_avg_fare"),
    Feature(name="f_loc_max_output",
            feature_type=FLOAT,
            key=[key],
            transform="f_location_max_fare"),
    ]

    agg_anchor = FeatureAnchor(name="testTimePartitionFeatures",
                           source=batch_source,
                           features=agg_features)
    client.build_features(anchor_list=[agg_anchor])
    return client<|MERGE_RESOLUTION|>--- conflicted
+++ resolved
@@ -88,7 +88,6 @@
 
     return client
 
-<<<<<<< HEAD
 def secret_test_setup(config_path: str, secret_manager_client):
 
     now = datetime.now()
@@ -192,8 +191,6 @@
                            features=agg_features)
     client.build_features(anchor_list=[agg_anchor])
     return client
-=======
->>>>>>> adab8d8a
 
 def snowflake_test_setup(config_path: str):
     now = datetime.now()
