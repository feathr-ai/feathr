from feathr import AvroJsonSchema
from feathr import KafKaSource
from feathr import KafkaConfig
from typing import List
import os
import random
from datetime import datetime, timedelta

from feathr import (BOOLEAN, FLOAT, INPUT_CONTEXT, INT32, STRING,
                    DerivedFeature, Feature, FeatureAnchor, HdfsSource,
                    TypedKey, ValueType, WindowAggTransformation)
from feathr import FeathrClient
from pyspark.sql import DataFrame


def basic_test_setup(config_path: str):

    now = datetime.now()
    # set workspace folder by time; make sure we don't have write conflict if there are many CI tests running
    os.environ['SPARK_CONFIG__DATABRICKS__WORK_DIR'] = ''.join(['dbfs:/feathrazure_cijob','_', str(now.minute), '_', str(now.second), '_', str(now.microsecond)]) 
    os.environ['SPARK_CONFIG__AZURE_SYNAPSE__WORKSPACE_DIR'] = ''.join(['abfss://feathrazuretest3fs@feathrazuretest3storage.dfs.core.windows.net/feathr_github_ci','_', str(now.minute), '_', str(now.second) ,'_', str(now.microsecond)]) 
    
    client = FeathrClient(config_path=config_path)
    batch_source = HdfsSource(name="nycTaxiBatchSource",
                              path="wasbs://public@azurefeathrstorage.blob.core.windows.net/sample_data/green_tripdata_2020-04.csv",
                              event_timestamp_column="lpep_dropoff_datetime",
                              timestamp_format="yyyy-MM-dd HH:mm:ss")

    f_trip_distance = Feature(name="f_trip_distance",
                              feature_type=FLOAT, transform="trip_distance")
    f_trip_time_duration = Feature(name="f_trip_time_duration",
                                   feature_type=INT32,
                                   transform="(to_unix_timestamp(lpep_dropoff_datetime) - to_unix_timestamp(lpep_pickup_datetime))/60")

    features = [
        f_trip_distance,
        f_trip_time_duration,
        Feature(name="f_is_long_trip_distance",
                feature_type=BOOLEAN,
                transform="cast_float(trip_distance)>30"),
        Feature(name="f_day_of_week",
                feature_type=INT32,
                transform="dayofweek(lpep_dropoff_datetime)"),
    ]


    request_anchor = FeatureAnchor(name="request_features",
                                   source=INPUT_CONTEXT,
                                   features=features)

    f_trip_time_distance = DerivedFeature(name="f_trip_time_distance",
                                          feature_type=FLOAT,
                                          input_features=[
                                              f_trip_distance, f_trip_time_duration],
                                          transform="f_trip_distance * f_trip_time_duration")

    f_trip_time_rounded = DerivedFeature(name="f_trip_time_rounded",
                                         feature_type=INT32,
                                         input_features=[f_trip_time_duration],
                                         transform="f_trip_time_duration % 10")

    location_id = TypedKey(key_column="DOLocationID",
                           key_column_type=ValueType.INT32,
                           description="location id in NYC",
                           full_name="nyc_taxi.location_id")
    agg_features = [Feature(name="f_location_avg_fare",
                            key=location_id,
                            feature_type=FLOAT,
                            transform=WindowAggTransformation(agg_expr="cast_float(fare_amount)",
                                                              agg_func="AVG",
                                                              window="90d",
                                                              filter="fare_amount > 0"
                                                              )),
                    Feature(name="f_location_max_fare",
                            key=location_id,
                            feature_type=FLOAT,
                            transform=WindowAggTransformation(agg_expr="cast_float(fare_amount)",
                                                              agg_func="MAX",
                                                              window="90d"))
                    ]

    agg_anchor = FeatureAnchor(name="aggregationFeatures",
                               source=batch_source,
                               features=agg_features)

    client.build_features(anchor_list=[agg_anchor, request_anchor], derived_feature_list=[
        f_trip_time_distance, f_trip_time_rounded])

    return client

<<<<<<< HEAD
def secret_test_setup(config_path: str, secret_manager_client):

=======
def time_partition_pattern_test_setup(config_path: str):
>>>>>>> b0368986
    now = datetime.now()
    # set workspace folder by time; make sure we don't have write conflict if there are many CI tests running
    os.environ['SPARK_CONFIG__DATABRICKS__WORK_DIR'] = ''.join(['dbfs:/feathrazure_cijob','_', str(now.minute), '_', str(now.second), '_', str(now.microsecond)]) 
    os.environ['SPARK_CONFIG__AZURE_SYNAPSE__WORKSPACE_DIR'] = ''.join(['abfss://feathrazuretest3fs@feathrazuretest3storage.dfs.core.windows.net/feathr_github_ci','_', str(now.minute), '_', str(now.second) ,'_', str(now.microsecond)]) 
<<<<<<< HEAD
    
    client = FeathrClient(config_path=config_path, secret_manager_client=secret_manager_client)
    batch_source = HdfsSource(name="nycTaxiBatchSource",
                              path="wasbs://public@azurefeathrstorage.blob.core.windows.net/sample_data/green_tripdata_2020-04.csv",
                              event_timestamp_column="lpep_dropoff_datetime",
                              timestamp_format="yyyy-MM-dd HH:mm:ss")

    f_trip_distance = Feature(name="f_trip_distance",
                              feature_type=FLOAT, transform="trip_distance")
    f_trip_time_duration = Feature(name="f_trip_time_duration",
                                   feature_type=INT32,
                                   transform="(to_unix_timestamp(lpep_dropoff_datetime) - to_unix_timestamp(lpep_pickup_datetime))/60")

    features = [
        f_trip_distance,
        f_trip_time_duration,
        Feature(name="f_is_long_trip_distance",
                feature_type=BOOLEAN,
                transform="cast_float(trip_distance)>30"),
        Feature(name="f_day_of_week",
                feature_type=INT32,
                transform="dayofweek(lpep_dropoff_datetime)"),
    ]


    request_anchor = FeatureAnchor(name="request_features",
                                   source=INPUT_CONTEXT,
                                   features=features)

    f_trip_time_distance = DerivedFeature(name="f_trip_time_distance",
                                          feature_type=FLOAT,
                                          input_features=[
                                              f_trip_distance, f_trip_time_duration],
                                          transform="f_trip_distance * f_trip_time_duration")

    f_trip_time_rounded = DerivedFeature(name="f_trip_time_rounded",
                                         feature_type=INT32,
                                         input_features=[f_trip_time_duration],
                                         transform="f_trip_time_duration % 10")

    location_id = TypedKey(key_column="DOLocationID",
                           key_column_type=ValueType.INT32,
                           description="location id in NYC",
                           full_name="nyc_taxi.location_id")
    agg_features = [Feature(name="f_location_avg_fare",
                            key=location_id,
                            feature_type=FLOAT,
                            transform=WindowAggTransformation(agg_expr="cast_float(fare_amount)",
                                                              agg_func="AVG",
                                                              window="90d",
                                                              filter="fare_amount > 0"
                                                              )),
                    Feature(name="f_location_max_fare",
                            key=location_id,
                            feature_type=FLOAT,
                            transform=WindowAggTransformation(agg_expr="cast_float(fare_amount)",
                                                              agg_func="MAX",
                                                              window="90d"))
                    ]

    agg_anchor = FeatureAnchor(name="aggregationFeatures",
                               source=batch_source,
                               features=agg_features)

    client.build_features(anchor_list=[agg_anchor, request_anchor], derived_feature_list=[
        f_trip_time_distance, f_trip_time_rounded])

    return client

=======
    client = FeathrClient(config_path=config_path)
    batch_source = HdfsSource(name="testTimePartitionSource",
                          path="wasbs://public@azurefeathrstorage.blob.core.windows.net/sample_data/time_partition_pattern/daily",
                          time_partition_pattern="yyyy/MM/dd"
                          )
    key = TypedKey(key_column="key0",
               key_column_type=ValueType.INT32)
    agg_features = [
    Feature(name="f_loc_avg",
            key=[key],
            feature_type=FLOAT,
            transform="f_location_avg_fare"),
    Feature(name="f_loc_max",
            feature_type=FLOAT,
            key=[key],
            transform="f_location_max_fare"),
    ]

    agg_anchor = FeatureAnchor(name="testTimePartitionFeatures",
                           source=batch_source,
                           features=agg_features)
    client.build_features(anchor_list=[agg_anchor])
    return client
>>>>>>> b0368986

def snowflake_test_setup(config_path: str):
    now = datetime.now()
    # set workspace folder by time; make sure we don't have write conflict if there are many CI tests running
    os.environ['SPARK_CONFIG__DATABRICKS__WORK_DIR'] = ''.join(['dbfs:/feathrazure_cijob_snowflake','_', str(now.minute), '_', str(now.second), '_', str(now.microsecond)]) 
    os.environ['SPARK_CONFIG__AZURE_SYNAPSE__WORKSPACE_DIR'] = ''.join(['abfss://feathrazuretest3fs@feathrazuretest3storage.dfs.core.windows.net/feathr_github_ci_snowflake','_', str(now.minute), '_', str(now.second), '_', str(now.microsecond)]) 

    client = FeathrClient(config_path=config_path)
    batch_source = HdfsSource(name="snowflakeSampleBatchSource",
                              path="jdbc:snowflake://dqllago-ol19457.snowflakecomputing.com/?user=feathrintegration&sfWarehouse=COMPUTE_WH&dbtable=CALL_CENTER&sfDatabase=SNOWFLAKE_SAMPLE_DATA&sfSchema=TPCDS_SF10TCL",
                              )
    call_sk_id = TypedKey(key_column="CC_CALL_CENTER_SK",
                          key_column_type=ValueType.INT32,
                          description="call center sk",
                          full_name="snowflake.CC_CALL_CENTER_SK")

    f_snowflake_call_center_division_name = Feature(name="f_snowflake_call_center_division_name",feature_type=STRING, transform="CC_DIVISION_NAME", key=call_sk_id)

    f_snowflake_call_center_zipcode = Feature(name="f_snowflake_call_center_zipcode",feature_type=STRING, transform="CC_ZIP", key=call_sk_id)



    features = [f_snowflake_call_center_division_name, f_snowflake_call_center_zipcode ]


    snowflakeFeatures = FeatureAnchor(name="snowflakeFeatures",
                                   source=batch_source,
                                   features=features)
    client.build_features(anchor_list=[snowflakeFeatures])
    return client

def kafka_test_setup(config_path: str):
    client = FeathrClient(config_path=config_path)
    schema = AvroJsonSchema(schemaStr="""
    {
        "type": "record",
        "name": "DriverTrips",
        "fields": [
            {"name": "driver_id", "type": "long"},
            {"name": "trips_today", "type": "int"},
            {
                "name": "datetime",
                "type": {"type": "long", "logicalType": "timestamp-micros"}
            }
        ]
    }
    """)
    stream_source = KafKaSource(name="kafkaStreamingSource",
                              kafkaConfig=KafkaConfig(brokers=["feathrazureci.servicebus.windows.net:9093"],
                                                      topics=["feathrcieventhub"],
                                                      schema=schema)
                              )

    driver_id = TypedKey(key_column="driver_id",
                          key_column_type=ValueType.INT64,
                          description="driver id",
                          full_name="nyc driver id")

    kafkaAnchor = FeatureAnchor(name="kafkaAnchor",
                                      source=stream_source,
                                      features=[Feature(name="f_modified_streaming_count",
                                                        feature_type=INT32,
                                                        transform="trips_today + 1",
                                                        key=driver_id),
                                                Feature(name="f_modified_streaming_count2",
                                                        feature_type=INT32,
                                                        transform="trips_today + randn() * cos(trips_today)", # make sure the supported SQL functions are tested
                                                        key=driver_id)]
                                      )
    client.build_features(anchor_list=[kafkaAnchor])
    return client

def registry_test_setup(config_path: str):
    # Use a new project name every time to make sure all features are registered correctly
    # Project name example: feathr_ci_registry_2022_09_24_01_02_30
    now = datetime.now()
    os.environ["project_config__project_name"] = f'feathr_ci_registry_{str(now)[:19].replace(" ", "_").replace(":", "_").replace("-", "_")}'

    client = FeathrClient(config_path=config_path, project_registry_tag={"for_test_purpose":"true"})
    request_anchor, agg_anchor, derived_feature_list = generate_entities()

    client.build_features(anchor_list=[agg_anchor, request_anchor], derived_feature_list=derived_feature_list)
    return client

def registry_test_setup_partially(config_path: str):
    """Register a partial of a project. Will call `generate_entities()` and register only the first anchor feature.
    """
    client = FeathrClient(config_path=config_path, project_registry_tag={"for_test_purpose":"true"})

    request_anchor, agg_anchor, derived_feature_list = generate_entities()
    agg_anchor.features = agg_anchor.features[:1]
    client.build_features(anchor_list=[agg_anchor, request_anchor], derived_feature_list=derived_feature_list)
    return client

def registry_test_setup_append(config_path: str):
    """Append features to a project. Will call `generate_entities()` and register from the 2nd anchor feature
    """

    client = FeathrClient(config_path=config_path, project_registry_tag={"for_test_purpose":"true"})

    request_anchor, agg_anchor, derived_feature_list = generate_entities()
    agg_anchor.features = agg_anchor.features[1:]
    client.build_features(anchor_list=[agg_anchor, request_anchor], derived_feature_list=derived_feature_list)
    return client


def generate_entities():
    def add_new_dropoff_and_fare_amount_column(df: DataFrame):
        from pyspark.sql.functions import col
        df = df.withColumn("new_lpep_dropoff_datetime", col("lpep_dropoff_datetime"))
        df = df.withColumn("new_fare_amount", col("fare_amount") + 1000000)
        return df

    batch_source = HdfsSource(name="nycTaxiBatchSource",
                              path="wasbs://public@azurefeathrstorage.blob.core.windows.net/sample_data/green_tripdata_2020-04.csv",
                              event_timestamp_column="lpep_dropoff_datetime",
                              timestamp_format="yyyy-MM-dd HH:mm:ss",
                              preprocessing=add_new_dropoff_and_fare_amount_column,
                              registry_tags={"for_test_purpose":"true"}
                              )

    f_trip_distance = Feature(name="f_trip_distance",
                              feature_type=FLOAT, transform="trip_distance",
                              registry_tags={"for_test_purpose":"true"}
                              )
    f_trip_time_duration = Feature(name="f_trip_time_duration",
                               feature_type=INT32,
                               transform="(to_unix_timestamp(lpep_dropoff_datetime) - to_unix_timestamp(lpep_pickup_datetime))/60")


    features = [
        f_trip_distance,
        f_trip_time_duration,
        Feature(name="f_is_long_trip_distance",
                feature_type=BOOLEAN,
                transform="cast_float(trip_distance)>30"),
        Feature(name="f_day_of_week",
                feature_type=INT32,
                transform="dayofweek(lpep_dropoff_datetime)"),
    ]


    request_anchor = FeatureAnchor(name="request_features",
                                   source=INPUT_CONTEXT,
                                   features=features,
                                   registry_tags={"for_test_purpose":"true"}
                                   )

    f_trip_time_distance = DerivedFeature(name="f_trip_time_distance",
                                          feature_type=FLOAT,
                                          input_features=[
                                              f_trip_distance, f_trip_time_duration],
                                          transform="f_trip_distance * f_trip_time_duration")

    f_trip_time_rounded = DerivedFeature(name="f_trip_time_rounded",
                                         feature_type=INT32,
                                         input_features=[f_trip_time_duration],
                                         transform="f_trip_time_duration % 10")
    f_trip_time_rounded_plus = DerivedFeature(name="f_trip_time_rounded_plus",
                                         feature_type=INT32,
                                         input_features=[f_trip_time_rounded],
                                         transform="f_trip_time_rounded + 100")

    location_id = TypedKey(key_column="DOLocationID",
                           key_column_type=ValueType.INT32,
                           description="location id in NYC",
                           full_name="nyc_taxi.location_id")
    agg_features = [Feature(name="f_location_avg_fare",
                            key=location_id,
                            feature_type=FLOAT,
                            transform=WindowAggTransformation(agg_expr="cast_float(fare_amount)",
                                                              agg_func="AVG",
                                                              window="90d"))
                    ]

    agg_anchor = FeatureAnchor(name="aggregationFeatures",
                               source=batch_source,
                               features=agg_features)
    
    derived_feature_list = [
                        f_trip_time_distance, f_trip_time_rounded, f_trip_time_rounded_plus]
    
    # shuffle the order to make sure they can be parsed correctly
    # Those input derived features can be in arbitrary order, but in order to parse the right dependencies, we need to reorder them internally in a certain order. 
    # This shuffle is to make sure that each time we have random shuffle for the input and make sure the internal sorting algorithm works (we are using topological sort).
    random.shuffle(derived_feature_list)
    return request_anchor,agg_anchor,derived_feature_list

def registry_test_setup_append(config_path: str):


    # use a new project name every time to make sure all features are registered correctly
    now = datetime.now()
    os.environ["project_config__project_name"] =  ''.join(['feathr_ci_registry','_', str(now.minute), '_', str(now.second), '_', str(now.microsecond)]) 

    client = FeathrClient(config_path=config_path, project_registry_tag={"for_test_purpose":"true"})

    def add_new_dropoff_and_fare_amount_column(df: DataFrame):
        from pyspark.sql.functions import col
        df = df.withColumn("new_lpep_dropoff_datetime", col("lpep_dropoff_datetime"))
        df = df.withColumn("new_fare_amount", col("fare_amount") + 1000000)
        return df

    batch_source = HdfsSource(name="nycTaxiBatchSource",
                              path="wasbs://public@azurefeathrstorage.blob.core.windows.net/sample_data/green_tripdata_2020-04.csv",
                              event_timestamp_column="lpep_dropoff_datetime",
                              timestamp_format="yyyy-MM-dd HH:mm:ss",
                              preprocessing=add_new_dropoff_and_fare_amount_column,
                              registry_tags={"for_test_purpose":"true"}
                              )

    f_trip_distance = Feature(name="f_trip_distance",
                              feature_type=FLOAT, transform="trip_distance",
                              registry_tags={"for_test_purpose":"true"}
                              )
    f_trip_time_duration = Feature(name="f_trip_time_duration",
                               feature_type=INT32,
                               transform="(to_unix_timestamp(lpep_dropoff_datetime) - to_unix_timestamp(lpep_pickup_datetime))/60")


    features = [
        f_trip_distance,
        f_trip_time_duration,
        Feature(name="f_is_long_trip_distance",
                feature_type=BOOLEAN,
                transform="cast_float(trip_distance)>30"),
        Feature(name="f_day_of_week",
                feature_type=INT32,
                transform="dayofweek(lpep_dropoff_datetime)"),
    ]


    request_anchor = FeatureAnchor(name="request_features",
                                   source=INPUT_CONTEXT,
                                   features=features,
                                   registry_tags={"for_test_purpose":"true"}
                                   )

    f_trip_time_distance = DerivedFeature(name="f_trip_time_distance",
                                          feature_type=FLOAT,
                                          input_features=[
                                              f_trip_distance, f_trip_time_duration],
                                          transform="f_trip_distance * f_trip_time_duration")

    f_trip_time_rounded = DerivedFeature(name="f_trip_time_rounded",
                                         feature_type=INT32,
                                         input_features=[f_trip_time_duration],
                                         transform="f_trip_time_duration % 10")
    f_trip_time_rounded_plus = DerivedFeature(name="f_trip_time_rounded_plus",
                                         feature_type=INT32,
                                         input_features=[f_trip_time_rounded],
                                         transform="f_trip_time_rounded + 100")

    location_id = TypedKey(key_column="DOLocationID",
                           key_column_type=ValueType.INT32,
                           description="location id in NYC",
                           full_name="nyc_taxi.location_id")
    agg_features = [Feature(name="f_location_avg_fare",
                            key=location_id,
                            feature_type=FLOAT,
                            transform=WindowAggTransformation(agg_expr="cast_float(fare_amount)",
                                                              agg_func="AVG",
                                                              window="90d")),
                    Feature(name="f_location_max_fare",
                            key=location_id,
                            feature_type=FLOAT,
                            transform=WindowAggTransformation(agg_expr="cast_float(fare_amount)",
                                                              agg_func="MAX",
                                                              window="90d"))
                    ]

    agg_anchor = FeatureAnchor(name="aggregationFeatures",
                               source=batch_source,
                               features=agg_features)
    
    derived_feature_list = [
                        f_trip_time_distance, f_trip_time_rounded, f_trip_time_rounded_plus]
    
    # shuffle the order to make sure they can be parsed correctly
    # Those input derived features can be in arbitrary order, but in order to parse the right dependencies, we need to reorder them internally in a certain order. 
    # This shuffle is to make sure that each time we have random shuffle for the input and make sure the internal sorting algorithm works (we are using topological sort).
    random.shuffle(derived_feature_list)
    client.build_features(anchor_list=[agg_anchor, request_anchor], derived_feature_list=derived_feature_list)
    return client

def get_online_test_table_name(table_name: str):
    # use different time for testing to avoid write conflicts
    now = datetime.now()
    res_table = '_'.join([table_name, str(now.minute), str(now.second)])
    print("The online Redis table is", res_table)
    return res_table<|MERGE_RESOLUTION|>--- conflicted
+++ resolved
@@ -88,17 +88,12 @@
 
     return client
 
-<<<<<<< HEAD
 def secret_test_setup(config_path: str, secret_manager_client):
 
-=======
-def time_partition_pattern_test_setup(config_path: str):
->>>>>>> b0368986
     now = datetime.now()
     # set workspace folder by time; make sure we don't have write conflict if there are many CI tests running
     os.environ['SPARK_CONFIG__DATABRICKS__WORK_DIR'] = ''.join(['dbfs:/feathrazure_cijob','_', str(now.minute), '_', str(now.second), '_', str(now.microsecond)]) 
     os.environ['SPARK_CONFIG__AZURE_SYNAPSE__WORKSPACE_DIR'] = ''.join(['abfss://feathrazuretest3fs@feathrazuretest3storage.dfs.core.windows.net/feathr_github_ci','_', str(now.minute), '_', str(now.second) ,'_', str(now.microsecond)]) 
-<<<<<<< HEAD
     
     client = FeathrClient(config_path=config_path, secret_manager_client=secret_manager_client)
     batch_source = HdfsSource(name="nycTaxiBatchSource",
@@ -168,7 +163,11 @@
 
     return client
 
-=======
+def time_partition_pattern_test_setup(config_path: str):
+    now = datetime.now()
+    # set workspace folder by time; make sure we don't have write conflict if there are many CI tests running
+    os.environ['SPARK_CONFIG__DATABRICKS__WORK_DIR'] = ''.join(['dbfs:/feathrazure_cijob','_', str(now.minute), '_', str(now.second), '_', str(now.microsecond)]) 
+    os.environ['SPARK_CONFIG__AZURE_SYNAPSE__WORKSPACE_DIR'] = ''.join(['abfss://feathrazuretest3fs@feathrazuretest3storage.dfs.core.windows.net/feathr_github_ci','_', str(now.minute), '_', str(now.second) ,'_', str(now.microsecond)]) 
     client = FeathrClient(config_path=config_path)
     batch_source = HdfsSource(name="testTimePartitionSource",
                           path="wasbs://public@azurefeathrstorage.blob.core.windows.net/sample_data/time_partition_pattern/daily",
@@ -192,7 +191,6 @@
                            features=agg_features)
     client.build_features(anchor_list=[agg_anchor])
     return client
->>>>>>> b0368986
 
 def snowflake_test_setup(config_path: str):
     now = datetime.now()
