--- conflicted
+++ resolved
@@ -89,22 +89,14 @@
 
     return client
 
-<<<<<<< HEAD
 def secret_test_setup(config_path: str, secret_manager_client):
-=======
-def composite_keys_test_setup(config_path: str):
->>>>>>> 23a7cb18
 
     now = datetime.now()
     # set workspace folder by time; make sure we don't have write conflict if there are many CI tests running
     os.environ['SPARK_CONFIG__DATABRICKS__WORK_DIR'] = ''.join(['dbfs:/feathrazure_cijob','_', str(now.minute), '_', str(now.second), '_', str(now.microsecond)]) 
     os.environ['SPARK_CONFIG__AZURE_SYNAPSE__WORKSPACE_DIR'] = ''.join(['abfss://feathrazuretest3fs@feathrazuretest3storage.dfs.core.windows.net/feathr_github_ci','_', str(now.minute), '_', str(now.second) ,'_', str(now.microsecond)]) 
     
-<<<<<<< HEAD
     client = FeathrClient(config_path=config_path, secret_manager_client=secret_manager_client)
-=======
-    client = FeathrClient(config_path=config_path)
->>>>>>> 23a7cb18
     batch_source = HdfsSource(name="nycTaxiBatchSource",
                               path="wasbs://public@azurefeathrstorage.blob.core.windows.net/sample_data/green_tripdata_2020-04.csv",
                               event_timestamp_column="lpep_dropoff_datetime",
@@ -147,17 +139,8 @@
                            key_column_type=ValueType.INT32,
                            description="location id in NYC",
                            full_name="nyc_taxi.location_id")
-<<<<<<< HEAD
     agg_features = [Feature(name="f_location_avg_fare",
                             key=location_id,
-=======
-    pu_location_id = TypedKey(key_column="PULocationID",
-                          key_column_type=ValueType.INT32,
-                          description="location id in NYC",
-                          full_name="nyc_taxi.location_id")
-    agg_features = [Feature(name="f_location_avg_fare",
-                            key=[location_id,pu_location_id],
->>>>>>> 23a7cb18
                             feature_type=FLOAT,
                             transform=WindowAggTransformation(agg_expr="cast_float(fare_amount)",
                                                               agg_func="AVG",
@@ -165,11 +148,7 @@
                                                               filter="fare_amount > 0"
                                                               )),
                     Feature(name="f_location_max_fare",
-<<<<<<< HEAD
                             key=location_id,
-=======
-                            key=[location_id,pu_location_id],
->>>>>>> 23a7cb18
                             feature_type=FLOAT,
                             transform=WindowAggTransformation(agg_expr="cast_float(fare_amount)",
                                                               agg_func="MAX",
@@ -185,37 +164,6 @@
 
     return client
 
-<<<<<<< HEAD
-def time_partition_pattern_test_setup(config_path: str):
-    now = datetime.now()
-    # set workspace folder by time; make sure we don't have write conflict if there are many CI tests running
-    os.environ['SPARK_CONFIG__DATABRICKS__WORK_DIR'] = ''.join(['dbfs:/feathrazure_cijob','_', str(now.minute), '_', str(now.second), '_', str(now.microsecond)]) 
-    os.environ['SPARK_CONFIG__AZURE_SYNAPSE__WORKSPACE_DIR'] = ''.join(['abfss://feathrazuretest3fs@feathrazuretest3storage.dfs.core.windows.net/feathr_github_ci','_', str(now.minute), '_', str(now.second) ,'_', str(now.microsecond)]) 
-    client = FeathrClient(config_path=config_path)
-    batch_source = HdfsSource(name="testTimePartitionSource",
-                          path="wasbs://public@azurefeathrstorage.blob.core.windows.net/sample_data/time_partition_pattern/daily",
-                          time_partition_pattern="yyyy/MM/dd"
-                          )
-    key = TypedKey(key_column="key0",
-               key_column_type=ValueType.INT32)
-    agg_features = [
-    Feature(name="f_loc_avg",
-            key=[key],
-            feature_type=FLOAT,
-            transform="f_location_avg_fare"),
-    Feature(name="f_loc_max",
-            feature_type=FLOAT,
-            key=[key],
-            transform="f_location_max_fare"),
-    ]
-
-    agg_anchor = FeatureAnchor(name="testTimePartitionFeatures",
-                           source=batch_source,
-                           features=agg_features)
-    client.build_features(anchor_list=[agg_anchor])
-    return client
-=======
->>>>>>> 23a7cb18
 
 def snowflake_test_setup(config_path: str):
     now = datetime.now()
