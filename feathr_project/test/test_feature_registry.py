--- conflicted
+++ resolved
@@ -6,15 +6,12 @@
 
 import pytest
 from click.testing import CliRunner
-<<<<<<< HEAD
 from feathr import FeathrClient
-=======
 from feathr import (FeatureAnchor, FeatureQuery, ObservationSettings, TypedKey,
                     ValueType)
-from feathr._feature_registry import _FeatureRegistry
+from feathr.registry._feature_registry_purview import _FeatureRegistry
 from feathr.client import FeathrClient
-from feathr.feature_derivations import DerivedFeature
->>>>>>> 117cd4e8
+from feathr.definition.feature_derivations import DerivedFeature
 from feathrcli.cli import init
 from numpy import equal
 
