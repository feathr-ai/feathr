
ThisBuild / resolvers += Resolver.mavenLocal
ThisBuild / scalaVersion     := "2.12.15"
ThisBuild / version          := "0.1.0"
ThisBuild / organization     := "com.linkedin"
ThisBuild / organizationName := "feathr"
val sparkVersion = "3.1.2"

val localAndCloudDiffDependencies = Seq(
    "org.apache.spark" %% "spark-avro" % sparkVersion,
    "org.apache.spark" %% "spark-sql" % sparkVersion,
    "org.apache.spark" %% "spark-hive" % sparkVersion,
    "com.google.guava" % "guava" % "17.0",
    "org.apache.logging.log4j" % "log4j-core" % "2.17.1",
    "com.typesafe" % "config" % "1.3.2",
    "com.fasterxml.jackson.core" % "jackson-databind" % "2.6.5",
    "org.apache.hadoop" % "hadoop-mapreduce-client-core" % "2.7.2",
    "org.apache.hadoop" % "hadoop-common" % "2.7.2",
    "org.apache.avro" % "avro" % "1.8.2",
    "org.apache.xbean" % "xbean-asm6-shaded" % "4.10",
)

val cloudProvidedDeps = localAndCloudDiffDependencies.map(x => x % "provided")


val localAndCloudCommonDependencies = Seq(
    "org.apache.spark" %% "spark-catalyst" % sparkVersion % Test,
    "org.testng" % "testng" % "6.14.3" % Test,
    "org.mockito" % "mockito-core" % "3.1.0" % Test,
    "nl.jqno.equalsverifier" % "equalsverifier" % "3.1.12" % Test,
    "org.scalatest" %% "scalatest" % "3.0.0" % Test,
    "it.unimi.dsi" % "fastutil" % "8.1.1",
    "org.mvel" % "mvel2" % "2.2.7.Final",
    "com.fasterxml.jackson.module" %% "jackson-module-scala" % "2.6.7.1",
    "com.fasterxml.jackson.dataformat" % "jackson-dataformat-yaml" % "2.6.5",
    "com.fasterxml.jackson.dataformat" % "jackson-dataformat-csv" % "2.4.4",
    "com.jasonclawson" % "jackson-dataformat-hocon" % "1.1.0",
    "com.redislabs" %% "spark-redis" % "2.6.0",
    "org.scalatest" %% "scalatest" % "3.0.0" % "test",
    "org.apache.xbean" % "xbean-asm6-shaded" % "4.10",
    "com.google.protobuf" % "protobuf-java" % "3.19.4",
<<<<<<< HEAD
    "com.github.changvvb" %% "jackson-module-caseclass" % "1.1.1"
=======
    "net.snowflake" % "snowflake-jdbc" % "3.13.14",
    "net.snowflake" % "spark-snowflake_2.12" % "2.10.0-spark_3.1",
>>>>>>> ceac9c62
) // Common deps

val jdbcDrivers = Seq(
  "com.microsoft.sqlserver" % "mssql-jdbc" % "10.2.0.jre8",
  "mysql" % "mysql-connector-java" % "8.0.25",
  "net.snowflake" % "snowflake-jdbc" % "3.13.14",
  "org.postgresql" % "postgresql" % "42.3.3",
)

// For azure
lazy val root = (project in file("."))
  .settings(
      name := "feathr",
      // To assemble, run sbt assembly -java-home /Library/Java/JavaVirtualMachines/jdk1.8.0_282-msft.jdk/Contents/Home
      assembly / mainClass := Some("com.linkedin.feathr.offline.job.FeatureJoinJob"),
      libraryDependencies ++= cloudProvidedDeps,
      libraryDependencies ++= localAndCloudCommonDependencies,
      libraryDependencies ++= jdbcDrivers,
      libraryDependencies ++= Seq(
      "org.apache.spark" %% "spark-core" % sparkVersion % "provided"
      )
  )

// If you want to build jar for feathr test, enable this and comment out root
//lazy val localCliJar = (project in file("."))
// .settings(
//     name := "feathr-cli",
//     // To assemble, run sbt assembly -java-home /Library/Java/JavaVirtualMachines/jdk1.8.0_282-msft.jdk/Contents/Home
//     assembly / mainClass := Some("com.linkedin.feathr.cli.FeatureExperimentEntryPoint"),
//     // assembly / mainClass := Some("com.linkedin.feathr.offline.job.FeatureJoinJob"),
//     libraryDependencies ++= localAndCloudDiffDependencies,
//     libraryDependencies ++= localAndCloudCommonDependencies,
//     libraryDependencies ++= Seq(
//     // See https://stackoverflow.com/questions/55923943/how-to-fix-unsupported-class-file-major-version-55-while-executing-org-apache
//     "org.apache.spark" %% "spark-core" % sparkVersion exclude("org.apache.xbean","xbean-asm6-shaded")
//     )
// )

// To assembly with certain java version: sbt assembly -java-home "/Library/Java/JavaVirtualMachines/jdk1.8.0_282-msft.jdk/Contents/Home"
// To execute the jar: java -jar target/scala-2.12/feathr-assembly-0.1.0-SNAPSHOT.jar

assembly / assemblyMergeStrategy := {
    // See https://stackoverflow.com/questions/17265002/hadoop-no-filesystem-for-scheme-file
    // See https://stackoverflow.com/questions/62232209/classnotfoundexception-caused-by-java-lang-classnotfoundexception-csv-default
    case PathList("META-INF","services",xs @ _*) => MergeStrategy.filterDistinctLines
    case PathList("META-INF",xs @ _*) => MergeStrategy.discard
    case _ => MergeStrategy.first
}

// Some systems(like Hadoop) use different versinos of protobuf(like v2) so we have to shade it.
assemblyShadeRules in assembly := Seq(
  ShadeRule.rename("com.google.protobuf.**" -> "shade.protobuf.@1").inAll,
)<|MERGE_RESOLUTION|>--- conflicted
+++ resolved
@@ -39,12 +39,9 @@
     "org.scalatest" %% "scalatest" % "3.0.0" % "test",
     "org.apache.xbean" % "xbean-asm6-shaded" % "4.10",
     "com.google.protobuf" % "protobuf-java" % "3.19.4",
-<<<<<<< HEAD
-    "com.github.changvvb" %% "jackson-module-caseclass" % "1.1.1"
-=======
     "net.snowflake" % "snowflake-jdbc" % "3.13.14",
     "net.snowflake" % "spark-snowflake_2.12" % "2.10.0-spark_3.1",
->>>>>>> ceac9c62
+    "com.github.changvvb" %% "jackson-module-caseclass" % "1.1.1"
 ) // Common deps
 
 val jdbcDrivers = Seq(
