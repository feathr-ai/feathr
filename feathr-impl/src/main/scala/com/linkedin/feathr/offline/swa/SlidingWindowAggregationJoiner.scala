--- conflicted
+++ resolved
@@ -249,17 +249,14 @@
               SlidingWindowFeatureUtils.getFactDataDef(filteredFactData, anchorWithSourceToDFMap.keySet.toSeq, featuresToDelayImmutableMap, selectedFeatures)
           }
         val origContextObsColumns = labelDataDef.dataSource.columns
-<<<<<<< HEAD
+
         contextDF = if (swaHandler.isDefined) swaHandler.get.join(labelDataDef, factDataDefs.toList) else SlidingWindowJoin.join(labelDataDef, factDataDefs.toList)
-=======
-
-        contextDF = SlidingWindowJoin.join(labelDataDef, factDataDefs.toList)
 
         contextDF = if (shouldFilterNulls && !factDataRowsWithNulls.isEmpty) {
           val nullDfWithFeatureCols = joinedFeatures.foldLeft(factDataRowsWithNulls)((s, x) => s.withColumn(x, lit(null)))
           contextDF.union(nullDfWithFeatureCols)
         } else contextDF
->>>>>>> ad683b2d
+
         val defaults = windowAggAnchorDFThisStage.flatMap(s => s._1.featureAnchor.defaults)
         val userSpecifiedTypesConfig = windowAggAnchorDFThisStage.flatMap(_._1.featureAnchor.featureTypeConfigs)
 
