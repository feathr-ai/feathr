{
<<<<<<< HEAD
    "$schema": "https://schema.management.azure.com/schemas/2019-04-01/deploymentTemplate.json#",
    "contentVersion": "1.0.0.0",
    "parameters": {
        "resourcePrefix": {
            "minLength": 3,
            "maxLength": 15,
            "type": "String",
            "metadata": {
                "description": "Resource prefix for all the resource provisioned. This should be an alphanumeric string."
            }
        },
        "principalId": {
            "type": "String",
            "metadata": {
                "description": "Specifies the principal ID assigned to the role. You can find it by logging into 'https://shell.azure.com/bash' and run 'az ad signed-in-user show --query id -o tsv'"
            }
        },
        "allowAllConnections": {
            "defaultValue": "true",
            "allowedValues": [
                "true",
                "false"
            ],
            "type": "String",
            "metadata": {
                "description": "Specifies whether to allow client IPs to connect to Synapse"
            }
        },
        "provisionPurview": {
            "defaultValue": "true",
            "allowedValues": [
                "true",
                "false"
            ],
            "type": "String",
            "metadata": {
                "description": "Whether or not put purview in the provision script"
            }
        },
        "provisionEventHub": {
            "defaultValue": "true",
            "allowedValues": [
                "true",
                "false"
            ],
            "type": "String",
            "metadata": {
                "description": "Whether or not to deploy eventhub provision script"
            }
        }
    },
    "variables": {
        "location": "[resourceGroup().location]",
        "tenantId": "[subscription().tenantId]",
        "redisCacheName": "[concat(parameters('resourcePrefix'),'redis' )]",
        "keyVaultName": "[concat(parameters('resourcePrefix'),'kv')]",
        "eventhubNameSpaceName": "[concat(parameters('resourcePrefix'),'ehns')]",
        "eventhubName": "[concat(parameters('resourcePrefix'),'eh')]",
        "eventhubSku": "Standard",
        "eventhubSkuCapacity": 1,
        "keyVault": "[resourceId('Microsoft.KeyVault/vaults', variables('keyVaultName'))]",
        "redisCache": "[resourceId('Microsoft.Cache/redis', variables('redisCacheName'))]",
        "eventhubNameSpace": "[resourceId('Microsoft.EventHub/namespaces/', variables('eventhubNameSpaceName'))]",
        "sparkPoolName": "spark31",
        "workspaceName": "[toLower(concat(parameters('resourcePrefix'),'syws'))]",
        "dlsName": "[toLower(concat(parameters('resourcePrefix'), 'dls'))]",
        "dlsFsName": "[toLower(concat(parameters('resourcePrefix'),'fs'))]",
        "dlsAccount": "[resourceId('Microsoft.Storage/storageAccounts', variables('dlsName'))]",
        "purviewName": "[concat(parameters('resourcePrefix'),'purview' )]",
        "roleDefinitionIdForBlobContributor": "ba92f5b4-2d11-453d-a403-e96b0029c9fe",
        "roleDefinitionIdForKeyVaultSecretsUser": "4633458b-17de-408a-b874-0445c86b69e6",
        "roleAssignmentNameForBlobContributor": "[guid(parameters('principalId'), variables('roleDefinitionIdForBlobContributor'), resourceGroup().id)]",
        "roleAssignmentNameForKeyVaultSecretsUser": "[guid(parameters('principalId'), variables('roleDefinitionIdForKeyVaultSecretsUser'), resourceGroup().id)]",
        "webAppName": "[concat(parameters('resourcePrefix'),'webapp' )]",
        "webAppPlanName": "[concat(parameters('resourcePrefix'),'appplan' )]",
        "webAppPlanSku": "P1v2",
        "webAppAPIVersion": "2021-03-01"
=======
  "$schema": "https://schema.management.azure.com/schemas/2019-04-01/deploymentTemplate.json#",
  "contentVersion": "1.0.0.0",
  "parameters": {
    "resourcePrefix": {
      "minLength": 3,
      "maxLength": 15,
      "type": "String",
      "metadata": {
        "description": "Resource prefix for all the resource provisioned. This should be an alphanumeric string."
      }
    },
    "principalId": {
      "type": "String",
      "metadata": {
        "description": "Specifies the principal ID assigned to the role. You can find it by logging into 'https://shell.azure.com/bash' and run 'az ad signed-in-user show --query id -o tsv'"
      }
>>>>>>> 0d1157fe
    },
    "allowAllConnections": {
      "defaultValue": "true",
      "allowedValues": ["true", "false"],
      "type": "String",
      "metadata": {
        "description": "Specifies whether to allow client IPs to connect to Synapse"
      }
    },
    "provisionPurview": {
      "defaultValue": "true",
      "allowedValues": ["true", "false"],
      "type": "String",
      "metadata": {
        "description": "Whether or not put purview in the provision script"
      }
    },
    "provisionEventHub": {
      "defaultValue": "true",
      "allowedValues": ["true", "false"],
      "type": "String",
      "metadata": {
        "description": "Whether or not to deploy eventhub provision script"
      }
    }
  },
  "variables": {
    "location": "[resourceGroup().location]",
    "tenantId": "[subscription().tenantId]",
    "redisCacheName": "[concat(parameters('resourcePrefix'),'redis' )]",
    "keyVaultName": "[concat(parameters('resourcePrefix'),'kv')]",
    "eventhubNameSpaceName": "[concat(parameters('resourcePrefix'),'ehns')]",
    "eventhubName": "[concat(parameters('resourcePrefix'),'eh')]",
    "eventhubSku": "Standard",
    "eventhubSkuCapacity": 1,
    "keyVault": "[resourceId('Microsoft.KeyVault/vaults', variables('keyVaultName'))]",
    "redisCache": "[resourceId('Microsoft.Cache/redis', variables('redisCacheName'))]",
    "eventhubNameSpace": "[resourceId('Microsoft.EventHub/namespaces/', variables('eventhubNameSpaceName'))]",
    "sparkPoolName": "spark31",
    "workspaceName": "[toLower(concat(parameters('resourcePrefix'),'syws'))]",
    "dlsName": "[toLower(concat(parameters('resourcePrefix'), 'dls'))]",
    "dlsFsName": "[toLower(concat(parameters('resourcePrefix'),'fs'))]",
    "dlsAccount": "[resourceId('Microsoft.Storage/storageAccounts', variables('dlsName'))]",
    "purviewName": "[concat(parameters('resourcePrefix'),'purview' )]",
    "roleDefinitionIdForBlobContributor": "ba92f5b4-2d11-453d-a403-e96b0029c9fe",
    "roleDefinitionIdForKeyVaultSecretsUser": "4633458b-17de-408a-b874-0445c86b69e6",
    "roleAssignmentNameForBlobContributor": "[guid(parameters('principalId'), variables('roleDefinitionIdForBlobContributor'), resourceGroup().id)]",
    "roleAssignmentNameForKeyVaultSecretsUser": "[guid(parameters('principalId'), variables('roleDefinitionIdForKeyVaultSecretsUser'), resourceGroup().id)]"
  },
  "functions": [],
  "resources": [
    {
      "type": "Microsoft.KeyVault/vaults",
      "apiVersion": "2021-10-01",
      "name": "[variables('keyVaultName')]",
      "location": "[variables('location')]",
      "properties": {
        "tenantId": "[variables('tenantId')]",
        "sku": {
          "name": "standard",
          "family": "A"
        },
        "accessPolicies": [],
        "enableSoftDelete": true,
        "enableRbacAuthorization": true
      },
      "resources": [
        {
          "type": "Microsoft.KeyVault/vaults/secrets",
          "apiVersion": "2021-10-01",
          "name": "[concat(variables('keyVaultName'), '/FEATHR-PREFIX')]",
          "location": "[resourceGroup().location]",
          "dependsOn": ["[variables('keyVault')]"],
          "properties": {
            "value": "[parameters('resourcePrefix')]"
          }
        }
      ]
    },
    {
      "type": "Microsoft.Cache/redis",
      "apiVersion": "2021-06-01",
      "name": "[variables('redisCacheName')]",
      "location": "[resourceGroup().location]",
      "tags": {
        "displayName": "Feathr Online Store"
      },
      "properties": {
        "redisVersion": "6",
        "sku": {
          "name": "Basic",
          "family": "C",
          "capacity": 2
        }
      },
      "resources": [
        {
          "type": "Microsoft.KeyVault/vaults/secrets",
          "apiVersion": "2021-10-01",
          "name": "[concat(variables('keyVaultName'), '/FEATHR-ONLINE-STORE-CONN')]",
          "location": "[resourceGroup().location]",
          "dependsOn": ["[variables('keyVault')]", "[variables('redisCache')]"],
          "properties": {
            "value": "[concat(variables('redisCacheName'),'.redis.cache.windows.net:6380,password=', listKeys(concat('Microsoft.Cache/redis/', variables('redisCacheName')), '2021-06-01').primaryKey, ',ssl=True')]"
          }
        },
        {
          "type": "Microsoft.KeyVault/vaults/secrets",
          "apiVersion": "2021-10-01",
          "name": "[concat(variables('keyVaultName'), '/REDIS-PASSWORD')]",
          "location": "[resourceGroup().location]",
          "dependsOn": ["[variables('keyVault')]", "[variables('redisCache')]"],
          "properties": {
            "value": "[listKeys(concat('Microsoft.Cache/redis/', variables('redisCacheName')), '2021-06-01').primaryKey]"
          }
        }
      ]
    },
    {
      "type": "Microsoft.Storage/storageAccounts",
      "apiVersion": "2021-08-01",
      "name": "[variables('dlsName')]",
      "location": "[variables('location')]",
      "sku": {
        "name": "Standard_LRS",
        "tier": "Standard"
      },
      "kind": "StorageV2",
      "properties": {
        "accessTier": "Hot",
        "supportsHttpsTrafficOnly": true,
        "isHnsEnabled": true
      },
      "resources": [
        {
<<<<<<< HEAD
            "condition": "[equals(parameters('provisionEventHub'),'true')]",
            "type": "Microsoft.EventHub/namespaces",
            "apiVersion": "2021-11-01",
            "name": "[variables('eventhubNameSpaceName')]",
            "location": "[variables('location')]",
            "sku": {
                "name": "[variables('eventhubSku')]",
                "tier": "[variables('eventhubSku')]",
                "capacity": "[variables('eventhubSkuCapacity')]"
            },
            "properties": {},
            "resources": [
                {
                    "condition": "[equals(parameters('provisionEventHub'),'true')]",
                    "type": "eventhubs",
                    "apiVersion": "2021-11-01",
                    "name": "[variables('eventhubName')]",
                    "dependsOn": [
                        "[variables('eventhubNameSpace')]"
                    ],
                    "properties": {}
                },
                {
                    "condition": "[equals(parameters('provisionEventHub'),'true')]",
                    "type": "Microsoft.KeyVault/vaults/secrets",
                    "apiVersion": "2021-10-01",
                    "name": "[concat(variables('keyVaultName'), '/EVENTHUB-POLICY-KEY')]",
                    "condition": "[equals(parameters('provisionEventHub'),'true')]",
                    "location": "[resourceGroup().location]",
                    "dependsOn": [
                        "[variables('keyVault')]",
                        "[variables('eventhubNameSpace')]"
                    ],
                    "properties": {
                        "value": "[if(equals(parameters('provisionEventHub'),'true'),listKeys(resourceId('Microsoft.EventHub/namespaces/AuthorizationRules',variables('eventhubNameSpaceName'),'RootManageSharedAccessKey'),'2021-11-01').primaryConnectionString,'null' )]"
                    }
                }
            ]
=======
          "type": "blobServices/containers",
          "apiVersion": "2021-08-01",
          "name": "[concat('default/', variables('dlsFsName'))]",
          "dependsOn": ["[variables('dlsName')]"],
          "properties": {
            "publicAccess": "None"
          }
        }
      ]
    },
    {
      "condition": "[equals(parameters('provisionPurview'),'true')]",
      "type": "Microsoft.Purview/accounts",
      "apiVersion": "2021-07-01",
      "name": "[variables('purviewName')]",
      "location": "[variables('location')]",
      "sku": {
        "name": "Standard",
        "capacity": 1
      },
      "identity": {
        "type": "SystemAssigned"
      },
      "properties": {
        "cloudConnectors": {},
        "publicNetworkAccess": "Enabled"
      }
    },
    {
      "condition": "[equals(parameters('provisionEventHub'),'true')]",
      "type": "Microsoft.EventHub/namespaces",
      "apiVersion": "2021-11-01",
      "name": "[variables('eventhubNameSpaceName')]",
      "location": "[variables('location')]",
      "sku": {
        "name": "[variables('eventhubSku')]",
        "tier": "[variables('eventhubSku')]",
        "capacity": "[variables('eventhubSkuCapacity')]"
      },
      "properties": {},
      "resources": [
        {
          "condition": "[equals(parameters('provisionEventHub'),'true')]",
          "type": "eventhubs",
          "apiVersion": "2021-11-01",
          "name": "[variables('eventhubName')]",
          "dependsOn": ["[variables('eventhubNameSpace')]"],
          "properties": {}
>>>>>>> 0d1157fe
        },
        {
          "condition": "[equals(parameters('provisionEventHub'),'true')]",
          "type": "Microsoft.KeyVault/vaults/secrets",
          "apiVersion": "2021-10-01",
          "name": "[concat(variables('keyVaultName'), '/EVENTHUB-POLICY-KEY')]",
          "condition": "[equals(parameters('provisionEventHub'),'true')]",
          "location": "[resourceGroup().location]",
          "dependsOn": [
            "[variables('keyVault')]",
            "[variables('eventhubNameSpace')]"
          ],
          "properties": {
            "value": "[if(equals(parameters('provisionEventHub'),'true'),listKeys(resourceId('Microsoft.EventHub/namespaces/AuthorizationRules',variables('eventhubNameSpaceName'),'RootManageSharedAccessKey'),'2021-11-01').primaryConnectionString,'null' )]"
          }
        }
      ]
    },
    {
      "type": "Microsoft.Synapse/workspaces",
      "apiVersion": "2021-06-01",
      "name": "[variables('workspaceName')]",
      "location": "[variables('location')]",
      "dependsOn": ["[variables('dlsName')]", "[variables('dlsFsName')]"],
      "identity": {
        "type": "SystemAssigned"
      },
      "properties": {
        "defaultDataLakeStorage": {
          "accountUrl": "[reference(variables('dlsName')).primaryEndpoints.dfs]",
          "filesystem": "[variables('dlsFsName')]"
        },
        "managedVirtualNetwork": "default"
      },
      "resources": [
        {
          "type": "firewallrules",
          "apiVersion": "2021-06-01",
          "name": "allowAll",
          "location": "[variables('location')]",
          "dependsOn": ["[variables('workspaceName')]"],
          "properties": {
            "startIpAddress": "0.0.0.0",
            "endIpAddress": "255.255.255.255"
          },
          "condition": "[equals(parameters('allowAllConnections'),'true')]"
        },
        {
          "type": "firewallrules",
          "apiVersion": "2021-06-01",
          "name": "AllowAllWindowsAzureIps",
          "location": "[variables('location')]",
          "dependsOn": ["[variables('workspaceName')]"],
          "properties": {
            "startIpAddress": "0.0.0.0",
            "endIpAddress": "0.0.0.0"
          }
        },
        {
          "type": "managedIdentitySqlControlSettings",
          "apiVersion": "2021-06-01",
          "name": "default",
          "location": "[variables('location')]",
          "dependsOn": ["[variables('workspaceName')]"],
          "properties": {
            "grantSqlControlToManagedIdentity": {
              "desiredState": "Enabled"
            }
<<<<<<< HEAD
        },
        {
            "type": "Microsoft.Web/serverfarms",
            "apiVersion": "[variables('webAppAPIVersion')]",
            "name": "[variables('webAppPlanName')]",
            "location": "[variables('location')]",
            "sku": {
                "name": "[variables('webAppPlanSku')]"
            },
            "kind": "linux",
            "properties": {
                "reserved": true
            }
        },
        {
            "type": "Microsoft.Web/sites",
            "apiVersion": "[variables('webAppAPIVersion')]",
            "name": "[variables('webAppName')]",
            "location": "[variables('location')]",
            "dependsOn": [
                "[resourceId('Microsoft.Web/serverfarms', variables('webAppPlanName'))]"
            ],
            "kind": "app,linux,container",
            "identity": {
                "type": "systemAssigned"
            },
            "properties": {
                "name": "[variables('webAppName')]",
                "httpsOnly": "true",
                "serverFarmId": "[resourceId('Microsoft.Web/serverfarms', variables('webAppPlanName'))]",
                "siteConfig": {
                    "linuxFxVersion": "DOCKER|dockercloud/hello-world",
                    "alwaysOn": true,
                    "ftpsState": "Disabled",
                    "appSettings": [
                        {
                            "name": "DOCKER_REGISTRY_SERVER_URL",
                            "value": "https://index.docker.io/v1"
                        }
                    ]
                }
            }
=======
          }
>>>>>>> 0d1157fe
        }
      ]
    },
    {
      "type": "Microsoft.Synapse/workspaces/bigDataPools",
      "apiVersion": "2021-06-01",
      "name": "[concat(variables('workspaceName'), '/', variables('sparkPoolName'))]",
      "location": "[variables('location')]",
      "dependsOn": ["[variables('workspaceName')]"],
      "properties": {
        "autoPause": {
          "delayInMinutes": 30,
          "enabled": true
        },
        "autoScale": {
          "enabled": true,
          "minNodeCount": 1,
          "maxNodeCount": 3
        },
        "sparkVersion": "3.1",
        "nodeCount": 3,
        "nodeSizeFamily": "MemoryOptimized",
        "nodeSize": "Medium"
      }
    },
    {
      "type": "Microsoft.Authorization/roleAssignments",
      "apiVersion": "2020-10-01-preview",
      "name": "[variables('roleAssignmentNameForBlobContributor')]",
      "dependsOn": ["[variables('dlsAccount')]"],
      "properties": {
        "roleDefinitionId": "[resourceId('Microsoft.Authorization/roleDefinitions', variables('roleDefinitionIdForBlobContributor'))]",
        "principalId": "[parameters('principalId')]",
        "scope": "[resourceGroup().id]"
      }
    },
    {
      "type": "Microsoft.Authorization/roleAssignments",
      "apiVersion": "2020-10-01-preview",
      "name": "[variables('roleAssignmentNameForKeyVaultSecretsUser')]",
      "dependsOn": ["[variables('keyVault')]"],
      "properties": {
        "roleDefinitionId": "[resourceId('Microsoft.Authorization/roleDefinitions', variables('roleDefinitionIdForKeyVaultSecretsUser'))]",
        "principalId": "[parameters('principalId')]",
        "scope": "[resourceGroup().id]"
      }
    }
  ],
  "outputs": {}
}<|MERGE_RESOLUTION|>--- conflicted
+++ resolved
@@ -1,83 +1,4 @@
 {
-<<<<<<< HEAD
-    "$schema": "https://schema.management.azure.com/schemas/2019-04-01/deploymentTemplate.json#",
-    "contentVersion": "1.0.0.0",
-    "parameters": {
-        "resourcePrefix": {
-            "minLength": 3,
-            "maxLength": 15,
-            "type": "String",
-            "metadata": {
-                "description": "Resource prefix for all the resource provisioned. This should be an alphanumeric string."
-            }
-        },
-        "principalId": {
-            "type": "String",
-            "metadata": {
-                "description": "Specifies the principal ID assigned to the role. You can find it by logging into 'https://shell.azure.com/bash' and run 'az ad signed-in-user show --query id -o tsv'"
-            }
-        },
-        "allowAllConnections": {
-            "defaultValue": "true",
-            "allowedValues": [
-                "true",
-                "false"
-            ],
-            "type": "String",
-            "metadata": {
-                "description": "Specifies whether to allow client IPs to connect to Synapse"
-            }
-        },
-        "provisionPurview": {
-            "defaultValue": "true",
-            "allowedValues": [
-                "true",
-                "false"
-            ],
-            "type": "String",
-            "metadata": {
-                "description": "Whether or not put purview in the provision script"
-            }
-        },
-        "provisionEventHub": {
-            "defaultValue": "true",
-            "allowedValues": [
-                "true",
-                "false"
-            ],
-            "type": "String",
-            "metadata": {
-                "description": "Whether or not to deploy eventhub provision script"
-            }
-        }
-    },
-    "variables": {
-        "location": "[resourceGroup().location]",
-        "tenantId": "[subscription().tenantId]",
-        "redisCacheName": "[concat(parameters('resourcePrefix'),'redis' )]",
-        "keyVaultName": "[concat(parameters('resourcePrefix'),'kv')]",
-        "eventhubNameSpaceName": "[concat(parameters('resourcePrefix'),'ehns')]",
-        "eventhubName": "[concat(parameters('resourcePrefix'),'eh')]",
-        "eventhubSku": "Standard",
-        "eventhubSkuCapacity": 1,
-        "keyVault": "[resourceId('Microsoft.KeyVault/vaults', variables('keyVaultName'))]",
-        "redisCache": "[resourceId('Microsoft.Cache/redis', variables('redisCacheName'))]",
-        "eventhubNameSpace": "[resourceId('Microsoft.EventHub/namespaces/', variables('eventhubNameSpaceName'))]",
-        "sparkPoolName": "spark31",
-        "workspaceName": "[toLower(concat(parameters('resourcePrefix'),'syws'))]",
-        "dlsName": "[toLower(concat(parameters('resourcePrefix'), 'dls'))]",
-        "dlsFsName": "[toLower(concat(parameters('resourcePrefix'),'fs'))]",
-        "dlsAccount": "[resourceId('Microsoft.Storage/storageAccounts', variables('dlsName'))]",
-        "purviewName": "[concat(parameters('resourcePrefix'),'purview' )]",
-        "roleDefinitionIdForBlobContributor": "ba92f5b4-2d11-453d-a403-e96b0029c9fe",
-        "roleDefinitionIdForKeyVaultSecretsUser": "4633458b-17de-408a-b874-0445c86b69e6",
-        "roleAssignmentNameForBlobContributor": "[guid(parameters('principalId'), variables('roleDefinitionIdForBlobContributor'), resourceGroup().id)]",
-        "roleAssignmentNameForKeyVaultSecretsUser": "[guid(parameters('principalId'), variables('roleDefinitionIdForKeyVaultSecretsUser'), resourceGroup().id)]",
-        "webAppName": "[concat(parameters('resourcePrefix'),'webapp' )]",
-        "webAppPlanName": "[concat(parameters('resourcePrefix'),'appplan' )]",
-        "webAppPlanSku": "P1v2",
-        "webAppAPIVersion": "2021-03-01"
-=======
   "$schema": "https://schema.management.azure.com/schemas/2019-04-01/deploymentTemplate.json#",
   "contentVersion": "1.0.0.0",
   "parameters": {
@@ -94,11 +15,10 @@
       "metadata": {
         "description": "Specifies the principal ID assigned to the role. You can find it by logging into 'https://shell.azure.com/bash' and run 'az ad signed-in-user show --query id -o tsv'"
       }
->>>>>>> 0d1157fe
     },
     "allowAllConnections": {
       "defaultValue": "true",
-      "allowedValues": ["true", "false"],
+      "allowedValues": [ "true", "false" ],
       "type": "String",
       "metadata": {
         "description": "Specifies whether to allow client IPs to connect to Synapse"
@@ -106,7 +26,7 @@
     },
     "provisionPurview": {
       "defaultValue": "true",
-      "allowedValues": ["true", "false"],
+      "allowedValues": [ "true", "false" ],
       "type": "String",
       "metadata": {
         "description": "Whether or not put purview in the provision script"
@@ -114,10 +34,17 @@
     },
     "provisionEventHub": {
       "defaultValue": "true",
-      "allowedValues": ["true", "false"],
+      "allowedValues": [ "true", "false" ],
       "type": "String",
       "metadata": {
         "description": "Whether or not to deploy eventhub provision script"
+      }
+    },
+    "dockerImage": {
+      "defaultValue": "blrchen/feathr-sql-registry",
+      "type": "String",
+      "metadata": {
+        "description": "The flavor of the registry backend to deploy, current supported types are Azure Purview and Azure SQL"
       }
     }
   },
@@ -142,7 +69,11 @@
     "roleDefinitionIdForBlobContributor": "ba92f5b4-2d11-453d-a403-e96b0029c9fe",
     "roleDefinitionIdForKeyVaultSecretsUser": "4633458b-17de-408a-b874-0445c86b69e6",
     "roleAssignmentNameForBlobContributor": "[guid(parameters('principalId'), variables('roleDefinitionIdForBlobContributor'), resourceGroup().id)]",
-    "roleAssignmentNameForKeyVaultSecretsUser": "[guid(parameters('principalId'), variables('roleDefinitionIdForKeyVaultSecretsUser'), resourceGroup().id)]"
+    "roleAssignmentNameForKeyVaultSecretsUser": "[guid(parameters('principalId'), variables('roleDefinitionIdForKeyVaultSecretsUser'), resourceGroup().id)]",
+    "webAppName": "[concat(parameters('resourcePrefix'),'webapp' )]",
+    "webAppPlanName": "[concat(parameters('resourcePrefix'),'appplan' )]",
+    "webAppPlanSku": "P1v2",
+    "webAppAPIVersion": "2021-03-01"
   },
   "functions": [],
   "resources": [
@@ -167,7 +98,7 @@
           "apiVersion": "2021-10-01",
           "name": "[concat(variables('keyVaultName'), '/FEATHR-PREFIX')]",
           "location": "[resourceGroup().location]",
-          "dependsOn": ["[variables('keyVault')]"],
+          "dependsOn": [ "[variables('keyVault')]" ],
           "properties": {
             "value": "[parameters('resourcePrefix')]"
           }
@@ -196,7 +127,7 @@
           "apiVersion": "2021-10-01",
           "name": "[concat(variables('keyVaultName'), '/FEATHR-ONLINE-STORE-CONN')]",
           "location": "[resourceGroup().location]",
-          "dependsOn": ["[variables('keyVault')]", "[variables('redisCache')]"],
+          "dependsOn": [ "[variables('keyVault')]", "[variables('redisCache')]" ],
           "properties": {
             "value": "[concat(variables('redisCacheName'),'.redis.cache.windows.net:6380,password=', listKeys(concat('Microsoft.Cache/redis/', variables('redisCacheName')), '2021-06-01').primaryKey, ',ssl=True')]"
           }
@@ -206,7 +137,7 @@
           "apiVersion": "2021-10-01",
           "name": "[concat(variables('keyVaultName'), '/REDIS-PASSWORD')]",
           "location": "[resourceGroup().location]",
-          "dependsOn": ["[variables('keyVault')]", "[variables('redisCache')]"],
+          "dependsOn": [ "[variables('keyVault')]", "[variables('redisCache')]" ],
           "properties": {
             "value": "[listKeys(concat('Microsoft.Cache/redis/', variables('redisCacheName')), '2021-06-01').primaryKey]"
           }
@@ -230,50 +161,10 @@
       },
       "resources": [
         {
-<<<<<<< HEAD
-            "condition": "[equals(parameters('provisionEventHub'),'true')]",
-            "type": "Microsoft.EventHub/namespaces",
-            "apiVersion": "2021-11-01",
-            "name": "[variables('eventhubNameSpaceName')]",
-            "location": "[variables('location')]",
-            "sku": {
-                "name": "[variables('eventhubSku')]",
-                "tier": "[variables('eventhubSku')]",
-                "capacity": "[variables('eventhubSkuCapacity')]"
-            },
-            "properties": {},
-            "resources": [
-                {
-                    "condition": "[equals(parameters('provisionEventHub'),'true')]",
-                    "type": "eventhubs",
-                    "apiVersion": "2021-11-01",
-                    "name": "[variables('eventhubName')]",
-                    "dependsOn": [
-                        "[variables('eventhubNameSpace')]"
-                    ],
-                    "properties": {}
-                },
-                {
-                    "condition": "[equals(parameters('provisionEventHub'),'true')]",
-                    "type": "Microsoft.KeyVault/vaults/secrets",
-                    "apiVersion": "2021-10-01",
-                    "name": "[concat(variables('keyVaultName'), '/EVENTHUB-POLICY-KEY')]",
-                    "condition": "[equals(parameters('provisionEventHub'),'true')]",
-                    "location": "[resourceGroup().location]",
-                    "dependsOn": [
-                        "[variables('keyVault')]",
-                        "[variables('eventhubNameSpace')]"
-                    ],
-                    "properties": {
-                        "value": "[if(equals(parameters('provisionEventHub'),'true'),listKeys(resourceId('Microsoft.EventHub/namespaces/AuthorizationRules',variables('eventhubNameSpaceName'),'RootManageSharedAccessKey'),'2021-11-01').primaryConnectionString,'null' )]"
-                    }
-                }
-            ]
-=======
           "type": "blobServices/containers",
           "apiVersion": "2021-08-01",
           "name": "[concat('default/', variables('dlsFsName'))]",
-          "dependsOn": ["[variables('dlsName')]"],
+          "dependsOn": [ "[variables('dlsName')]" ],
           "properties": {
             "publicAccess": "None"
           }
@@ -316,16 +207,14 @@
           "type": "eventhubs",
           "apiVersion": "2021-11-01",
           "name": "[variables('eventhubName')]",
-          "dependsOn": ["[variables('eventhubNameSpace')]"],
+          "dependsOn": [ "[variables('eventhubNameSpace')]" ],
           "properties": {}
->>>>>>> 0d1157fe
         },
         {
           "condition": "[equals(parameters('provisionEventHub'),'true')]",
           "type": "Microsoft.KeyVault/vaults/secrets",
           "apiVersion": "2021-10-01",
           "name": "[concat(variables('keyVaultName'), '/EVENTHUB-POLICY-KEY')]",
-          "condition": "[equals(parameters('provisionEventHub'),'true')]",
           "location": "[resourceGroup().location]",
           "dependsOn": [
             "[variables('keyVault')]",
@@ -342,7 +231,7 @@
       "apiVersion": "2021-06-01",
       "name": "[variables('workspaceName')]",
       "location": "[variables('location')]",
-      "dependsOn": ["[variables('dlsName')]", "[variables('dlsFsName')]"],
+      "dependsOn": [ "[variables('dlsName')]", "[variables('dlsFsName')]" ],
       "identity": {
         "type": "SystemAssigned"
       },
@@ -359,7 +248,7 @@
           "apiVersion": "2021-06-01",
           "name": "allowAll",
           "location": "[variables('location')]",
-          "dependsOn": ["[variables('workspaceName')]"],
+          "dependsOn": [ "[variables('workspaceName')]" ],
           "properties": {
             "startIpAddress": "0.0.0.0",
             "endIpAddress": "255.255.255.255"
@@ -371,7 +260,7 @@
           "apiVersion": "2021-06-01",
           "name": "AllowAllWindowsAzureIps",
           "location": "[variables('location')]",
-          "dependsOn": ["[variables('workspaceName')]"],
+          "dependsOn": [ "[variables('workspaceName')]" ],
           "properties": {
             "startIpAddress": "0.0.0.0",
             "endIpAddress": "0.0.0.0"
@@ -382,66 +271,63 @@
           "apiVersion": "2021-06-01",
           "name": "default",
           "location": "[variables('location')]",
-          "dependsOn": ["[variables('workspaceName')]"],
+          "dependsOn": [ "[variables('workspaceName')]" ],
           "properties": {
             "grantSqlControlToManagedIdentity": {
               "desiredState": "Enabled"
             }
-<<<<<<< HEAD
-        },
-        {
-            "type": "Microsoft.Web/serverfarms",
-            "apiVersion": "[variables('webAppAPIVersion')]",
-            "name": "[variables('webAppPlanName')]",
-            "location": "[variables('location')]",
-            "sku": {
-                "name": "[variables('webAppPlanSku')]"
-            },
-            "kind": "linux",
-            "properties": {
-                "reserved": true
+          }
+        }
+      ]
+    },
+    {
+      "type": "Microsoft.Web/serverfarms",
+      "apiVersion": "[variables('webAppAPIVersion')]",
+      "name": "[variables('webAppPlanName')]",
+      "location": "[variables('location')]",
+      "sku": {
+        "name": "[variables('webAppPlanSku')]"
+      },
+      "kind": "linux",
+      "properties": {
+        "reserved": true
+      }
+    },
+    {
+      "type": "Microsoft.Web/sites",
+      "apiVersion": "[variables('webAppAPIVersion')]",
+      "name": "[variables('webAppName')]",
+      "location": "[variables('location')]",
+      "dependsOn": [
+        "[resourceId('Microsoft.Web/serverfarms', variables('webAppPlanName'))]"
+      ],
+      "kind": "app,linux,container",
+      "identity": {
+        "type": "systemAssigned"
+      },
+      "properties": {
+        "name": "[variables('webAppName')]",
+        "httpsOnly": "true",
+        "serverFarmId": "[resourceId('Microsoft.Web/serverfarms', variables('webAppPlanName'))]",
+        "siteConfig": {
+          "linuxFxVersion": "[concat('DOCKER|', parameters('dockerImage'))]",
+          "alwaysOn": true,
+          "ftpsState": "Disabled",
+          "appSettings": [
+            {
+              "name": "DOCKER_REGISTRY_SERVER_URL",
+              "value": "https://index.docker.io/v1"
             }
-        },
-        {
-            "type": "Microsoft.Web/sites",
-            "apiVersion": "[variables('webAppAPIVersion')]",
-            "name": "[variables('webAppName')]",
-            "location": "[variables('location')]",
-            "dependsOn": [
-                "[resourceId('Microsoft.Web/serverfarms', variables('webAppPlanName'))]"
-            ],
-            "kind": "app,linux,container",
-            "identity": {
-                "type": "systemAssigned"
-            },
-            "properties": {
-                "name": "[variables('webAppName')]",
-                "httpsOnly": "true",
-                "serverFarmId": "[resourceId('Microsoft.Web/serverfarms', variables('webAppPlanName'))]",
-                "siteConfig": {
-                    "linuxFxVersion": "DOCKER|dockercloud/hello-world",
-                    "alwaysOn": true,
-                    "ftpsState": "Disabled",
-                    "appSettings": [
-                        {
-                            "name": "DOCKER_REGISTRY_SERVER_URL",
-                            "value": "https://index.docker.io/v1"
-                        }
-                    ]
-                }
-            }
-=======
-          }
->>>>>>> 0d1157fe
-        }
-      ]
+          ]
+        }
+      }
     },
     {
       "type": "Microsoft.Synapse/workspaces/bigDataPools",
       "apiVersion": "2021-06-01",
       "name": "[concat(variables('workspaceName'), '/', variables('sparkPoolName'))]",
       "location": "[variables('location')]",
-      "dependsOn": ["[variables('workspaceName')]"],
+      "dependsOn": [ "[variables('workspaceName')]" ],
       "properties": {
         "autoPause": {
           "delayInMinutes": 30,
@@ -462,7 +348,7 @@
       "type": "Microsoft.Authorization/roleAssignments",
       "apiVersion": "2020-10-01-preview",
       "name": "[variables('roleAssignmentNameForBlobContributor')]",
-      "dependsOn": ["[variables('dlsAccount')]"],
+      "dependsOn": [ "[variables('dlsAccount')]" ],
       "properties": {
         "roleDefinitionId": "[resourceId('Microsoft.Authorization/roleDefinitions', variables('roleDefinitionIdForBlobContributor'))]",
         "principalId": "[parameters('principalId')]",
@@ -473,7 +359,7 @@
       "type": "Microsoft.Authorization/roleAssignments",
       "apiVersion": "2020-10-01-preview",
       "name": "[variables('roleAssignmentNameForKeyVaultSecretsUser')]",
-      "dependsOn": ["[variables('keyVault')]"],
+      "dependsOn": [ "[variables('keyVault')]" ],
       "properties": {
         "roleDefinitionId": "[resourceId('Microsoft.Authorization/roleDefinitions', variables('roleDefinitionIdForKeyVaultSecretsUser'))]",
         "principalId": "[parameters('principalId')]",
