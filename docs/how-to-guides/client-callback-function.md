--- conflicted
+++ resolved
@@ -10,11 +10,7 @@
 
 ## How to use callback functions
 
-<<<<<<< HEAD
 Currently the below functions in feathr client support passing a callback as an argument:
-=======
-Currently below functions in feathr client support callback 
->>>>>>> bc6b9c32
 
 - get_online_features
 - multi_get_online_features
