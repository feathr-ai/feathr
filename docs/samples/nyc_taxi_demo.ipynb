--- conflicted
+++ resolved
@@ -1,5 +1,4 @@
 {
-<<<<<<< HEAD
  "cells": [
   {
    "cell_type": "markdown",
@@ -9,698 +8,6 @@
      "nuid": "384e5e16-7213-4186-9d04-09d03b155534",
      "showTitle": false,
      "title": ""
-=======
-  "cells": [
-    {
-      "cell_type": "markdown",
-      "metadata": {},
-      "source": [
-        "# Feathr Feature Store on Azure Demo Notebook\n",
-        "\n",
-        "This notebook illustrates the use of Feature Store to create a model that predicts NYC Taxi fares. It includes these steps:\n",
-        "\n",
-        "\n",
-        "This tutorial demonstrates the key capabilities of Feathr, including:\n",
-        "\n",
-        "1. Install and set up Feathr with Azure\n",
-        "2. Create shareable features with Feathr feature definition configs.\n",
-        "3. Create a training dataset via point-in-time feature join.\n",
-        "4. Compute and write features.\n",
-        "5. Train a model using these features to predict fares.\n",
-        "6. Materialize feature value to online store.\n",
-        "7. Fetch feature value in real-time from online store for online scoring.\n",
-        "\n",
-        "In this tutorial, we use Feathr Feature Store to create a model that predicts NYC Taxi fares. The dataset comes from [here](https://www1.nyc.gov/site/tlc/about/tlc-trip-record-data.page). The feature flow is as below:\n",
-        "\n",
-        "![Feature Flow](https://github.com/feathr-ai/feathr/blob/main/docs/images/feature_flow.png?raw=true)"
-      ]
-    },
-    {
-      "cell_type": "markdown",
-      "metadata": {},
-      "source": [
-        "## Prerequisite: Use Quick Start Template to Provision Azure Resources\n",
-        "First step is to provision required cloud resources if you want to use Feathr. Feathr provides a python based client to interact with cloud resources.\n",
-        "\n",
-        "Please follow the steps [here](https://feathr-ai.github.io/feathr/how-to-guides/azure-deployment-arm.html) to provision required cloud resources. Due to the complexity of the possible cloud environment, it is almost impossible to create a script that works for all the use cases. Because of this, [azure_resource_provision.sh](https://github.com/feathr-ai/feathr/blob/main/docs/how-to-guides/azure_resource_provision.sh) is a full end to end command line to create all the required resources, and you can tailor the script as needed, while [the companion documentation](https://feathr-ai.github.io/feathr/how-to-guides/azure-deployment-cli.html) can be used as a complete guide for using that shell script.\n",
-        "\n",
-        "\n",
-        "![Architecture](https://github.com/feathr-ai/feathr/blob/main/docs/images/architecture.png?raw=true)"
-      ]
-    },
-    {
-      "cell_type": "markdown",
-      "metadata": {},
-      "source": [
-        "## Prerequisite: Install Feathr \n",
-        "\n",
-        "Install Feathr using pip:\n",
-        "\n",
-        "`pip install -U feathr pandavro scikit-learn`"
-      ]
-    },
-    {
-      "cell_type": "markdown",
-      "metadata": {},
-      "source": [
-        "## Prerequisite: Configure the required environment with Feathr Quick Start Template\n",
-        "\n",
-        "In the first step (Provision cloud resources), you should have provisioned all the required cloud resources. Run the code below to install Feathr, login to Azure to get the required credentials to access more cloud resources."
-      ]
-    },
-    {
-      "cell_type": "markdown",
-      "metadata": {},
-      "source": [
-        "**REQUIRED STEP: Fill in the resource prefix when provisioning the resources**"
-      ]
-    },
-    {
-      "cell_type": "code",
-      "execution_count": null,
-      "metadata": {},
-      "outputs": [],
-      "source": [
-        "resource_prefix = \"feathr_resource_prefix\""
-      ]
-    },
-    {
-      "cell_type": "code",
-      "execution_count": null,
-      "metadata": {},
-      "outputs": [],
-      "source": [
-        "! pip install feathr azure-cli  pandavro scikit-learn"
-      ]
-    },
-    {
-      "cell_type": "markdown",
-      "metadata": {},
-      "source": [
-        "Login to Azure with a device code (You will see instructions in the output):"
-      ]
-    },
-    {
-      "cell_type": "code",
-      "execution_count": null,
-      "metadata": {},
-      "outputs": [],
-      "source": [
-        "! az login --use-device-code"
-      ]
-    },
-    {
-      "cell_type": "code",
-      "execution_count": null,
-      "metadata": {},
-      "outputs": [],
-      "source": [
-        "import glob\n",
-        "import os\n",
-        "import tempfile\n",
-        "from datetime import datetime, timedelta\n",
-        "from math import sqrt\n",
-        "\n",
-        "import pandas as pd\n",
-        "import pandavro as pdx\n",
-        "from feathr import FeathrClient\n",
-        "from feathr import BOOLEAN, FLOAT, INT32, ValueType\n",
-        "from feathr import Feature, DerivedFeature, FeatureAnchor\n",
-        "from feathr import BackfillTime, MaterializationSettings\n",
-        "from feathr import FeatureQuery, ObservationSettings\n",
-        "from feathr import RedisSink\n",
-        "from feathr import INPUT_CONTEXT, HdfsSource\n",
-        "from feathr import WindowAggTransformation\n",
-        "from feathr import TypedKey\n",
-        "from sklearn.metrics import mean_squared_error\n",
-        "from sklearn.model_selection import train_test_split\n",
-        "from azure.identity import DefaultAzureCredential\n",
-        "from azure.keyvault.secrets import SecretClient\n"
-      ]
-    },
-    {
-      "cell_type": "markdown",
-      "metadata": {},
-      "source": [
-        "Get all the required credentials from Azure KeyVault"
-      ]
-    },
-    {
-      "cell_type": "code",
-      "execution_count": null,
-      "metadata": {},
-      "outputs": [],
-      "source": [
-        "# Get all the required credentials from Azure Key Vault\n",
-        "key_vault_name=resource_prefix+\"kv\"\n",
-        "synapse_workspace_url=resource_prefix+\"syws\"\n",
-        "adls_account=resource_prefix+\"dls\"\n",
-        "adls_fs_name=resource_prefix+\"fs\"\n",
-        "purview_name=resource_prefix+\"purview\"\n",
-        "key_vault_uri = f\"https://{key_vault_name}.vault.azure.net\"\n",
-        "credential = DefaultAzureCredential(exclude_interactive_browser_credential=False, additionally_allowed_tenants=['*'])\n",
-        "client = SecretClient(vault_url=key_vault_uri, credential=credential)\n",
-        "secretName = \"FEATHR-ONLINE-STORE-CONN\"\n",
-        "retrieved_secret = client.get_secret(secretName).value\n",
-        "\n",
-        "# Get redis credentials; This is to parse Redis connection string.\n",
-        "redis_port=retrieved_secret.split(',')[0].split(\":\")[1]\n",
-        "redis_host=retrieved_secret.split(',')[0].split(\":\")[0]\n",
-        "redis_password=retrieved_secret.split(',')[1].split(\"password=\",1)[1]\n",
-        "redis_ssl=retrieved_secret.split(',')[2].split(\"ssl=\",1)[1]\n",
-        "\n",
-        "# Set the resource link\n",
-        "os.environ['spark_config__azure_synapse__dev_url'] = f'https://{synapse_workspace_url}.dev.azuresynapse.net'\n",
-        "os.environ['spark_config__azure_synapse__pool_name'] = 'spark31'\n",
-        "os.environ['spark_config__azure_synapse__workspace_dir'] = f'abfss://{adls_fs_name}@{adls_account}.dfs.core.windows.net/feathr_project'\n",
-        "os.environ['online_store__redis__host'] = redis_host\n",
-        "os.environ['online_store__redis__port'] = redis_port\n",
-        "os.environ['online_store__redis__ssl_enabled'] = redis_ssl\n",
-        "os.environ['REDIS_PASSWORD']=redis_password\n",
-        "feathr_output_path = f'abfss://{adls_fs_name}@{adls_account}.dfs.core.windows.net/feathr_output'"
-      ]
-    },
-    {
-      "cell_type": "markdown",
-      "metadata": {},
-      "source": [
-        "## Prerequisite: Configure the required environment (Don't need to update if using the above Quick Start Template)\n",
-        "\n",
-        "In the first step (Provision cloud resources), you should have provisioned all the required cloud resources. If you use Feathr CLI to create a workspace, you should have a folder with a file called `feathr_config.yaml` in it with all the required configurations. Otherwise, update the configuration below.\n",
-        "\n",
-        "The code below will write this configuration string to a temporary location and load it to Feathr. Please still refer to [feathr_config.yaml](https://github.com/feathr-ai/feathr/blob/main/feathr_project/feathrcli/data/feathr_user_workspace/feathr_config.yaml) and use that as the source of truth. It should also have more explanations on the meaning of each variable."
-      ]
-    },
-    {
-      "cell_type": "code",
-      "execution_count": null,
-      "metadata": {},
-      "outputs": [],
-      "source": [
-        "import tempfile\n",
-        "yaml_config = \"\"\"\n",
-        "# Please refer to https://github.com/feathr-ai/feathr/blob/main/feathr_project/feathrcli/data/feathr_user_workspace/feathr_config.yaml for explanations on the meaning of each field.\n",
-        "api_version: 1\n",
-        "project_config:\n",
-        "  project_name: 'feathr_getting_started'\n",
-        "  required_environment_variables:\n",
-        "    - 'REDIS_PASSWORD'\n",
-        "    - 'AZURE_CLIENT_ID'\n",
-        "    - 'AZURE_TENANT_ID'\n",
-        "    - 'AZURE_CLIENT_SECRET'\n",
-        "offline_store:\n",
-        "  adls:\n",
-        "    adls_enabled: true\n",
-        "  wasb:\n",
-        "    wasb_enabled: true\n",
-        "  s3:\n",
-        "    s3_enabled: false\n",
-        "    s3_endpoint: 's3.amazonaws.com'\n",
-        "  jdbc:\n",
-        "    jdbc_enabled: false\n",
-        "    jdbc_database: 'feathrtestdb'\n",
-        "    jdbc_table: 'feathrtesttable'\n",
-        "  snowflake:\n",
-        "    url: \"dqllago-ol19457.snowflakecomputing.com\"\n",
-        "    user: \"feathrintegration\"\n",
-        "    role: \"ACCOUNTADMIN\"\n",
-        "spark_config:\n",
-        "  spark_cluster: 'azure_synapse'\n",
-        "  spark_result_output_parts: '1'\n",
-        "  azure_synapse:\n",
-        "    dev_url: 'https://feathrazuretest3synapse.dev.azuresynapse.net'\n",
-        "    pool_name: 'spark3'\n",
-        "    workspace_dir: 'abfss://feathrazuretest3fs@feathrazuretest3storage.dfs.core.windows.net/feathr_getting_started'\n",
-        "    executor_size: 'Small'\n",
-        "    executor_num: 1\n",
-        "  databricks:\n",
-        "    workspace_instance_url: 'https://adb-2474129336842816.16.azuredatabricks.net'\n",
-        "    config_template: {'run_name':'','new_cluster':{'spark_version':'9.1.x-scala2.12','node_type_id':'Standard_D3_v2','num_workers':2,'spark_conf':{}},'libraries':[{'jar':''}],'spark_jar_task':{'main_class_name':'','parameters':['']}}\n",
-        "    work_dir: 'dbfs:/feathr_getting_started'\n",
-        "online_store:\n",
-        "  redis:\n",
-        "    host: 'feathrazuretest3redis.redis.cache.windows.net'\n",
-        "    port: 6380\n",
-        "    ssl_enabled: True\n",
-        "feature_registry:\n",
-        "  api_endpoint: \"https://feathr-sql-registry.azurewebsites.net/api/v1\"\n",
-        "\"\"\"\n",
-        "tmp = tempfile.NamedTemporaryFile(mode='w', delete=False)\n",
-        "with open(tmp.name, \"w\") as text_file:\n",
-        "    text_file.write(yaml_config)\n"
-      ]
-    },
-    {
-      "cell_type": "markdown",
-      "metadata": {},
-      "source": [
-        "## Setup necessary environment variables (Skip if using the above Quick Start Template)\n",
-        "\n",
-        "You should setup the environment variables in order to run this sample. More environment variables can be set by referring to [feathr_config.yaml](https://github.com/feathr-ai/feathr/blob/main/feathr_project/feathrcli/data/feathr_user_workspace/feathr_config.yaml) and use that as the source of truth. It also has more explanations on the meaning of each variable.\n",
-        "\n",
-        "To run this notebook, for Azure users, you need AZURE_CLIENT_ID, AZURE_TENANT_ID, AZURE_CLIENT_SECRET and REDIS_PASSWORD.\n",
-        "To run this notebook, for Databricks useres, you need DATABRICKS_WORKSPACE_TOKEN_VALUE and REDIS_PASSWORD."
-      ]
-    },
-    {
-      "cell_type": "markdown",
-      "metadata": {},
-      "source": [
-        "# Initialize Feathr Client"
-      ]
-    },
-    {
-      "cell_type": "code",
-      "execution_count": null,
-      "metadata": {},
-      "outputs": [],
-      "source": [
-        "client = FeathrClient(config_path=tmp.name)"
-      ]
-    },
-    {
-      "cell_type": "markdown",
-      "metadata": {},
-      "source": [
-        "## View the data\n",
-        "\n",
-        "In this tutorial, we use Feathr Feature Store to create a model that predicts NYC Taxi fares. The dataset comes from [here](https://www1.nyc.gov/site/tlc/about/tlc-trip-record-data.page). The data is as below"
-      ]
-    },
-    {
-      "cell_type": "code",
-      "execution_count": null,
-      "metadata": {},
-      "outputs": [],
-      "source": [
-        "import pandas as pd\n",
-        "pd.read_csv(\"https://azurefeathrstorage.blob.core.windows.net/public/sample_data/green_tripdata_2020-04_with_index.csv\")"
-      ]
-    },
-    {
-      "cell_type": "markdown",
-      "metadata": {},
-      "source": [
-        "## Defining Features with Feathr\n",
-        "\n",
-        "In Feathr, a feature is viewed as a function, mapping from entity id or key, and timestamp to a feature value. For more details on feature definition, please refer to the [Feathr Feature Definition Guide](https://github.com/feathr-ai/feathr/blob/main/docs/concepts/feature-definition.md)\n",
-        "\n",
-        "\n",
-        "1. The typed key (a.k.a. entity id) identifies the subject of feature, e.g. a user id, 123.\n",
-        "2. The feature name is the aspect of the entity that the feature is indicating, e.g. the age of the user.\n",
-        "3. The feature value is the actual value of that aspect at a particular time, e.g. the value is 30 at year 2022.\n"
-      ]
-    },
-    {
-      "cell_type": "markdown",
-      "metadata": {},
-      "source": [
-        "Note that, in some cases, such as features defined on top of request data, may have no entity key or timestamp.\n",
-        "It is merely a function/transformation executing against request data at runtime.\n",
-        "For example, the day of week of the request, which is calculated by converting the request UNIX timestamp.\n"
-      ]
-    },
-    {
-      "cell_type": "markdown",
-      "metadata": {},
-      "source": [
-        "### Define Sources Section with UDFs\n",
-        "A feature source is needed for anchored features that describes the raw data in which the feature values are computed from. See the python documentation to get the details on each input column.\n"
-      ]
-    },
-    {
-      "cell_type": "code",
-      "execution_count": null,
-      "metadata": {},
-      "outputs": [],
-      "source": [
-        "from pyspark.sql import SparkSession, DataFrame\n",
-        "def feathr_udf_day_calc(df: DataFrame) -> DataFrame:\n",
-        "    from pyspark.sql.functions import dayofweek, dayofyear, col\n",
-        "    df = df.withColumn(\"fare_amount_cents\", col(\"fare_amount\")*100)\n",
-        "    return df\n",
-        "\n",
-        "batch_source = HdfsSource(name=\"nycTaxiBatchSource\",\n",
-        "                          path=\"wasbs://public@azurefeathrstorage.blob.core.windows.net/sample_data/green_tripdata_2020-04_with_index.csv\",\n",
-        "                          event_timestamp_column=\"lpep_dropoff_datetime\",\n",
-        "                          preprocessing=feathr_udf_day_calc,\n",
-        "                          timestamp_format=\"yyyy-MM-dd HH:mm:ss\")"
-      ]
-    },
-    {
-      "cell_type": "markdown",
-      "metadata": {},
-      "source": [
-        "### Define Anchors and Features\n",
-        "A feature is called an anchored feature when the feature is directly extracted from the source data, rather than computed on top of other features. The latter case is called derived feature."
-      ]
-    },
-    {
-      "cell_type": "code",
-      "execution_count": null,
-      "metadata": {},
-      "outputs": [],
-      "source": [
-        "f_trip_distance = Feature(name=\"f_trip_distance\",\n",
-        "                          feature_type=FLOAT, transform=\"trip_distance\")\n",
-        "f_trip_time_duration = Feature(name=\"f_trip_time_duration\",\n",
-        "                               feature_type=INT32,\n",
-        "                               transform=\"(to_unix_timestamp(lpep_dropoff_datetime) - to_unix_timestamp(lpep_pickup_datetime))/60\")\n",
-        "\n",
-        "features = [\n",
-        "    f_trip_distance,\n",
-        "    f_trip_time_duration,\n",
-        "    Feature(name=\"f_is_long_trip_distance\",\n",
-        "            feature_type=BOOLEAN,\n",
-        "            transform=\"cast_float(trip_distance)>30\"),\n",
-        "    Feature(name=\"f_day_of_week\",\n",
-        "            feature_type=INT32,\n",
-        "            transform=\"dayofweek(lpep_dropoff_datetime)\"),\n",
-        "]\n",
-        "\n",
-        "request_anchor = FeatureAnchor(name=\"request_features\",\n",
-        "                               source=INPUT_CONTEXT,\n",
-        "                               features=features)"
-      ]
-    },
-    {
-      "cell_type": "markdown",
-      "metadata": {},
-      "source": [
-        "### Window aggregation features\n",
-        "\n",
-        "For window aggregation features, see the supported fields below:\n",
-        "\n",
-        "Note that the `agg_func` should be any of these:\n",
-        "\n",
-        "| Aggregation Type | Input Type | Description |\n",
-        "| --- | --- | --- |\n",
-        "|SUM, COUNT, MAX, MIN, AVG\t|Numeric|Applies the the numerical operation on the numeric inputs. |\n",
-        "|MAX_POOLING, MIN_POOLING, AVG_POOLING\t| Numeric Vector | Applies the max/min/avg operation on a per entry bassis for a given a collection of numbers.|\n",
-        "|LATEST| Any |Returns the latest not-null values from within the defined time window |\n",
-        "\n",
-        "\n",
-        "After you have defined features and sources, bring them together to build an anchor:\n",
-        "\n",
-        "\n",
-        "Note that if the data source is from the observation data, the `source` section should be `INPUT_CONTEXT` to indicate the source of those defined anchors."
-      ]
-    },
-    {
-      "cell_type": "code",
-      "execution_count": null,
-      "metadata": {},
-      "outputs": [],
-      "source": [
-        "location_id = TypedKey(key_column=\"DOLocationID\",\n",
-        "                       key_column_type=ValueType.INT32,\n",
-        "                       description=\"location id in NYC\",\n",
-        "                       full_name=\"nyc_taxi.location_id\")\n",
-        "agg_features = [Feature(name=\"f_location_avg_fare\",\n",
-        "                        key=location_id,\n",
-        "                        feature_type=FLOAT,\n",
-        "                        transform=WindowAggTransformation(agg_expr=\"cast_float(fare_amount)\",\n",
-        "                                                          agg_func=\"AVG\",\n",
-        "                                                          window=\"90d\")),\n",
-        "                Feature(name=\"f_location_max_fare\",\n",
-        "                        key=location_id,\n",
-        "                        feature_type=FLOAT,\n",
-        "                        transform=WindowAggTransformation(agg_expr=\"cast_float(fare_amount)\",\n",
-        "                                                          agg_func=\"MAX\",\n",
-        "                                                          window=\"90d\")),\n",
-        "                Feature(name=\"f_location_total_fare_cents\",\n",
-        "                        key=location_id,\n",
-        "                        feature_type=FLOAT,\n",
-        "                        transform=WindowAggTransformation(agg_expr=\"fare_amount_cents\",\n",
-        "                                                          agg_func=\"SUM\",\n",
-        "                                                          window=\"90d\")),\n",
-        "                ]\n",
-        "\n",
-        "agg_anchor = FeatureAnchor(name=\"aggregationFeatures\",\n",
-        "                           source=batch_source,\n",
-        "                           features=agg_features)"
-      ]
-    },
-    {
-      "cell_type": "markdown",
-      "metadata": {},
-      "source": [
-        "### Derived Features Section\n",
-        "Derived features are the features that are computed from other features. They could be computed from anchored features, or other derived features."
-      ]
-    },
-    {
-      "cell_type": "code",
-      "execution_count": null,
-      "metadata": {},
-      "outputs": [],
-      "source": [
-        "f_trip_time_distance = DerivedFeature(name=\"f_trip_time_distance\",\n",
-        "                                      feature_type=FLOAT,\n",
-        "                                      input_features=[\n",
-        "                                          f_trip_distance, f_trip_time_duration],\n",
-        "                                      transform=\"f_trip_distance * f_trip_time_duration\")\n",
-        "\n",
-        "f_trip_time_rounded = DerivedFeature(name=\"f_trip_time_rounded\",\n",
-        "                                     feature_type=INT32,\n",
-        "                                     input_features=[f_trip_time_duration],\n",
-        "                                     transform=\"f_trip_time_duration % 10\")\n"
-      ]
-    },
-    {
-      "cell_type": "markdown",
-      "metadata": {},
-      "source": [
-        "And then we need to build those features so that it can be consumed later. Note that we have to build both the \"anchor\" and the \"derived\" features (which is not anchored to a source)."
-      ]
-    },
-    {
-      "cell_type": "code",
-      "execution_count": null,
-      "metadata": {},
-      "outputs": [],
-      "source": [
-        "client.build_features(anchor_list=[agg_anchor, request_anchor], derived_feature_list=[\n",
-        "                      f_trip_time_distance, f_trip_time_rounded])"
-      ]
-    },
-    {
-      "cell_type": "markdown",
-      "metadata": {},
-      "source": [
-        "## Create training data using point-in-time correct feature join\n",
-        "\n",
-        "A training dataset usually contains entity id columns, multiple feature columns, event timestamp column and label/target column. \n",
-        "\n",
-        "To create a training dataset using Feathr, one needs to provide a feature join configuration file to specify\n",
-        "what features and how these features should be joined to the observation data. \n",
-        "\n",
-        "To learn more on this topic, please refer to [Point-in-time Correctness](https://github.com/feathr-ai/feathr/blob/main/docs/concepts/point-in-time-join.md)\n"
-      ]
-    },
-    {
-      "cell_type": "code",
-      "execution_count": null,
-      "metadata": {},
-      "outputs": [],
-      "source": [
-        "if client.spark_runtime == 'databricks':\n",
-        "    output_path = 'dbfs:/feathrazure_test.avro'\n",
-        "else:\n",
-        "    output_path = feathr_output_path\n",
-        "\n",
-        "\n",
-        "feature_query = FeatureQuery(\n",
-        "    feature_list=[\"f_location_avg_fare\", \"f_trip_time_rounded\", \"f_is_long_trip_distance\", \"f_location_total_fare_cents\"], key=location_id)\n",
-        "settings = ObservationSettings(\n",
-        "    observation_path=\"wasbs://public@azurefeathrstorage.blob.core.windows.net/sample_data/green_tripdata_2020-04_with_index.csv\",\n",
-        "    event_timestamp_column=\"lpep_dropoff_datetime\",\n",
-        "    timestamp_format=\"yyyy-MM-dd HH:mm:ss\")\n",
-        "client.get_offline_features(observation_settings=settings,\n",
-        "                            feature_query=feature_query,\n",
-        "                            output_path=output_path)\n",
-        "client.wait_job_to_finish(timeout_sec=500)"
-      ]
-    },
-    {
-      "cell_type": "markdown",
-      "metadata": {},
-      "source": [
-        "## Download the result and show the result\n",
-        "\n",
-        "Let's use the helper function `get_result_df` to download the result and view it:"
-      ]
-    },
-    {
-      "cell_type": "code",
-      "execution_count": null,
-      "metadata": {},
-      "outputs": [],
-      "source": [
-        "def get_result_df(client: FeathrClient) -> pd.DataFrame:\n",
-        "    \"\"\"Download the job result dataset from cloud as a Pandas dataframe.\"\"\"\n",
-        "    res_url = client.get_job_result_uri(block=True, timeout_sec=600)\n",
-        "    tmp_dir = tempfile.TemporaryDirectory()\n",
-        "    client.feathr_spark_launcher.download_result(result_path=res_url, local_folder=tmp_dir.name)\n",
-        "    dataframe_list = []\n",
-        "    # assuming the result are in avro format\n",
-        "    for file in glob.glob(os.path.join(tmp_dir.name, '*.avro')):\n",
-        "        dataframe_list.append(pdx.read_avro(file))\n",
-        "    vertical_concat_df = pd.concat(dataframe_list, axis=0)\n",
-        "    tmp_dir.cleanup()\n",
-        "    return vertical_concat_df\n",
-        "\n",
-        "df_res = get_result_df(client)"
-      ]
-    },
-    {
-      "cell_type": "code",
-      "execution_count": null,
-      "metadata": {},
-      "outputs": [],
-      "source": [
-        "df_res"
-      ]
-    },
-    {
-      "cell_type": "markdown",
-      "metadata": {},
-      "source": [
-        "## Train a machine learning model\n",
-        "After getting all the features, let's train a machine learning model with the converted feature by Feathr:"
-      ]
-    },
-    {
-      "cell_type": "code",
-      "execution_count": null,
-      "metadata": {},
-      "outputs": [],
-      "source": [
-        "# remove columns\n",
-        "from sklearn.ensemble import GradientBoostingRegressor\n",
-        "final_df = df_res\n",
-        "final_df.drop([\"lpep_pickup_datetime\", \"lpep_dropoff_datetime\",\n",
-        "              \"store_and_fwd_flag\"], axis=1, inplace=True, errors='ignore')\n",
-        "final_df.fillna(0, inplace=True)\n",
-        "final_df['fare_amount'] = final_df['fare_amount'].astype(\"float64\")\n",
-        "\n",
-        "\n",
-        "train_x, test_x, train_y, test_y = train_test_split(final_df.drop([\"fare_amount\"], axis=1),\n",
-        "                                                    final_df[\"fare_amount\"],\n",
-        "                                                    test_size=0.2,\n",
-        "                                                    random_state=42)\n",
-        "model = GradientBoostingRegressor()\n",
-        "model.fit(train_x, train_y)\n",
-        "\n",
-        "y_predict = model.predict(test_x)\n",
-        "\n",
-        "y_actual = test_y.values.flatten().tolist()\n",
-        "rmse = sqrt(mean_squared_error(y_actual, y_predict))\n",
-        "\n",
-        "sum_actuals = sum_errors = 0\n",
-        "\n",
-        "for actual_val, predict_val in zip(y_actual, y_predict):\n",
-        "    abs_error = actual_val - predict_val\n",
-        "    if abs_error < 0:\n",
-        "        abs_error = abs_error * -1\n",
-        "\n",
-        "    sum_errors = sum_errors + abs_error\n",
-        "    sum_actuals = sum_actuals + actual_val\n",
-        "\n",
-        "mean_abs_percent_error = sum_errors / sum_actuals\n",
-        "print(\"Model MAPE:\")\n",
-        "print(mean_abs_percent_error)\n",
-        "print()\n",
-        "print(\"Model Accuracy:\")\n",
-        "print(1 - mean_abs_percent_error)\n"
-      ]
-    },
-    {
-      "cell_type": "markdown",
-      "metadata": {},
-      "source": [
-        "## Materialize feature value into offline/online storage\n",
-        "\n",
-        "While Feathr can compute the feature value from the feature definition on-the-fly at request time, it can also pre-compute\n",
-        "and materialize the feature value to offline and/or online storage. \n",
-        "\n",
-        "We can push the generated features to the online store like below:\n"
-      ]
-    },
-    {
-      "cell_type": "code",
-      "execution_count": null,
-      "metadata": {},
-      "outputs": [],
-      "source": [
-        "backfill_time = BackfillTime(start=datetime(\n",
-        "    2020, 5, 20), end=datetime(2020, 5, 20), step=timedelta(days=1))\n",
-        "redisSink = RedisSink(table_name=\"nycTaxiDemoFeature\")\n",
-        "settings = MaterializationSettings(\"nycTaxiTable\",\n",
-        "                                   backfill_time=backfill_time,\n",
-        "                                   sinks=[redisSink],\n",
-        "                                   feature_names=[\"f_location_avg_fare\", \"f_location_max_fare\"])\n",
-        "\n",
-        "client.materialize_features(settings, allow_materialize_non_agg_feature =True)\n",
-        "client.wait_job_to_finish(timeout_sec=500)\n"
-      ]
-    },
-    {
-      "cell_type": "markdown",
-      "metadata": {},
-      "source": [
-        "We can then get the features from the online store (Redis):\n"
-      ]
-    },
-    {
-      "cell_type": "markdown",
-      "metadata": {},
-      "source": [
-        "## Fetching feature value for online inference\n",
-        "\n",
-        "For features that are already materialized by the previous step, their latest value can be queried via the client's\n",
-        "`get_online_features` or `multi_get_online_features` API."
-      ]
-    },
-    {
-      "cell_type": "code",
-      "execution_count": null,
-      "metadata": {},
-      "outputs": [],
-      "source": [
-        "res = client.get_online_features('nycTaxiDemoFeature', '265', [\n",
-        "                                 'f_location_avg_fare', 'f_location_max_fare'])"
-      ]
-    },
-    {
-      "cell_type": "code",
-      "execution_count": null,
-      "metadata": {},
-      "outputs": [],
-      "source": [
-        "client.multi_get_online_features(\"nycTaxiDemoFeature\", [\"239\", \"265\"], [\n",
-        "                                 'f_location_avg_fare', 'f_location_max_fare'])\n"
-      ]
-    },
-    {
-      "cell_type": "markdown",
-      "metadata": {},
-      "source": [
-        "### Registering and Fetching features\n",
-        "\n",
-        "We can also register the features with an Apache Atlas compatible service, such as Azure Purview, and share the registered features across teams:"
-      ]
-    },
-    {
-      "cell_type": "code",
-      "execution_count": null,
-      "metadata": {},
-      "outputs": [],
-      "source": [
-        "client.register_features()\n",
-        "client.list_registered_features(project_name=\"feathr_getting_started\")"
-      ]
->>>>>>> 5d565a94
     }
    },
    "source": [
@@ -939,7 +246,13 @@
     "    from azure.keyvault.secrets import SecretClient\n",
     "\n",
     "    vault_url = f\"https://{RESOURCE_PREFIX}kv.vault.azure.net\"\n",
-    "    credential = AzureCliCredential() if USE_CLI_AUTH else DefaultAzureCredential()\n",
+    "    if USE_CLI_AUTH:\n",
+    "        credential = AzureCliCredential(additionally_allowed_tenants=['*'],)\n",
+    "    else:\n",
+    "        credential = DefaultAzureCredential(\n",
+    "            exclude_interactive_browser_credential=False,\n",
+    "            additionally_allowed_tenants=['*'],\n",
+    "        )\n",
     "    secret_client = SecretClient(vault_url=vault_url, credential=credential)\n",
     "    retrieved_secret = secret_client.get_secret('FEATHR-ONLINE-STORE-CONN').value\n",
     "    os.environ['REDIS_PASSWORD'] = retrieved_secret.split(\",\")[1].split(\"password=\", 1)[1]\n"
@@ -958,7 +271,7 @@
    "source": [
     "### Configurations\n",
     "\n",
-    "Feathr uses a yaml file to define configurations. Please refer to [feathr_config.yaml]( https://github.com/linkedin/feathr/blob/main/feathr_project/feathrcli/data/feathr_user_workspace/feathr_config.yaml) for the meaning of each field."
+    "Feathr uses a yaml file to define configurations. Please refer to [feathr_config.yaml]( https://github.com//feathr-ai/feathr/blob/main/feathr_project/feathrcli/data/feathr_user_workspace/feathr_config.yaml) for the meaning of each field."
    ]
   },
   {
@@ -1381,7 +694,7 @@
     "To create a training dataset using Feathr, one needs to provide a feature join configuration file to specify\n",
     "what features and how these features should be joined to the observation data. \n",
     "\n",
-    "To learn more on this topic, please refer to [Point-in-time Correctness](https://github.com/linkedin/feathr/blob/main/docs/concepts/point-in-time-join.md)"
+    "To learn more on this topic, please refer to [Point-in-time Correctness](https://github.com//feathr-ai/feathr/blob/main/docs/concepts/point-in-time-join.md)"
    ]
   },
   {
