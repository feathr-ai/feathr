{
 "cells": [
  {
   "cell_type": "markdown",
   "metadata": {
    "application/vnd.databricks.v1+cell": {
     "inputWidgets": {},
     "nuid": "384e5e16-7213-4186-9d04-09d03b155534",
     "showTitle": false,
     "title": ""
    }
   },
   "source": [
    "# Feathr Quick Start Notebook\n",
    "\n",
    "This notebook illustrates the use of Feathr Feature Store to create a model that predicts NYC Taxi fares. The dataset comes from [here](https://www1.nyc.gov/site/tlc/about/tlc-trip-record-data.page).\n",
    "\n",
    "The major problems Feathr solves are:\n",
    "\n",
    "1. Create, share and manage useful features from raw source data.\n",
    "2. Provide Point-in-time feature join to create training dataset to ensure no data leakage.\n",
    "3. Deploy the same feature data to online store to eliminate training and inference data skew."
   ]
  },
  {
   "cell_type": "markdown",
   "metadata": {},
   "source": [
    "## Prerequisite\n",
    "\n",
    "Feathr has native cloud integration. First step is to provision required cloud resources if you want to use Feathr.\n",
    "\n",
    "Follow the [Feathr ARM deployment guide](https://feathr-ai.github.io/feathr/how-to-guides/azure-deployment-arm.html) to run Feathr on Azure. This allows you to quickly get started with automated deployment using Azure Resource Manager template. For more details, please refer [README.md](https://github.com/feathr-ai/feathr#%EF%B8%8F-running-feathr-on-cloud-with-a-few-simple-steps).\n",
    "\n",
    "Additionally, to run this notebook, you'll need to install `feathr` pip package. For local spark, simply run `pip install feathr` on the machine that runs this notebook. To use Databricks or Azure Synapse Analytics, please see dependency management documents:\n",
    "- [Azure Databricks dependency management](https://learn.microsoft.com/en-us/azure/databricks/libraries/)\n",
    "- [Azure Synapse Analytics dependency management](https://learn.microsoft.com/en-us/azure/synapse-analytics/spark/apache-spark-azure-portal-add-libraries)"
   ]
  },
  {
   "cell_type": "markdown",
   "metadata": {},
   "source": [
    "## Notebook Steps\n",
    "\n",
    "This tutorial demonstrates the key capabilities of Feathr, including:\n",
    "\n",
    "1. Install Feathr and necessary dependencies\n",
    "2. Create shareable features with Feathr feature definition configs\n",
    "3. Create training data using point-in-time correct feature join\n",
    "4. Train a prediction model and evaluate the model and features\n",
    "5. Register the features to share across teams\n",
    "6. Materialize feature values for online scoring\n",
    "\n",
    "The overall data flow is as follows:\n",
    "\n",
    "<img src=\"https://raw.githubusercontent.com/feathr-ai/feathr/main/docs/images/feature_flow.png\" width=\"800\">"
   ]
  },
  {
   "cell_type": "markdown",
   "metadata": {},
   "source": [
    "## 1. Install Feathr and Necessary Dependancies\n",
    "\n",
    "Install feathr and necessary packages by running one of following commends if you haven't installed them already:"
   ]
  },
  {
   "cell_type": "code",
   "execution_count": null,
   "metadata": {},
   "outputs": [],
   "source": [
    "# To install feathr from the latest codes in the repo:\n",
    "# %pip install \"git+https://github.com/feathr-ai/feathr.git#subdirectory=feathr_project&egg=feathr[notebook]\" \n",
    "\n",
    "# To install the latest release:\n",
<<<<<<< HEAD
    "# !pip install \"feathr[notebook]\""
=======
    "# %pip install feathr[notebook] "
>>>>>>> 170f40f5
   ]
  },
  {
   "cell_type": "code",
   "execution_count": 1,
   "metadata": {},
   "outputs": [],
   "source": [
    "%load_ext autoreload\n",
    "%autoreload 2"
   ]
  },
  {
   "cell_type": "code",
   "execution_count": null,
   "metadata": {
    "application/vnd.databricks.v1+cell": {
     "inputWidgets": {},
     "nuid": "80223a02-631c-40c8-91b3-a037249ffff9",
     "showTitle": false,
     "title": ""
    }
   },
   "outputs": [],
   "source": [
    "from datetime import timedelta\n",
    "import os\n",
    "from pathlib import Path\n",
    "\n",
    "from pyspark.ml import Pipeline\n",
    "from pyspark.ml.evaluation import RegressionEvaluator\n",
    "from pyspark.ml.feature import VectorAssembler\n",
    "from pyspark.ml.regression import GBTRegressor\n",
    "from pyspark.sql import DataFrame, SparkSession\n",
    "import pyspark.sql.functions as F\n",
    "\n",
    "import feathr\n",
    "from feathr import (\n",
    "    FeathrClient,\n",
    "    # Feature data types\n",
    "    BOOLEAN, FLOAT, INT32, ValueType,\n",
    "    # Feature data sources\n",
    "    INPUT_CONTEXT, HdfsSource,\n",
    "    # Feature aggregations\n",
    "    TypedKey, WindowAggTransformation,\n",
    "    # Feature types and anchor\n",
    "    DerivedFeature, Feature, FeatureAnchor,\n",
    "    # Materialization\n",
    "    BackfillTime, MaterializationSettings, RedisSink,\n",
    "    # Offline feature computation\n",
    "    FeatureQuery, ObservationSettings,\n",
    ")\n",
    "from feathr.datasets import nyc_taxi\n",
    "from feathr.spark_provider.feathr_configurations import SparkExecutionConfiguration\n",
    "from feathr.utils.config import generate_config\n",
    "from feathr.utils.job_utils import get_result_df\n",
    "from feathr.utils.platform import is_databricks, is_jupyter\n",
    "\n",
    "print(f\"Feathr version: {feathr.__version__}\")"
   ]
  },
  {
   "cell_type": "markdown",
   "metadata": {},
   "source": [
    "## 2. Create Shareable Features with Feathr Feature Definition Configs\n",
    "\n",
    "First, we define all the necessary resource key values for authentication. These values are retrieved by using [Azure Key Vault](https://azure.microsoft.com/en-us/services/key-vault/) cloud key value store. For authentication, we use Azure CLI credential in this notebook, but you may add secrets' list and get permission for the necessary service principal instead of running `az login --use-device-code`.\n",
    "\n",
    "Please refer to [A note on using azure key vault to store credentials](https://github.com/feathr-ai/feathr/blob/41e7496b38c43af6d7f8f1de842f657b27840f6d/docs/how-to-guides/feathr-configuration-and-env.md#a-note-on-using-azure-key-vault-to-store-credentials) for more details."
   ]
  },
  {
   "cell_type": "code",
   "execution_count": null,
   "metadata": {
    "tags": [
     "parameters"
    ]
   },
   "outputs": [],
   "source": [
    "RESOURCE_PREFIX = None  # TODO fill the value used to deploy the resources via ARM template\n",
    "PROJECT_NAME = \"nyc_taxi\"\n",
    "\n",
    "# Currently support: 'azure_synapse', 'databricks', and 'local' \n",
    "SPARK_CLUSTER = \"local\"\n",
    "\n",
    "# TODO fill values to use databricks cluster:\n",
    "DATABRICKS_CLUSTER_ID = None             # Set Databricks cluster id to use an existing cluster\n",
    "if is_databricks():\n",
    "    # If this notebook is running on Databricks, its context can be used to retrieve token and instance URL\n",
    "    ctx = dbutils.notebook.entry_point.getDbutils().notebook().getContext()\n",
    "    DATABRICKS_WORKSPACE_TOKEN_VALUE = ctx.apiToken().get()\n",
    "    SPARK_CONFIG__DATABRICKS__WORKSPACE_INSTANCE_URL = f\"https://{ctx.tags().get('browserHostName').get()}\"\n",
    "else:\n",
    "    DATABRICKS_WORKSPACE_TOKEN_VALUE = None                  # Set Databricks workspace token to use databricks\n",
    "    SPARK_CONFIG__DATABRICKS__WORKSPACE_INSTANCE_URL = None  # Set Databricks workspace url to use databricks\n",
    "\n",
    "# TODO fill values to use Azure Synapse cluster:\n",
    "AZURE_SYNAPSE_SPARK_POOL = None  # Set Azure Synapse Spark pool name\n",
    "AZURE_SYNAPSE_URL = None         # Set Azure Synapse workspace url to use Azure Synapse\n",
    "ADLS_KEY = None                  # Set Azure Data Lake Storage key to use Azure Synapse\n",
    "\n",
    "# An existing Feathr config file path. If None, we'll generate a new config based on the constants in this cell.\n",
    "FEATHR_CONFIG_PATH = None\n",
    "\n",
    "# If set True, use an interactive browser authentication to get the redis password.\n",
    "USE_CLI_AUTH = False\n",
    "\n",
    "# If set True, register the features to Feathr registry.\n",
    "REGISTER_FEATURES = False\n",
    "\n",
    "# (For the notebook test pipeline) If true, use ScrapBook package to collect the results.\n",
    "SCRAP_RESULTS = False"
   ]
  },
  {
   "cell_type": "markdown",
   "metadata": {},
   "source": [
    "To use Databricks as the feathr client's target platform, you may need to set a databricks token to an environment variable like:\n",
    "\n",
    "`export DATABRICKS_WORKSPACE_TOKEN_VALUE=your-token`\n",
    "\n",
    "or in the notebook cell,\n",
    "\n",
    "`os.environ[\"DATABRICKS_WORKSPACE_TOKEN_VALUE\"] = your-token`\n",
    "\n",
    "If you are running this notebook on Databricks, the token will be automatically retrieved by using the current Databricks notebook context.\n",
    "\n",
    "On the other hand, to use Azure Synapse cluster, you have to specify the synapse workspace storage key:\n",
    "\n",
    "`export ADLS_KEY=your-key`\n",
    "\n",
    "or in the notebook cell,\n",
    "\n",
    "`os.environ[\"ADLS_KEY\"] = your-key`"
   ]
  },
  {
   "cell_type": "code",
   "execution_count": null,
   "metadata": {},
   "outputs": [],
   "source": [
    "if SPARK_CLUSTER == \"azure_synapse\" and not os.environ.get(\"ADLS_KEY\"):\n",
    "    os.environ[\"ADLS_KEY\"] = ADLS_KEY\n",
    "elif SPARK_CLUSTER == \"databricks\" and not os.environ.get(\"DATABRICKS_WORKSPACE_TOKEN_VALUE\"):\n",
    "    os.environ[\"DATABRICKS_WORKSPACE_TOKEN_VALUE\"] = DATABRICKS_WORKSPACE_TOKEN_VALUE"
   ]
  },
  {
   "cell_type": "code",
   "execution_count": null,
   "metadata": {},
   "outputs": [],
   "source": [
    "# Get an authentication credential to access Azure resources and register features\n",
    "if USE_CLI_AUTH:\n",
    "    # Use AZ CLI interactive browser authentication\n",
    "    !az login --use-device-code\n",
    "    from azure.identity import AzureCliCredential\n",
    "    credential = AzureCliCredential(additionally_allowed_tenants=['*'],)\n",
    "elif \"AZURE_TENANT_ID\" in os.environ and \"AZURE_CLIENT_ID\" in os.environ and \"AZURE_CLIENT_SECRET\" in os.environ:\n",
    "    # Use Environment variable secret\n",
    "    from azure.identity import EnvironmentCredential\n",
    "    credential = EnvironmentCredential()\n",
    "else:\n",
    "    # Try to use the default credential\n",
    "    from azure.identity import DefaultAzureCredential\n",
    "    credential = DefaultAzureCredential(\n",
    "        exclude_interactive_browser_credential=False,\n",
    "        additionally_allowed_tenants=['*'],\n",
    "    )"
   ]
  },
  {
   "cell_type": "code",
   "execution_count": null,
   "metadata": {},
   "outputs": [],
   "source": [
    "# Redis password\n",
    "if 'REDIS_PASSWORD' not in os.environ:\n",
    "    from azure.keyvault.secrets import SecretClient\n",
    "    vault_url = f\"https://{RESOURCE_PREFIX}kv.vault.azure.net\"\n",
    "    secret_client = SecretClient(vault_url=vault_url, credential=credential)\n",
    "    retrieved_secret = secret_client.get_secret('FEATHR-ONLINE-STORE-CONN').value\n",
    "    os.environ['REDIS_PASSWORD'] = retrieved_secret.split(\",\")[1].split(\"password=\", 1)[1]"
   ]
  },
  {
   "cell_type": "markdown",
   "metadata": {
    "application/vnd.databricks.v1+cell": {
     "inputWidgets": {},
     "nuid": "41d3648a-9bc9-40dc-90da-bc82b21ef9b3",
     "showTitle": false,
     "title": ""
    }
   },
   "source": [
    "### Configurations\n",
    "\n",
    "Feathr uses a yaml file to define configurations. Please refer to [feathr_config.yaml]( https://github.com//feathr-ai/feathr/blob/main/feathr_project/feathrcli/data/feathr_user_workspace/feathr_config.yaml) for the meaning of each field."
   ]
  },
  {
   "cell_type": "code",
   "execution_count": null,
   "metadata": {
    "application/vnd.databricks.v1+cell": {
     "inputWidgets": {},
     "nuid": "8cd64e3a-376c-48e6-ba41-5197f3591d48",
     "showTitle": false,
     "title": ""
    }
   },
   "outputs": [],
   "source": [
    "if FEATHR_CONFIG_PATH:\n",
    "    config_path = FEATHR_CONFIG_PATH\n",
    "else:\n",
    "    config_path = generate_config(\n",
    "        resource_prefix=RESOURCE_PREFIX,\n",
    "        project_name=PROJECT_NAME,\n",
    "        spark_config__spark_cluster=SPARK_CLUSTER,\n",
    "        spark_config__azure_synapse__dev_url=AZURE_SYNAPSE_URL,\n",
    "        spark_config__azure_synapse__pool_name=AZURE_SYNAPSE_SPARK_POOL,\n",
    "        spark_config__databricks__workspace_instance_url=SPARK_CONFIG__DATABRICKS__WORKSPACE_INSTANCE_URL,\n",
    "        databricks_cluster_id=DATABRICKS_CLUSTER_ID,\n",
    "    )\n",
    "\n",
    "with open(config_path, 'r') as f: \n",
    "    print(f.read())"
   ]
  },
  {
   "cell_type": "markdown",
   "metadata": {},
   "source": [
    "All the configurations can be overwritten by environment variables with concatenation of `__` for different layers of the config file. For example, `feathr_runtime_location` for databricks config can be overwritten by setting `spark_config__databricks__feathr_runtime_location` environment variable."
   ]
  },
  {
   "cell_type": "markdown",
   "metadata": {
    "application/vnd.databricks.v1+cell": {
     "inputWidgets": {},
     "nuid": "3fef7f2f-df19-4f53-90a5-ff7999ed983d",
     "showTitle": false,
     "title": ""
    }
   },
   "source": [
    "### Initialize Feathr client"
   ]
  },
  {
   "cell_type": "code",
   "execution_count": null,
   "metadata": {
    "application/vnd.databricks.v1+cell": {
     "inputWidgets": {},
     "nuid": "9713a2df-c7b2-4562-88b0-b7acce3cc43a",
     "showTitle": false,
     "title": ""
    }
   },
   "outputs": [],
   "source": [
    "client = FeathrClient(config_path=config_path, credential=credential)"
   ]
  },
  {
   "cell_type": "markdown",
   "metadata": {
    "application/vnd.databricks.v1+cell": {
     "inputWidgets": {},
     "nuid": "c3b64bda-d42c-4a64-b976-0fb604cf38c5",
     "showTitle": false,
     "title": ""
    }
   },
   "source": [
    "### Prepare the NYC taxi fare dataset"
   ]
  },
  {
   "cell_type": "code",
   "execution_count": null,
   "metadata": {},
   "outputs": [],
   "source": [
    "# If the notebook is runnong on Jupyter, start a spark session:\n",
    "if is_jupyter():\n",
    "    spark = (\n",
    "        SparkSession\n",
    "        .builder\n",
    "        .appName(\"feathr\")\n",
    "        .config(\"spark.jars.packages\", \"org.apache.spark:spark-avro_2.12:3.3.0,io.delta:delta-core_2.12:2.1.1\")\n",
    "        .config(\"spark.sql.extensions\", \"io.delta.sql.DeltaSparkSessionExtension\")\n",
    "        .config(\"spark.sql.catalog.spark_catalog\", \"org.apache.spark.sql.delta.catalog.DeltaCatalog\")\n",
    "        .config(\"spark.ui.port\", \"8080\")  # Set ui port other than the default one (4040) so that feathr spark job doesn't fail. \n",
    "        .getOrCreate()\n",
    "    )\n",
    "\n",
    "# Else, you must already have a spark session object available in databricks or synapse notebooks."
   ]
  },
  {
   "cell_type": "code",
   "execution_count": null,
   "metadata": {},
   "outputs": [],
   "source": [
    "# Use dbfs if the notebook is running on Databricks\n",
    "if is_databricks():\n",
    "    WORKING_DIR = f\"/dbfs/{PROJECT_NAME}\"\n",
    "else:\n",
    "    WORKING_DIR = PROJECT_NAME"
   ]
  },
  {
   "cell_type": "code",
   "execution_count": null,
   "metadata": {
    "application/vnd.databricks.v1+cell": {
     "inputWidgets": {},
     "nuid": "c4ccd7b3-298a-4e5a-8eec-b7e309db393e",
     "showTitle": false,
     "title": ""
    }
   },
   "outputs": [],
   "source": [
    "# Download the data file\n",
    "data_file_path = f\"{WORKING_DIR}/nyc_taxi_data.csv\"\n",
    "df_raw = nyc_taxi.get_spark_df(spark=spark, local_cache_path=data_file_path)\n",
    "df_raw.limit(5).toPandas()"
   ]
  },
  {
   "cell_type": "markdown",
   "metadata": {
    "application/vnd.databricks.v1+cell": {
     "inputWidgets": {},
     "nuid": "7430c942-64e5-4b70-b823-16ce1d1b3cee",
     "showTitle": false,
     "title": ""
    }
   },
   "source": [
    "### Defining features with Feathr\n",
    "\n",
    "In Feathr, a feature is viewed as a function, mapping a key and timestamp to a feature value. For more details, please see [Feathr Feature Definition Guide](https://github.com/feathr-ai/feathr/blob/main/docs/concepts/feature-definition.md).\n",
    "\n",
    "* The feature key (a.k.a. entity id) identifies the subject of feature, e.g. a user_id or location_id.\n",
    "* The feature name is the aspect of the entity that the feature is indicating, e.g. the age of the user.\n",
    "* The feature value is the actual value of that aspect at a particular time, e.g. the value is 30 at year 2022.\n",
    "\n",
    "Note that, in some cases, a feature could be just a transformation function that has no entity key or timestamp involved, e.g. *the day of week of the request timestamp*.\n",
    "\n",
    "There are two types of features -- anchored features and derivated features:\n",
    "\n",
    "* **Anchored features**: Features that are directly extracted from sources. Could be with or without aggregation. \n",
    "* **Derived features**: Features that are computed on top of other features.\n",
    "\n",
    "#### Define anchored features\n",
    "\n",
    "A feature source is needed for anchored features that describes the raw data in which the feature values are computed from. A source value should be either `INPUT_CONTEXT` (the features that will be extracted from the observation data directly) or `feathr.source.Source` object."
   ]
  },
  {
   "cell_type": "code",
   "execution_count": null,
   "metadata": {},
   "outputs": [],
   "source": [
    "TIMESTAMP_COL = \"lpep_dropoff_datetime\"\n",
    "TIMESTAMP_FORMAT = \"yyyy-MM-dd HH:mm:ss\""
   ]
  },
  {
   "cell_type": "code",
   "execution_count": null,
   "metadata": {
    "application/vnd.databricks.v1+cell": {
     "inputWidgets": {},
     "nuid": "a373ecbe-a040-4cd3-9d87-0d5f4c5ba553",
     "showTitle": false,
     "title": ""
    }
   },
   "outputs": [],
   "source": [
    "# We define f_trip_distance and f_trip_time_duration features separately\n",
    "# so that we can reuse them later for the derived features.\n",
    "f_trip_distance = Feature(\n",
    "    name=\"f_trip_distance\",\n",
    "    feature_type=FLOAT,\n",
    "    transform=\"trip_distance\",\n",
    ")\n",
    "f_trip_time_duration = Feature(\n",
    "    name=\"f_trip_time_duration\",\n",
    "    feature_type=FLOAT,\n",
    "    transform=\"cast_float((to_unix_timestamp(lpep_dropoff_datetime) - to_unix_timestamp(lpep_pickup_datetime)) / 60)\",\n",
    ")\n",
    "\n",
    "features = [\n",
    "    f_trip_distance,\n",
    "    f_trip_time_duration,\n",
    "    Feature(\n",
    "        name=\"f_is_long_trip_distance\",\n",
    "        feature_type=BOOLEAN,\n",
    "        transform=\"trip_distance > 30.0\",\n",
    "    ),\n",
    "    Feature(\n",
    "        name=\"f_day_of_week\",\n",
    "        feature_type=INT32,\n",
    "        transform=\"dayofweek(lpep_dropoff_datetime)\",\n",
    "    ),\n",
    "    Feature(\n",
    "        name=\"f_day_of_month\",\n",
    "        feature_type=INT32,\n",
    "        transform=\"dayofmonth(lpep_dropoff_datetime)\",\n",
    "    ),\n",
    "    Feature(\n",
    "        name=\"f_hour_of_day\",\n",
    "        feature_type=INT32,\n",
    "        transform=\"hour(lpep_dropoff_datetime)\",\n",
    "    ),\n",
    "]\n",
    "\n",
    "# After you have defined features, bring them together to build the anchor to the source.\n",
    "feature_anchor = FeatureAnchor(\n",
    "    name=\"feature_anchor\",\n",
    "    source=INPUT_CONTEXT,  # Pass through source, i.e. observation data.\n",
    "    features=features,\n",
    ")"
   ]
  },
  {
   "cell_type": "markdown",
   "metadata": {},
   "source": [
    "We can define the source with a preprocessing python function. In order to make the source data accessible from the target spark cluster, we upload the data file into either DBFS or Azure Blob Storage if needed."
   ]
  },
  {
   "cell_type": "code",
   "execution_count": null,
   "metadata": {},
   "outputs": [],
   "source": [
    "# Upload files to cloud if needed\n",
    "if client.spark_runtime == \"local\":\n",
    "    # In local mode, we can use the same data path as the source.\n",
    "    data_source_path = data_file_path\n",
    "elif client.spark_runtime == \"databricks\" and is_databricks():\n",
    "    # If the notebook is running on databricks, we can use the same data path as the source.\n",
    "    data_source_path = data_file_path.replace(\"/dbfs\", \"dbfs:\")\n",
    "else:\n",
    "    # Otherwise, upload the local file to the cloud storage (either dbfs or adls).\n",
    "    data_source_path = client.feathr_spark_launcher.upload_or_get_cloud_path(data_file_path)    "
   ]
  },
  {
   "cell_type": "code",
   "execution_count": null,
   "metadata": {},
   "outputs": [],
   "source": [
    "def preprocessing(df: DataFrame) -> DataFrame:\n",
    "    import pyspark.sql.functions as F\n",
    "    df = df.withColumn(\"fare_amount_cents\", (F.col(\"fare_amount\") * 100.0).cast(\"float\"))\n",
    "    return df\n",
    "\n",
    "batch_source = HdfsSource(\n",
    "    name=\"nycTaxiBatchSource\",\n",
    "    path=data_source_path,\n",
    "    event_timestamp_column=TIMESTAMP_COL,\n",
    "    timestamp_format=TIMESTAMP_FORMAT,\n",
    "    preprocessing=preprocessing,\n",
    ")"
   ]
  },
  {
   "cell_type": "markdown",
   "metadata": {},
   "source": [
    "For the features with aggregation, the supported functions are as follows:\n",
    "\n",
    "| Aggregation Function | Input Type | Description |\n",
    "| --- | --- | --- |\n",
    "|SUM, COUNT, MAX, MIN, AVG\t|Numeric|Applies the the numerical operation on the numeric inputs. |\n",
    "|MAX_POOLING, MIN_POOLING, AVG_POOLING\t| Numeric Vector | Applies the max/min/avg operation on a per entry bassis for a given a collection of numbers.|\n",
    "|LATEST| Any |Returns the latest not-null values from within the defined time window |"
   ]
  },
  {
   "cell_type": "code",
   "execution_count": null,
   "metadata": {},
   "outputs": [],
   "source": [
    "agg_key = TypedKey(\n",
    "    key_column=\"DOLocationID\",\n",
    "    key_column_type=ValueType.INT32,\n",
    "    description=\"location id in NYC\",\n",
    "    full_name=\"nyc_taxi.location_id\",\n",
    ")\n",
    "\n",
    "agg_window = \"90d\"\n",
    "\n",
    "# Anchored features with aggregations\n",
    "agg_features = [\n",
    "    Feature(\n",
    "        name=\"f_location_avg_fare\",\n",
    "        key=agg_key,\n",
    "        feature_type=FLOAT,\n",
    "        transform=WindowAggTransformation(\n",
    "            agg_expr=\"fare_amount_cents\",\n",
    "            agg_func=\"AVG\",\n",
    "            window=agg_window,\n",
    "        ),\n",
    "    ),\n",
    "    Feature(\n",
    "        name=\"f_location_max_fare\",\n",
    "        key=agg_key,\n",
    "        feature_type=FLOAT,\n",
    "        transform=WindowAggTransformation(\n",
    "            agg_expr=\"fare_amount_cents\",\n",
    "            agg_func=\"MAX\",\n",
    "            window=agg_window,\n",
    "        ),\n",
    "    ),\n",
    "]\n",
    "\n",
    "agg_feature_anchor = FeatureAnchor(\n",
    "    name=\"agg_feature_anchor\",\n",
    "    source=batch_source,  # External data source for feature. Typically a data table.\n",
    "    features=agg_features,\n",
    ")"
   ]
  },
  {
   "cell_type": "markdown",
   "metadata": {
    "application/vnd.databricks.v1+cell": {
     "inputWidgets": {},
     "nuid": "d2ecaca9-057e-4b36-811f-320f66f753ed",
     "showTitle": false,
     "title": ""
    }
   },
   "source": [
    "#### Define derived features\n",
    "\n",
    "We also define a derived feature, `f_trip_time_distance`, from the anchored features `f_trip_distance` and `f_trip_time_duration` as follows:"
   ]
  },
  {
   "cell_type": "code",
   "execution_count": null,
   "metadata": {
    "application/vnd.databricks.v1+cell": {
     "inputWidgets": {},
     "nuid": "270fb11e-8a71-404f-9639-ad29d8e6a2c1",
     "showTitle": false,
     "title": ""
    }
   },
   "outputs": [],
   "source": [
    "derived_features = [\n",
    "    DerivedFeature(\n",
    "        name=\"f_trip_time_distance\",\n",
    "        feature_type=FLOAT,\n",
    "        input_features=[\n",
    "            f_trip_distance,\n",
    "            f_trip_time_duration,\n",
    "        ],\n",
    "        transform=\"f_trip_distance / f_trip_time_duration\",\n",
    "    )\n",
    "]"
   ]
  },
  {
   "cell_type": "markdown",
   "metadata": {
    "application/vnd.databricks.v1+cell": {
     "inputWidgets": {},
     "nuid": "ad102c45-586d-468c-85f0-9454401ef10b",
     "showTitle": false,
     "title": ""
    }
   },
   "source": [
    "### Build features\n",
    "\n",
    "Finally, we build the features."
   ]
  },
  {
   "cell_type": "code",
   "execution_count": null,
   "metadata": {
    "application/vnd.databricks.v1+cell": {
     "inputWidgets": {},
     "nuid": "91bb5ebb-87e4-470b-b8eb-1c89b351740e",
     "showTitle": false,
     "title": ""
    }
   },
   "outputs": [],
   "source": [
    "client.build_features(\n",
    "    anchor_list=[feature_anchor, agg_feature_anchor],\n",
    "    derived_feature_list=derived_features,\n",
    ")"
   ]
  },
  {
   "cell_type": "markdown",
   "metadata": {
    "application/vnd.databricks.v1+cell": {
     "inputWidgets": {},
     "nuid": "632d5f46-f9e2-41a8-aab7-34f75206e2aa",
     "showTitle": false,
     "title": ""
    }
   },
   "source": [
    "## 3. Create Training Data Using Point-in-Time Correct Feature Join\n",
    "\n",
    "After the feature producers have defined the features (as described in the Feature Definition part), the feature consumers may want to consume those features. Feature consumers will use observation data to query from different feature tables using Feature Query.\n",
    "\n",
    "To create a training dataset using Feathr, one needs to provide a feature join configuration file to specify\n",
    "what features and how these features should be joined to the observation data. \n",
    "\n",
    "To learn more on this topic, please refer to [Point-in-time Correctness](https://github.com//feathr-ai/feathr/blob/main/docs/concepts/point-in-time-join.md)"
   ]
  },
  {
   "cell_type": "code",
   "execution_count": null,
   "metadata": {},
   "outputs": [],
   "source": [
    "feature_names = [feature.name for feature in features + agg_features + derived_features]\n",
    "feature_names"
   ]
  },
  {
   "cell_type": "code",
   "execution_count": null,
   "metadata": {},
   "outputs": [],
   "source": [
    "DATA_FORMAT = \"parquet\""
   ]
  },
  {
   "cell_type": "code",
   "execution_count": null,
   "metadata": {
    "application/vnd.databricks.v1+cell": {
     "inputWidgets": {},
     "nuid": "e438e6d8-162e-4aa3-b3b3-9d1f3b0d2b7f",
     "showTitle": false,
     "title": ""
    },
    "scrolled": false
   },
   "outputs": [],
   "source": [
    "# Features that we want to request. Can use a subset of features\n",
    "query = FeatureQuery(\n",
    "    feature_list=feature_names,\n",
    "    key=agg_key,\n",
    ")\n",
    "settings = ObservationSettings(\n",
    "    observation_path=data_source_path,\n",
    "    event_timestamp_column=TIMESTAMP_COL,\n",
    "    timestamp_format=TIMESTAMP_FORMAT,\n",
    ")\n",
    "client.get_offline_features(\n",
    "    observation_settings=settings,\n",
    "    feature_query=query,\n",
    "    # For more details, see https://feathr-ai.github.io/feathr/how-to-guides/feathr-job-configuration.html\n",
    "    execution_configurations=SparkExecutionConfiguration({\n",
    "        \"spark.feathr.outputFormat\": DATA_FORMAT,\n",
    "    }),\n",
    "    output_path=data_source_path.rpartition(\"/\")[0] + f\"/features.{DATA_FORMAT}\",\n",
    ")\n",
    "\n",
    "client.wait_job_to_finish(timeout_sec=5000)"
   ]
  },
  {
   "cell_type": "code",
   "execution_count": null,
   "metadata": {},
   "outputs": [],
   "source": [
    "# Show feature results\n",
    "df = get_result_df(\n",
    "    spark=spark,\n",
    "    client=client,\n",
    "    data_format=DATA_FORMAT,\n",
    ")\n",
    "df.select(feature_names).limit(5).toPandas()"
   ]
  },
  {
   "cell_type": "markdown",
   "metadata": {
    "application/vnd.databricks.v1+cell": {
     "inputWidgets": {},
     "nuid": "dcbf17fc-7f79-4a65-a3af-9cffbd0b5d1f",
     "showTitle": false,
     "title": ""
    }
   },
   "source": [
    "## 4. Train a Prediction Model and Evaluate the Features\n",
    "\n",
    "After generating all the features, we train and evaluate a machine learning model to predict the NYC taxi fare prediction. In this example, we use Spark MLlib's [GBTRegressor](https://spark.apache.org/docs/latest/ml-classification-regression.html#gradient-boosted-tree-regression).\n",
    "\n",
    "Note that designing features, training prediction models and evaluating them are an iterative process where the models' performance maybe used to modify the features as a part of the modeling process."
   ]
  },
  {
   "cell_type": "markdown",
   "metadata": {},
   "source": [
    "### Load Train and Test Data from the Offline Feature Values"
   ]
  },
  {
   "cell_type": "code",
   "execution_count": null,
   "metadata": {},
   "outputs": [],
   "source": [
    "# Train / test split\n",
    "train_df, test_df = (\n",
    "    df  # Dataframe that we generated from get_offline_features call.\n",
    "    .withColumn(\"label\", F.col(\"fare_amount\").cast(\"double\"))\n",
    "    .where(F.col(\"f_trip_time_duration\") > 0)\n",
    "    .fillna(0)\n",
    "    .randomSplit([0.8, 0.2])\n",
    ")\n",
    "\n",
    "print(f\"Num train samples: {train_df.count()}\")\n",
    "print(f\"Num test samples: {test_df.count()}\")"
   ]
  },
  {
   "cell_type": "markdown",
   "metadata": {},
   "source": [
    "### Build a ML Pipeline\n",
    "\n",
    "Here, we use Spark ML Pipeline to aggregate feature vectors and feed them to the model."
   ]
  },
  {
   "cell_type": "code",
   "execution_count": null,
   "metadata": {},
   "outputs": [],
   "source": [
    "# Generate a feature vector column for SparkML\n",
    "vector_assembler = VectorAssembler(\n",
    "    inputCols=[x for x in df.columns if x in feature_names],\n",
    "    outputCol=\"features\",\n",
    ")\n",
    "\n",
    "# Define a model\n",
    "gbt = GBTRegressor(\n",
    "    featuresCol=\"features\",\n",
    "    maxIter=100,\n",
    "    maxDepth=5,\n",
    "    maxBins=16,\n",
    ")\n",
    "\n",
    "# Create a ML pipeline\n",
    "ml_pipeline = Pipeline(stages=[\n",
    "    vector_assembler,\n",
    "    gbt,\n",
    "])"
   ]
  },
  {
   "cell_type": "markdown",
   "metadata": {},
   "source": [
    "### Train and Evaluate the Model"
   ]
  },
  {
   "cell_type": "code",
   "execution_count": null,
   "metadata": {},
   "outputs": [],
   "source": [
    "# Train a model\n",
    "model = ml_pipeline.fit(train_df)\n",
    "\n",
    "# Make predictions\n",
    "predictions = model.transform(test_df)"
   ]
  },
  {
   "cell_type": "code",
   "execution_count": null,
   "metadata": {},
   "outputs": [],
   "source": [
    "# Evaluate\n",
    "evaluator = RegressionEvaluator(\n",
    "    labelCol=\"label\",\n",
    "    predictionCol=\"prediction\",\n",
    ")\n",
    "\n",
    "rmse = evaluator.evaluate(predictions, {evaluator.metricName: \"rmse\"})\n",
    "mae = evaluator.evaluate(predictions, {evaluator.metricName: \"mae\"})\n",
    "print(f\"RMSE: {rmse}\\nMAE: {mae}\")"
   ]
  },
  {
   "cell_type": "code",
   "execution_count": null,
   "metadata": {},
   "outputs": [],
   "source": [
    "# predicted fare vs actual fare plots -- will this work for databricks / synapse / local ?\n",
    "predictions_pdf = predictions.select([\"label\", \"prediction\"]).toPandas().reset_index()\n",
    "\n",
    "predictions_pdf.plot(\n",
    "    x=\"index\",\n",
    "    y=[\"label\", \"prediction\"],\n",
    "    style=['-', ':'],\n",
    "    figsize=(20, 10),\n",
    ")"
   ]
  },
  {
   "cell_type": "code",
   "execution_count": null,
   "metadata": {},
   "outputs": [],
   "source": [
    "predictions_pdf.plot.scatter(\n",
    "    x=\"label\",\n",
    "    y=\"prediction\",\n",
    "    xlim=(0, 100),\n",
    "    ylim=(0, 100),\n",
    "    figsize=(10, 10),\n",
    ")"
   ]
  },
  {
   "cell_type": "markdown",
   "metadata": {},
   "source": [
    "## 5. Register the Features to Share Across Teams\n",
    "\n",
    "You can register your features in the centralized registry and share the corresponding project with other team members who want to consume those features and for further use."
   ]
  },
  {
   "cell_type": "code",
   "execution_count": null,
   "metadata": {},
   "outputs": [],
   "source": [
    "if REGISTER_FEATURES:\n",
    "    try:\n",
    "        client.register_features()\n",
    "    except Exception as e:\n",
    "        print(e)  \n",
    "    print(client.list_registered_features(project_name=PROJECT_NAME))\n",
    "    # You can get the actual features too by calling client.get_features_from_registry(PROJECT_NAME)"
   ]
  },
  {
   "cell_type": "markdown",
   "metadata": {
    "application/vnd.databricks.v1+cell": {
     "inputWidgets": {},
     "nuid": "5a226026-1c7b-48db-8f91-88d5c2ddf023",
     "showTitle": false,
     "title": ""
    }
   },
   "source": [
    "## 6. Materialize Feature Values for Online Scoring\n",
    "\n",
    "While we computed feature values on-the-fly at request time via Feathr, we can pre-compute the feature values and materialize them to offline or online storages such as Redis.\n",
    "\n",
    "Note, only the features anchored to offline data source can be materialized."
   ]
  },
  {
   "cell_type": "code",
   "execution_count": null,
   "metadata": {},
   "outputs": [],
   "source": [
    "# Get the last date from the dataset\n",
    "backfill_timestamp = (\n",
    "    df_raw\n",
    "    .select(F.to_timestamp(F.col(TIMESTAMP_COL), TIMESTAMP_FORMAT).alias(TIMESTAMP_COL))\n",
    "    .agg({TIMESTAMP_COL: \"max\"})\n",
    "    .collect()[0][0]\n",
    ")\n",
    "backfill_timestamp"
   ]
  },
  {
   "cell_type": "code",
   "execution_count": null,
   "metadata": {
    "application/vnd.databricks.v1+cell": {
     "inputWidgets": {},
     "nuid": "3b924c66-8634-42fe-90f3-c844487d3f75",
     "showTitle": false,
     "title": ""
    },
    "scrolled": false
   },
   "outputs": [],
   "source": [
    "FEATURE_TABLE_NAME = \"nycTaxiDemoFeature\"\n",
    "\n",
    "# Time range to materialize\n",
    "backfill_time = BackfillTime(\n",
    "    start=backfill_timestamp,\n",
    "    end=backfill_timestamp,\n",
    "    step=timedelta(days=1),\n",
    ")\n",
    "\n",
    "# Destinations:\n",
    "# For online store,\n",
    "redis_sink = RedisSink(table_name=FEATURE_TABLE_NAME)\n",
    "\n",
    "# For offline store,\n",
    "# adls_sink = HdfsSink(output_path=)\n",
    "\n",
    "settings = MaterializationSettings(\n",
    "    name=FEATURE_TABLE_NAME + \".job\",  # job name\n",
    "    backfill_time=backfill_time,\n",
    "    sinks=[redis_sink],  # or adls_sink\n",
    "    feature_names=[feature.name for feature in agg_features],\n",
    ")\n",
    "\n",
    "client.materialize_features(\n",
    "    settings=settings,\n",
    "    execution_configurations={\"spark.feathr.outputFormat\": \"parquet\"},\n",
    ")\n",
    "\n",
    "client.wait_job_to_finish(timeout_sec=5000)"
   ]
  },
  {
   "cell_type": "markdown",
   "metadata": {},
   "source": [
    "Now, you can retrieve features for online scoring as follows:"
   ]
  },
  {
   "cell_type": "code",
   "execution_count": null,
   "metadata": {},
   "outputs": [],
   "source": [
    "# Note, to get a single key, you may use client.get_online_features instead\n",
    "materialized_feature_values = client.multi_get_online_features(\n",
    "    feature_table=FEATURE_TABLE_NAME,\n",
    "    keys=[\"239\", \"265\"],\n",
    "    feature_names=[feature.name for feature in agg_features],\n",
    ")\n",
    "materialized_feature_values"
   ]
  },
  {
   "cell_type": "markdown",
   "metadata": {},
   "source": [
    "## Cleanup"
   ]
  },
  {
   "cell_type": "code",
   "execution_count": null,
   "metadata": {},
   "outputs": [],
   "source": [
    "# TODO: Unregister, delete cached files or do any other cleanups."
   ]
  },
  {
   "cell_type": "code",
   "execution_count": null,
   "metadata": {},
   "outputs": [],
   "source": [
    "# Stop the spark session if it is a local session.\n",
    "if is_jupyter():\n",
    "    spark.stop()"
   ]
  },
  {
   "cell_type": "code",
   "execution_count": null,
   "metadata": {},
   "outputs": [],
   "source": [
    "# Cleaning up the output files. CAUTION: this maybe dangerous if you \"reused\" the project name.\n",
    "import shutil\n",
    "shutil.rmtree(WORKING_DIR, ignore_errors=False)"
   ]
  },
  {
   "cell_type": "markdown",
   "metadata": {},
   "source": [
    "Scrap Variables for Unit-Test"
   ]
  },
  {
   "cell_type": "code",
   "execution_count": null,
   "metadata": {},
   "outputs": [],
   "source": [
    "if SCRAP_RESULTS:\n",
    "    # Record results for test pipelines\n",
    "    import scrapbook as sb\n",
    "    sb.glue(\"materialized_feature_values\", materialized_feature_values)\n",
    "    sb.glue(\"rmse\", rmse)\n",
    "    sb.glue(\"mae\", mae)"
   ]
  }
 ],
 "metadata": {
  "application/vnd.databricks.v1+notebook": {
   "dashboards": [],
   "language": "python",
   "notebookMetadata": {
    "pythonIndentUnit": 4
   },
   "notebookName": "nyc_driver_demo",
   "notebookOrigID": 930353059183053,
   "widgets": {}
  },
  "celltoolbar": "Tags",
  "kernelspec": {
   "display_name": "feathr",
   "language": "python",
   "name": "python3"
  },
  "language_info": {
   "codemirror_mode": {
    "name": "ipython",
    "version": 3
   },
   "file_extension": ".py",
   "mimetype": "text/x-python",
   "name": "python",
   "nbconvert_exporter": "python",
   "pygments_lexer": "ipython3",
   "version": "3.10.8 (main, Nov 24 2022, 14:13:03) [GCC 11.2.0]"
  },
  "vscode": {
   "interpreter": {
    "hash": "e34a1a57d2e174682770a82d94a178aa36d3ccfaa21227c5d2308e319b7ae532"
   }
  }
 },
 "nbformat": 4,
 "nbformat_minor": 1
}<|MERGE_RESOLUTION|>--- conflicted
+++ resolved
@@ -76,11 +76,7 @@
     "# %pip install \"git+https://github.com/feathr-ai/feathr.git#subdirectory=feathr_project&egg=feathr[notebook]\" \n",
     "\n",
     "# To install the latest release:\n",
-<<<<<<< HEAD
     "# !pip install \"feathr[notebook]\""
-=======
-    "# %pip install feathr[notebook] "
->>>>>>> 170f40f5
    ]
   },
   {
