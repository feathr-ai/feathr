{
 "cells": [
  {
   "cell_type": "markdown",
   "metadata": {},
   "source": [
    "# Using Feature Embedding with Feathr Feature Store\n",
    "\n",
    "Feature embedding is a way to translate a high-dimensional feature vector to a lower-dimensional vector, where the embedding can be learned and reused across models. In this example, we show how one can define feature embeddings in Feathr Feature Store via **UDF (User Defined Function).**\n",
    "\n",
    "We use a sample hotel review dataset downloaded from [Azure-Samples repository](https://github.com/Azure-Samples/azure-search-python-samples/tree/main/AzureML-Custom-Skill/datasets). The original dataset can be found [here](https://www.kaggle.com/datasets/datafiniti/hotel-reviews).\n",
    "\n",
    "For the embedding, a pre-trained [HuggingFace Transformer model](https://huggingface.co/sentence-transformers) is used to encode texts into numerical values. The text embeddings can be used for many NLP problems such as detecting fake reviews, sentiment analysis, and finding similar hotels, but building such models is out of scope and thus we don't cover that in this notebook.\n",
    "\n",
    "## Prerequisite\n",
    "* Databricks: In this notebook, we use Databricks as the target Spark platform.\n",
    "    - You may use Azure Synapse Spark pool too by following [this](https://github.com/feathr-ai/feathr/blob/main/docs/quickstart_synapse.md) instructions. Note, you'll need to install a `sentence-transformers` pip package to your Spark pool to use the embedding example.\n",
    "* Feature registry: We showcase using feature registry later in this notebook. You may use [ARM-template](https://feathr-ai.github.io/feathr/how-to-guides/azure-deployment-arm.html) to deploy the necessary resources.\n",
    "\n",
    "First, install Feathr and other necessary packages to run this notebook."
   ]
  },
  {
   "cell_type": "code",
   "execution_count": null,
   "metadata": {},
   "outputs": [],
   "source": [
<<<<<<< Updated upstream
    "# Install feathr from the latest codes in the repo. You may use `pip install feathr[notebook]` as well.\n",
<<<<<<< HEAD
    "# !pip install \"git+https://github.com/feathr-ai/feathr.git#subdirectory=feathr_project&egg=feathr[notebook]\""
=======
    "# Install feathr from the latest codes in the repo. You may use `pip install "feathr[notebook]"` as well.\n",
    "# %pip install \"git+https://github.com/feathr-ai/feathr.git#subdirectory=feathr_project&egg=feathr[notebook]\""
>>>>>>> Stashed changes
=======
    "# %pip install \"git+https://github.com/feathr-ai/feathr.git#subdirectory=feathr_project&egg=feathr[notebook]\""
>>>>>>> 170f40f5
   ]
  },
  {
   "cell_type": "code",
   "execution_count": null,
   "metadata": {
    "application/vnd.databricks.v1+cell": {
     "cellMetadata": {},
     "inputWidgets": {},
     "nuid": "79bd243c-f78e-4184-82b8-94eb8bea361f",
     "showTitle": false,
     "title": ""
    }
   },
   "outputs": [],
   "source": [
    "from copy import deepcopy\n",
    "import json\n",
    "import os\n",
    "\n",
    "import pandas as pd\n",
    "from pyspark.sql import DataFrame\n",
    "\n",
    "import feathr\n",
    "from feathr import (\n",
    "    # dtype\n",
    "    FLOAT_VECTOR, ValueType,\n",
    "    # source\n",
    "    HdfsSource,\n",
    "    # client\n",
    "    FeathrClient,\n",
    "    # feature\n",
    "    Feature,\n",
    "    # anchor\n",
    "    FeatureAnchor,\n",
    "    # typed_key\n",
    "    TypedKey,\n",
    "    # query_feature_list\n",
    "    FeatureQuery,\n",
    "    # settings\n",
    "    ObservationSettings,\n",
    "    # feathr_configurations\n",
    "    SparkExecutionConfiguration,\n",
    ")\n",
    "from feathr.datasets.constants import HOTEL_REVIEWS_URL\n",
    "from feathr.datasets.utils import maybe_download\n",
    "from feathr.utils.config import DEFAULT_DATABRICKS_CLUSTER_CONFIG, generate_config\n",
    "from feathr.utils.job_utils import get_result_df\n",
    "from feathr.utils.platform import is_jupyter, is_databricks\n",
    "\n",
    "print(f\"Feathr version: {feathr.__version__}\")"
   ]
  },
  {
   "cell_type": "markdown",
   "metadata": {},
   "source": [
    "Notebook parameters:"
   ]
  },
  {
   "cell_type": "code",
   "execution_count": null,
   "metadata": {
    "application/vnd.databricks.v1+cell": {
     "cellMetadata": {},
     "inputWidgets": {},
     "nuid": "dc33b9b9-d7a2-4fc0-a6c6-fb8a60da3de4",
     "showTitle": false,
     "title": ""
    },
    "tags": [
     "parameters"
    ]
   },
   "outputs": [],
   "source": [
    "RESOURCE_PREFIX = \"\"  # TODO fill the value\n",
    "PROJECT_NAME = \"hotel_reviews_embedding\"\n",
    "\n",
    "REGISTRY_ENDPOINT = f\"https://{RESOURCE_PREFIX}webapp.azurewebsites.net/api/v1\"\n",
    "\n",
    "# TODO fill values to the following variables to use databricks cluster:\n",
    "DATABRICKS_CLUSTER_ID = None             # Set Databricks cluster id to use an existing cluster\n",
    "if is_databricks():\n",
    "    # If this notebook is running on Databricks, its context can be used to retrieve token and instance URL\n",
    "    ctx = dbutils.notebook.entry_point.getDbutils().notebook().getContext()\n",
    "    DATABRICKS_WORKSPACE_TOKEN_VALUE = ctx.apiToken().get()\n",
    "    SPARK_CONFIG__DATABRICKS__WORKSPACE_INSTANCE_URL = f\"https://{ctx.tags().get('browserHostName').get()}\"\n",
    "else:\n",
    "    # TODO change the values if necessary\n",
    "    DATABRICKS_WORKSPACE_TOKEN_VALUE = os.environ.get(\"DATABRICKS_WORKSPACE_TOKEN_VALUE\")\n",
    "    SPARK_CONFIG__DATABRICKS__WORKSPACE_INSTANCE_URL = os.environ.get(\"SPARK_CONFIG__DATABRICKS__WORKSPACE_INSTANCE_URL\")\n",
    "\n",
    "# TODO Change the value if necessary\n",
    "DATABRICKS_NODE_SIZE = \"Standard_DS3_v2\"\n",
    "\n",
    "# We'll need an authentication credential to access Azure resources and register features \n",
    "USE_CLI_AUTH = False  # Set True to use interactive authentication\n",
    "\n",
    "# If set True, register the features to Feathr registry.\n",
    "REGISTER_FEATURES = False\n",
    "\n",
    "# TODO fill the values to use EnvironmentCredential for authentication. (e.g. to run this notebook on DataBricks.)\n",
    "AZURE_TENANT_ID = None\n",
    "AZURE_CLIENT_ID = None\n",
    "AZURE_CLIENT_SECRET = None\n",
    "\n",
    "# Set True to delete the project output files at the end of this notebook.\n",
    "CLEAN_UP = False"
   ]
  },
  {
   "cell_type": "code",
   "execution_count": null,
   "metadata": {},
   "outputs": [],
   "source": [
    "# Get an authentication credential to access Azure resources and register features\n",
    "if USE_CLI_AUTH:\n",
    "    # Use AZ CLI interactive browser authentication\n",
    "    !az login --use-device-code\n",
    "    from azure.identity import AzureCliCredential\n",
    "    credential = AzureCliCredential(additionally_allowed_tenants=['*'],)\n",
    "elif AZURE_TENANT_ID and AZURE_CLIENT_ID and AZURE_CLIENT_SECRET:\n",
    "    # Use Environment variable secret\n",
    "    from azure.identity import EnvironmentCredential\n",
    "    os.environ[\"AZURE_TENANT_ID\"] = AZURE_TENANT_ID\n",
    "    os.environ[\"AZURE_CLIENT_ID\"] = AZURE_CLIENT_ID\n",
    "    os.environ[\"AZURE_CLIENT_SECRET\"] = AZURE_CLIENT_SECRET\n",
    "    credential = EnvironmentCredential()\n",
    "else:\n",
    "    # Try to use the default credential\n",
    "    from azure.identity import DefaultAzureCredential\n",
    "    credential = DefaultAzureCredential(\n",
    "        exclude_interactive_browser_credential=False,\n",
    "        additionally_allowed_tenants=['*'],\n",
    "    )"
   ]
  },
  {
   "cell_type": "markdown",
   "metadata": {
    "application/vnd.databricks.v1+cell": {
     "cellMetadata": {},
     "inputWidgets": {},
     "nuid": "b91b6f48-87a6-4788-9c09-b8aeb4406c54",
     "showTitle": false,
     "title": ""
    }
   },
   "source": [
    "## Prepare Dataset\n",
    "\n",
    "First, prepare the hotel review dataset."
   ]
  },
  {
   "cell_type": "code",
   "execution_count": null,
   "metadata": {},
   "outputs": [],
   "source": [
    "# Use dbfs if the notebook is running on Databricks\n",
    "if is_databricks():\n",
    "    WORKING_DIR = f\"/dbfs/{PROJECT_NAME}\"\n",
    "else:\n",
    "    WORKING_DIR = PROJECT_NAME"
   ]
  },
  {
   "cell_type": "code",
   "execution_count": null,
   "metadata": {
    "application/vnd.databricks.v1+cell": {
     "cellMetadata": {},
     "inputWidgets": {},
     "nuid": "a10a4625-6f98-42cb-9967-3d5d0b75fb7a",
     "showTitle": false,
     "title": ""
    }
   },
   "outputs": [],
   "source": [
    "data_filepath = f\"{WORKING_DIR}/hotel_reviews_100_with_id.csv\"\n",
    "maybe_download(src_url=HOTEL_REVIEWS_URL, dst_filepath=data_filepath)"
   ]
  },
  {
   "cell_type": "markdown",
   "metadata": {},
   "source": [
    "Since the review IDs are not included in our sample dataset, we set incremantal numbers to the ID column so that we can use them for feature joinining later."
   ]
  },
  {
   "cell_type": "code",
   "execution_count": null,
   "metadata": {},
   "outputs": [],
   "source": [
    "df = pd.read_csv(data_filepath)\n",
    "df['reviews_id'] = df.index"
   ]
  },
  {
   "cell_type": "code",
   "execution_count": null,
   "metadata": {
    "application/vnd.databricks.v1+cell": {
     "cellMetadata": {},
     "inputWidgets": {},
     "nuid": "22e27778-3472-44b7-90e0-aca7d78dbbdc",
     "showTitle": false,
     "title": ""
    }
   },
   "outputs": [],
   "source": [
    "# Verify the data\n",
    "df.head(5)"
   ]
  },
  {
   "cell_type": "code",
   "execution_count": null,
   "metadata": {},
   "outputs": [],
   "source": [
    "# Save the updated data back to file so that we can use it later in this sample notebook.\n",
    "df.to_csv(data_filepath, index=False)"
   ]
  },
  {
   "cell_type": "markdown",
   "metadata": {
    "application/vnd.databricks.v1+cell": {
     "cellMetadata": {},
     "inputWidgets": {},
     "nuid": "45c08e6e-a2f7-4ae7-9c3f-81edc1adcf48",
     "showTitle": false,
     "title": ""
    }
   },
   "source": [
    "## Initialize Feathr Client"
   ]
  },
  {
   "cell_type": "code",
   "execution_count": null,
   "metadata": {
    "application/vnd.databricks.v1+cell": {
     "cellMetadata": {},
     "inputWidgets": {},
     "nuid": "a8da762c-d245-4f90-abe8-42d4f6a4ea80",
     "showTitle": false,
     "title": ""
    }
   },
   "outputs": [],
   "source": [
    "databricks_cluster_config = deepcopy(DEFAULT_DATABRICKS_CLUSTER_CONFIG)\n",
    "databricks_cluster_config[\"node_type_id\"] = DATABRICKS_NODE_SIZE\n",
    "\n",
    "databricks_config = {\n",
    "    \"run_name\": \"FEATHR_FILL_IN\",\n",
    "    \"libraries\": [\n",
    "        {\"jar\": \"FEATHR_FILL_IN\"},\n",
    "        # sentence-transformers pip package\n",
    "        {\"pypi\": {\"package\": \"sentence-transformers\"}},\n",
    "    ],\n",
    "    \"spark_jar_task\": {\n",
    "        \"main_class_name\": \"FEATHR_FILL_IN\",\n",
    "        \"parameters\": [\"FEATHR_FILL_IN\"],\n",
    "    },\n",
    "    \"new_cluster\": databricks_cluster_config,\n",
    "}\n",
    "\n",
    "config_path = generate_config(\n",
    "    resource_prefix=RESOURCE_PREFIX,\n",
    "    project_name=PROJECT_NAME,\n",
    "    spark_config__spark_cluster=\"databricks\",\n",
    "    # You may set an existing cluster id here, but Databricks recommend to use new clusters for greater reliability.\n",
    "    databricks_cluster_id=None,  # Set None to create a new job cluster\n",
    "    databricks_workspace_token_value=DATABRICKS_WORKSPACE_TOKEN_VALUE,\n",
    "    spark_config__databricks__work_dir=f\"dbfs:/{PROJECT_NAME}\",\n",
    "    spark_config__databricks__workspace_instance_url=SPARK_CONFIG__DATABRICKS__WORKSPACE_INSTANCE_URL,\n",
    "    spark_config__databricks__config_template=json.dumps(databricks_config),\n",
    "    feature_registry__api_endpoint=REGISTRY_ENDPOINT,\n",
    ")\n",
    "\n",
    "with open(config_path, \"r\") as f:\n",
    "    print(f.read())"
   ]
  },
  {
   "cell_type": "code",
   "execution_count": null,
   "metadata": {
    "application/vnd.databricks.v1+cell": {
     "cellMetadata": {},
     "inputWidgets": {},
     "nuid": "a35d5b78-542d-4c9e-a64c-76d045a8f587",
     "showTitle": false,
     "title": ""
    }
   },
   "outputs": [],
   "source": [
    "client = FeathrClient(\n",
    "    config_path=config_path,\n",
    "    credential=credential,\n",
    "    use_env_vars=False,\n",
    ")"
   ]
  },
  {
   "cell_type": "markdown",
   "metadata": {
    "application/vnd.databricks.v1+cell": {
     "cellMetadata": {},
     "inputWidgets": {},
     "nuid": "352bd8b2-1626-4aee-9b00-58750ac18086",
     "showTitle": false,
     "title": ""
    }
   },
   "source": [
    "## Feature Creator Scenario\n",
    "\n",
    "With the feature creator's point of view, we implement a feature embedding UDF, define the embedding output as a feature, and register the feature to Feathr registry.    \n",
    "\n",
    "### Create Features\n",
    "\n",
    "First, we set the data source path that our feature definition will use. This path will be used from the **Feature Consumer Scenario** later in this notebook when extracting the feature vectors."
   ]
  },
  {
   "cell_type": "code",
   "execution_count": null,
   "metadata": {},
   "outputs": [],
   "source": [
    "if client.spark_runtime == \"local\":\n",
    "    data_source_path = data_filepath\n",
    "# If the notebook is running on Databricks, convert to spark path format\n",
    "elif client.spark_runtime == \"databricks\" and is_databricks():\n",
    "    data_source_path = data_filepath.replace(\"/dbfs\", \"dbfs:\")\n",
    "# Otherwise, upload the local file to the cloud storage (either dbfs or adls).\n",
    "else:\n",
    "    data_source_path = client.feathr_spark_launcher.upload_or_get_cloud_path(data_filepath)\n",
    "\n",
    "data_source_path"
   ]
  },
  {
   "cell_type": "markdown",
   "metadata": {},
   "source": [
    "Create feature embedding UDF. Here, we will use a [pretrained Transformer model from HuggingFace](https://huggingface.co/sentence-transformers/paraphrase-MiniLM-L6-v2)."
   ]
  },
  {
   "cell_type": "code",
   "execution_count": null,
   "metadata": {
    "application/vnd.databricks.v1+cell": {
     "cellMetadata": {},
     "inputWidgets": {},
     "nuid": "cbf14644-fd42-49a2-9199-6471b719e03e",
     "showTitle": false,
     "title": ""
    }
   },
   "outputs": [],
   "source": [
    "def sentence_embedding(df: DataFrame) -> DataFrame:\n",
    "    \"\"\"Feathr data source UDF to generate sentence embeddings.\n",
    "\n",
    "    Args:\n",
    "        df: A Spark DataFrame with a column named \"reviews_text\" of type string.\n",
    "    \n",
    "    Returns:\n",
    "        A Spark DataFrame with a column named \"reviews_text_embedding\" of type array<float>.\n",
    "    \"\"\"\n",
    "    import pandas as pd\n",
    "    from pyspark.sql.functions import col, pandas_udf\n",
    "    from pyspark.sql.types import ArrayType, FloatType\n",
    "    from sentence_transformers import SentenceTransformer\n",
    "    \n",
    "    @pandas_udf(ArrayType(FloatType()))\n",
    "    def predict_batch_udf(data: pd.Series) -> pd.Series:\n",
    "        \"\"\"Pandas UDF transforming a pandas.Series of text into a pandas.Series of embeddings.\n",
    "        You may use iterator input and output instead, e.g. Iterator[pd.Series] -> Iterator[pd.Series]\n",
    "        \"\"\"\n",
    "        model = SentenceTransformer('paraphrase-MiniLM-L6-v2')\n",
    "        embedding = model.encode(data.to_list())\n",
    "        return pd.Series(embedding.tolist())\n",
    "\n",
    "    return df.withColumn(\"reviews_text_embedding\", predict_batch_udf(col(\"reviews_text\")))"
   ]
  },
  {
   "cell_type": "code",
   "execution_count": null,
   "metadata": {
    "application/vnd.databricks.v1+cell": {
     "cellMetadata": {},
     "inputWidgets": {},
     "nuid": "d570545a-ba3e-4562-9893-a0de8d06e467",
     "showTitle": false,
     "title": ""
    }
   },
   "outputs": [],
   "source": [
    "hdfs_source = HdfsSource(\n",
    "    name=\"hotel_reviews\",\n",
    "    path=data_source_path,\n",
    "    preprocessing=sentence_embedding,\n",
    ")\n",
    "\n",
    "# key is required for the features from non-INPUT_CONTEXT source\n",
    "key = TypedKey(\n",
    "    key_column=\"reviews_id\",\n",
    "    key_column_type=ValueType.INT64,\n",
    "    description=\"Reviews ID\",\n",
    "    full_name=f\"{PROJECT_NAME}.review_id\",\n",
    ")\n",
    "\n",
    "# The column 'reviews_text_embedding' will be generated by our UDF `sentence_embedding`.\n",
    "# We use the column as the feature. \n",
    "features = [\n",
    "    Feature(\n",
    "        name=\"f_reviews_text_embedding\",\n",
    "        key=key,\n",
    "        feature_type=FLOAT_VECTOR,\n",
    "        transform=\"reviews_text_embedding\",\n",
    "    ),\n",
    "]\n",
    "\n",
    "feature_anchor = FeatureAnchor(\n",
    "    name=\"feature_anchor\",\n",
    "    source=hdfs_source,\n",
    "    features=features,\n",
    ")"
   ]
  },
  {
   "cell_type": "code",
   "execution_count": null,
   "metadata": {
    "application/vnd.databricks.v1+cell": {
     "cellMetadata": {},
     "inputWidgets": {},
     "nuid": "75ad69ff-0c94-4cc7-be9e-3cf8f372ecf2",
     "showTitle": false,
     "title": ""
    }
   },
   "outputs": [],
   "source": [
    "client.build_features(\n",
    "    anchor_list=[feature_anchor],\n",
    ")"
   ]
  },
  {
   "cell_type": "markdown",
   "metadata": {
    "application/vnd.databricks.v1+cell": {
     "cellMetadata": {},
     "inputWidgets": {},
     "nuid": "d71dd42f-57b3-4ff5-a79f-f154efd3d806",
     "showTitle": false,
     "title": ""
    }
   },
   "source": [
    "### Register the Features"
   ]
  },
  {
   "cell_type": "code",
   "execution_count": null,
   "metadata": {
    "application/vnd.databricks.v1+cell": {
     "cellMetadata": {},
     "inputWidgets": {},
     "nuid": "be389daa-3762-445b-a16a-38f30eb7d7bb",
     "showTitle": false,
     "title": ""
    }
   },
   "outputs": [],
   "source": [
    "if REGISTER_FEATURES:\n",
    "    try:\n",
    "        client.register_features()\n",
    "    except Exception as e:\n",
    "        print(e)\n",
    "\n",
    "    print(client.list_registered_features(project_name=PROJECT_NAME))\n",
    "    # You can get the actual features too by calling client.get_features_from_registry(PROJECT_NAME)"
   ]
  },
  {
   "cell_type": "markdown",
   "metadata": {
    "application/vnd.databricks.v1+cell": {
     "cellMetadata": {},
     "inputWidgets": {},
     "nuid": "195a2a99-98f7-43a5-bd4a-2d65772c93da",
     "showTitle": false,
     "title": ""
    }
   },
   "source": [
    "## Feature Consumer Scenario\n",
    "\n",
    "From the feature consumer point of view, we first get the registered feature and then extract the feature vectors by using the feature definition.\n",
    "\n",
    "### Get Registered Features"
   ]
  },
  {
   "cell_type": "code",
   "execution_count": null,
   "metadata": {
    "application/vnd.databricks.v1+cell": {
     "cellMetadata": {},
     "inputWidgets": {},
     "nuid": "13a20076-1b24-4537-8d07-a5bf5b440cf0",
     "showTitle": false,
     "title": ""
    }
   },
   "outputs": [],
   "source": [
    "if REGISTER_FEATURES:\n",
    "    registered_features = client.get_features_from_registry(project_name=PROJECT_NAME)\n",
    "else:\n",
    "    # Assume we get the registered features. This is for a notebook unit-test w/o the actual registration.\n",
    "    registered_features = {feat.name: feat for feat in features}\n",
    "\n",
    "print(\"Features:\")\n",
    "for f_name, f in registered_features.items():\n",
    "    print(f\"\\t{f_name} (key: {f.key[0].key_column})\")"
   ]
  },
  {
   "cell_type": "markdown",
   "metadata": {
    "application/vnd.databricks.v1+cell": {
     "cellMetadata": {},
     "inputWidgets": {},
     "nuid": "7ca62c78-281a-4a84-a8a0-1879ea441e9d",
     "showTitle": false,
     "title": ""
    }
   },
   "source": [
    "### Extract the Features"
   ]
  },
  {
   "cell_type": "code",
   "execution_count": null,
   "metadata": {
    "application/vnd.databricks.v1+cell": {
     "cellMetadata": {},
     "inputWidgets": {},
     "nuid": "c92708e6-ca44-48b6-ae47-30db88e39277",
     "showTitle": false,
     "title": ""
    }
   },
   "outputs": [],
   "source": [
    "feature_name = \"f_reviews_text_embedding\"\n",
    "feature_key = registered_features[feature_name].key[0]\n",
    "\n",
    "if client.spark_runtime == \"databricks\":\n",
    "    output_filepath = f\"dbfs:/{PROJECT_NAME}/feature_embeddings.parquet\"\n",
    "else:\n",
    "    raise ValueError(\"This notebook is expected to use Databricks as a target Spark cluster.\\\n",
    " To use other platforms, you'll need to install `sentence-transformers` pip package to your Spark cluster.\")"
   ]
  },
  {
   "cell_type": "code",
   "execution_count": null,
   "metadata": {
    "application/vnd.databricks.v1+cell": {
     "cellMetadata": {},
     "inputWidgets": {},
     "nuid": "d9dfe7f6-67d0-407b-aaac-5ac65f9dde3e",
     "showTitle": false,
     "title": ""
    }
   },
   "outputs": [],
   "source": [
    "query = FeatureQuery(\n",
    "    feature_list=[feature_name],\n",
    "    key=feature_key,\n",
    ")\n",
    "\n",
    "settings = ObservationSettings(\n",
    "    observation_path=data_source_path,\n",
    ")\n",
    "\n",
    "client.get_offline_features(\n",
    "    observation_settings=settings,\n",
    "    feature_query=query,\n",
    "    # For more details, see https://feathr-ai.github.io/feathr/how-to-guides/feathr-job-configuration.html\n",
    "    execution_configurations=SparkExecutionConfiguration({\n",
    "        \"spark.feathr.outputFormat\": \"parquet\",\n",
    "        \"spark.sql.execution.arrow.enabled\": \"true\",\n",
    "    }),\n",
    "    output_path=output_filepath,\n",
    ")\n",
    "\n",
    "client.wait_job_to_finish(timeout_sec=5000)"
   ]
  },
  {
   "cell_type": "code",
   "execution_count": null,
   "metadata": {
    "application/vnd.databricks.v1+cell": {
     "cellMetadata": {},
     "inputWidgets": {},
     "nuid": "a8be8d73-df8e-40f5-b21a-163e2da4b1c6",
     "showTitle": false,
     "title": ""
    }
   },
   "outputs": [],
   "source": [
    "result_df = get_result_df(client=client, res_url=output_filepath, data_format=\"parquet\")\n",
    "result_df[[\"name\", \"reviews_text\", feature_name]].head(5)"
   ]
  },
  {
   "cell_type": "markdown",
   "metadata": {},
   "source": [
    "Let's visualize the feature values. Here, we use TSNE (T-distributed Stochastic Neighbor Embedding) using [scikit-learn](https://scikit-learn.org/stable/modules/generated/sklearn.manifold.TSNE.html) to plot the vectors in 2D space."
   ]
  },
  {
   "cell_type": "code",
   "execution_count": null,
   "metadata": {
    "application/vnd.databricks.v1+cell": {
     "cellMetadata": {},
     "inputWidgets": {},
     "nuid": "c03e4c41-00d7-4163-bdab-b5cf3e22ca30",
     "showTitle": false,
     "title": ""
    }
   },
   "outputs": [],
   "source": [
    "import numpy as np\n",
    "import plotly.graph_objs as go\n",
    "from sklearn.manifold import TSNE\n",
    "\n",
    "\n",
    "X = np.stack(result_df[feature_name], axis=0)\n",
    "result = TSNE(\n",
    "    n_components=2,\n",
    "    init='random',\n",
    "    perplexity=10,\n",
    ").fit_transform(X)\n",
    "\n",
    "result[:10]"
   ]
  },
  {
   "cell_type": "code",
   "execution_count": null,
   "metadata": {
    "application/vnd.databricks.v1+cell": {
     "cellMetadata": {},
     "inputWidgets": {},
     "nuid": "20a2fe88-3b74-45ad-9b4f-2e63e9171ee1",
     "showTitle": false,
     "title": ""
    }
   },
   "outputs": [],
   "source": [
    "names = set(result_df['name'])\n",
    "names"
   ]
  },
  {
   "cell_type": "code",
   "execution_count": null,
   "metadata": {
    "application/vnd.databricks.v1+cell": {
     "cellMetadata": {},
     "inputWidgets": {},
     "nuid": "25b798da-d0fa-4d37-98a9-a9614c47eb53",
     "showTitle": false,
     "title": ""
    }
   },
   "outputs": [],
   "source": [
    "fig = go.Figure()\n",
    "\n",
    "for name in names:\n",
    "    mask = result_df['name']==name\n",
    "    \n",
    "    fig.add_trace(go.Scatter(\n",
    "        x=result[mask, 0],\n",
    "        y=result[mask, 1],\n",
    "        name=name,\n",
    "        textposition='top center',\n",
    "        mode='markers+text',\n",
    "        marker={\n",
    "            'size': 8,\n",
    "            'opacity': 0.8,\n",
    "        },\n",
    "    ))\n",
    "\n",
    "fig.update_layout(\n",
    "    margin={'l': 0, 'r': 0, 'b': 0, 't': 0},\n",
    "    showlegend=True,\n",
    "    autosize=False,\n",
    "    width=1000,\n",
    "    height=500,\n",
    ")\n",
    "fig.show()"
   ]
  },
  {
   "cell_type": "markdown",
   "metadata": {},
   "source": [
    "### Cleanup"
   ]
  },
  {
   "cell_type": "code",
   "execution_count": null,
   "metadata": {},
   "outputs": [],
   "source": [
    "# Cleaning up the output files. CAUTION: this maybe dangerous if you \"reused\" the project name.\n",
    "if CLEAN_UP:\n",
    "    import shutil\n",
    "    shutil.rmtree(WORKING_DIR, ignore_errors=False)"
   ]
  },
  {
   "cell_type": "code",
   "execution_count": null,
   "metadata": {},
   "outputs": [],
   "source": []
  }
 ],
 "metadata": {
  "application/vnd.databricks.v1+notebook": {
   "dashboards": [],
   "language": "python",
   "notebookMetadata": {
    "pythonIndentUnit": 4,
    "widgetLayout": []
   },
   "notebookName": "embedding",
   "notebookOrigID": 2956141409782062,
   "widgets": {}
  },
  "kernelspec": {
   "display_name": "Python 3 (ipykernel)",
   "language": "python",
   "name": "python3"
  },
  "language_info": {
   "codemirror_mode": {
    "name": "ipython",
    "version": 3
   },
   "file_extension": ".py",
   "mimetype": "text/x-python",
   "name": "python",
   "nbconvert_exporter": "python",
   "pygments_lexer": "ipython3",
   "version": "3.9.6 (default, Oct 18 2022, 12:41:40) \n[Clang 14.0.0 (clang-1400.0.29.202)]"
  },
  "vscode": {
   "interpreter": {
    "hash": "31f2aee4e71d21fbe5cf8b01ff0e069b9275f58929596ceb00d14d90e3e16cd6"
   }
  }
 },
 "nbformat": 4,
 "nbformat_minor": 1
}<|MERGE_RESOLUTION|>--- conflicted
+++ resolved
@@ -26,17 +26,8 @@
    "metadata": {},
    "outputs": [],
    "source": [
-<<<<<<< Updated upstream
-    "# Install feathr from the latest codes in the repo. You may use `pip install feathr[notebook]` as well.\n",
-<<<<<<< HEAD
-    "# !pip install \"git+https://github.com/feathr-ai/feathr.git#subdirectory=feathr_project&egg=feathr[notebook]\""
-=======
     "# Install feathr from the latest codes in the repo. You may use `pip install "feathr[notebook]"` as well.\n",
     "# %pip install \"git+https://github.com/feathr-ai/feathr.git#subdirectory=feathr_project&egg=feathr[notebook]\""
->>>>>>> Stashed changes
-=======
-    "# %pip install \"git+https://github.com/feathr-ai/feathr.git#subdirectory=feathr_project&egg=feathr[notebook]\""
->>>>>>> 170f40f5
    ]
   },
   {
