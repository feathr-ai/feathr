{
<<<<<<< HEAD
 "cells": [
  {
   "cell_type": "markdown",
   "metadata": {},
   "source": [
    "# Using Feature Embedding with Feathr Feature Store\n",
    "\n",
    "Feature embedding is a way to translate a high-dimensional feature vector to a lower-dimensional vector, where the embedding can be learned and reused across models. In this example, we show how one can define feature embeddings in Feathr Feature Store via **UDF (User Defined Function).**\n",
    "\n",
    "We use a sample hotel review dataset downloaded from [Azure-Samples repository](https://github.com/Azure-Samples/azure-search-python-samples/tree/main/AzureML-Custom-Skill/datasets). The original dataset can be found [here](https://www.kaggle.com/datasets/datafiniti/hotel-reviews).\n",
    "\n",
    "For the embedding, a pre-trained [HuggingFace Transformer model](https://huggingface.co/sentence-transformers) is used to encode texts into numerical values. The text embeddings can be used for many NLP problems such as detecting fake reviews, sentiment analysis, and finding similar hotels, but building such models is out of scope and thus we don't cover that in this notebook.\n",
    "\n",
    "## Prerequisite\n",
    "* Databricks: In this notebook, we use Databricks as the target Spark platform.\n",
    "    - You may use Azure Synapse Spark pool too by following [this](https://github.com/feathr-ai/feathr/blob/main/docs/quickstart_synapse.md) instructions. Note, you'll need to install a `sentence-transformers` pip package to your Spark pool to use the embedding example.\n",
    "* Feature registry: We showcase using feature registry later in this notebook. You may use [ARM-template](https://feathr-ai.github.io/feathr/how-to-guides/azure-deployment-arm.html) to deploy the necessary resources.\n",
    "\n",
    "First, install Feathr and other necessary packages to run this notebook."
   ]
  },
  {
   "cell_type": "code",
   "execution_count": null,
   "metadata": {},
   "outputs": [],
   "source": [
    "# Uncomment and run this cell to install feathr from the latest codes in the repo along with the other necessary packages to run this notebook.\n",
    "# !pip install \"git+https://github.com/feathr-ai/feathr#subdirectory=feathr_project\" scikit-learn plotly"
   ]
  },
  {
   "cell_type": "code",
   "execution_count": null,
   "metadata": {
    "application/vnd.databricks.v1+cell": {
     "cellMetadata": {},
     "inputWidgets": {},
     "nuid": "79bd243c-f78e-4184-82b8-94eb8bea361f",
     "showTitle": false,
     "title": ""
    }
   },
   "outputs": [],
   "source": [
    "import json\n",
    "\n",
    "import pandas as pd\n",
    "from pyspark.sql import DataFrame\n",
    "\n",
    "import feathr\n",
    "from feathr import (\n",
    "    # dtype\n",
    "    FLOAT_VECTOR, ValueType,\n",
    "    # source\n",
    "    HdfsSource,\n",
    "    # client\n",
    "    FeathrClient,\n",
    "    # feature\n",
    "    Feature,\n",
    "    # anchor\n",
    "    FeatureAnchor,\n",
    "    # typed_key\n",
    "    TypedKey,\n",
    "    # query_feature_list\n",
    "    FeatureQuery,\n",
    "    # settings\n",
    "    ObservationSettings,\n",
    "    # feathr_configurations\n",
    "    SparkExecutionConfiguration,\n",
    ")\n",
    "from feathr.datasets.constants import HOTEL_REVIEWS_URL\n",
    "from feathr.datasets.utils import maybe_download\n",
    "from feathr.utils.config import DEFAULT_DATABRICKS_CLUSTER_CONFIG, generate_config\n",
    "from feathr.utils.job_utils import get_result_df\n",
    "from feathr.utils.platform import is_jupyter, is_databricks\n",
    "\n",
    "print(f\"Feathr version: {feathr.__version__}\")"
   ]
  },
  {
   "cell_type": "markdown",
   "metadata": {},
   "source": [
    "Notebook parameters:"
   ]
  },
  {
   "cell_type": "code",
   "execution_count": null,
   "metadata": {
    "application/vnd.databricks.v1+cell": {
     "cellMetadata": {},
     "inputWidgets": {},
     "nuid": "dc33b9b9-d7a2-4fc0-a6c6-fb8a60da3de4",
     "showTitle": false,
     "title": ""
=======
    "cells": [
        {
            "cell_type": "markdown",
            "metadata": {},
            "source": [
                "# Using Feature Embedding with Feathr Feature Store\n",
                "\n",
                "Feature embedding is a way to translate a high-dimensional feature vector to a lower-dimensional vector, where the embedding can be learned and reused across models. In this example, we show how one can define feature embeddings in Feathr Feature Store via **UDF (User Defined Function).**\n",
                "\n",
                "We use a sample hotel review dataset downloaded from [Azure-Samples repository](https://github.com/Azure-Samples/azure-search-python-samples/tree/main/AzureML-Custom-Skill/datasets). The original dataset can be found [here](https://www.kaggle.com/datasets/datafiniti/hotel-reviews).\n",
                "\n",
                "For the embedding, a pre-trained [HuggingFace Transformer model](https://huggingface.co/sentence-transformers) is used to encode texts into numerical values. The text embeddings can be used for many NLP problems such as detecting fake reviews, sentiment analysis, and finding similar hotels, but building such models is out of scope and thus we don't cover that in this notebook.\n",
                "\n",
                "## Prerequisite\n",
                "* Databricks: In this notebook, we use Databricks as the target Spark platform.\n",
                "    - You may use Azure Synapse Spark pool too by following [this](https://github.com/feathr-ai/feathr/blob/main/docs/quickstart_synapse.md) instructions. Note, you'll need to install a `sentence-transformers` pip package to your Spark pool to use the embedding example.\n",
                "* Feature registry: We showcase using feature registry later in this notebook. You may use [ARM-template](https://feathr-ai.github.io/feathr/how-to-guides/azure-deployment-arm.html) to deploy the necessary resources.\n",
                "\n",
                "First, install Feathr and other necessary packages to run this notebook."
            ]
        },
        {
            "cell_type": "code",
            "execution_count": null,
            "metadata": {},
            "outputs": [],
            "source": [
                "# Uncomment and run this cell to install feathr from the latest codes in the repo along with the other necessary packages to run this notebook.\n",
                "# !pip install \"git+https://github.com/feathr-ai/feathr#subdirectory=feathr_project\" scikit-learn plotly"
            ]
        },
        {
            "cell_type": "code",
            "execution_count": null,
            "metadata": {
                "application/vnd.databricks.v1+cell": {
                    "cellMetadata": {},
                    "inputWidgets": {},
                    "nuid": "79bd243c-f78e-4184-82b8-94eb8bea361f",
                    "showTitle": false,
                    "title": ""
                }
            },
            "outputs": [],
            "source": [
                "import json\n",
                "import os\n",
                "\n",
                "import pandas as pd\n",
                "from pyspark.sql import DataFrame\n",
                "\n",
                "import feathr\n",
                "from feathr import (\n",
                "    # dtype\n",
                "    FLOAT_VECTOR, ValueType,\n",
                "    # source\n",
                "    HdfsSource,\n",
                "    # client\n",
                "    FeathrClient,\n",
                "    # feature\n",
                "    Feature,\n",
                "    # anchor\n",
                "    FeatureAnchor,\n",
                "    # typed_key\n",
                "    TypedKey,\n",
                "    # query_feature_list\n",
                "    FeatureQuery,\n",
                "    # settings\n",
                "    ObservationSettings,\n",
                "    # feathr_configurations\n",
                "    SparkExecutionConfiguration,\n",
                ")\n",
                "from feathr.datasets.utils import maybe_download\n",
                "from feathr.utils.config import DEFAULT_DATABRICKS_CLUSTER_CONFIG, generate_config\n",
                "from feathr.utils.job_utils import get_result_df\n",
                "from feathr.utils.platform import is_jupyter, is_databricks\n",
                "\n",
                "print(f\"Feathr version: {feathr.__version__}\")"
            ]
        },
        {
            "cell_type": "markdown",
            "metadata": {},
            "source": [
                "Notebook parameters:"
            ]
        },
        {
            "cell_type": "code",
            "execution_count": null,
            "metadata": {
                "application/vnd.databricks.v1+cell": {
                    "cellMetadata": {},
                    "inputWidgets": {},
                    "nuid": "dc33b9b9-d7a2-4fc0-a6c6-fb8a60da3de4",
                    "showTitle": false,
                    "title": ""
                },
                "tags": [
                    "parameters"
                ]
            },
            "outputs": [],
            "source": [
                "RESOURCE_PREFIX = \"\"  # TODO fill the value\n",
                "PROJECT_NAME = \"hotel_reviews_embedding\"\n",
                "\n",
                "REGISTRY_ENDPOINT = f\"https://{RESOURCE_PREFIX}webapp.azurewebsites.net/api/v1\"\n",
                "\n",
                "if is_databricks():\n",
                "    # If this notebook is running on Databricks, its context can be used to retrieve token and instance URL\n",
                "    ctx = dbutils.notebook.entry_point.getDbutils().notebook().getContext()\n",
                "    DATABRICKS_WORKSPACE_TOKEN_VALUE = ctx.apiToken().get()\n",
                "    SPARK_CONFIG__DATABRICKS__WORKSPACE_INSTANCE_URL = f\"https://{ctx.tags().get('browserHostName').get()}\"\n",
                "else:\n",
                "    # TODO fill the values.\n",
                "    DATABRICKS_WORKSPACE_TOKEN_VALUE = os.environ.get(\"DATABRICKS_WORKSPACE_TOKEN_VALUE\")\n",
                "    SPARK_CONFIG__DATABRICKS__WORKSPACE_INSTANCE_URL = os.environ.get(\"SPARK_CONFIG__DATABRICKS__WORKSPACE_INSTANCE_URL\")\n",
                "\n",
                "# We'll need an authentication credential to access Azure resources and register features \n",
                "USE_CLI_AUTH = False  # Set True to use interactive authentication\n",
                "\n",
                "# If set True, register the features to Feathr registry.\n",
                "REGISTER_FEATURES = False\n",
                "\n",
                "# TODO fill the values to use EnvironmentCredential for authentication. (e.g. to run this notebook on DataBricks.)\n",
                "AZURE_TENANT_ID = None\n",
                "AZURE_CLIENT_ID = None\n",
                "AZURE_CLIENT_SECRET = None\n",
                "\n",
                "# Set True to delete the project output files at the end of this notebook.\n",
                "CLEAN_UP = False"
            ]
        },
        {
            "cell_type": "code",
            "execution_count": null,
            "metadata": {},
            "outputs": [],
            "source": [
                "# Get an authentication credential to access Azure resources and register features\n",
                "if USE_CLI_AUTH:\n",
                "    # Use AZ CLI interactive browser authentication\n",
                "    !az login --use-device-code\n",
                "    from azure.identity import AzureCliCredential\n",
                "    credential = AzureCliCredential(additionally_allowed_tenants=['*'],)\n",
                "elif AZURE_TENANT_ID and AZURE_CLIENT_ID and AZURE_CLIENT_SECRET:\n",
                "    # Use Environment variable secret\n",
                "    from azure.identity import EnvironmentCredential\n",
                "    os.environ[\"AZURE_TENANT_ID\"] = AZURE_TENANT_ID\n",
                "    os.environ[\"AZURE_CLIENT_ID\"] = AZURE_CLIENT_ID\n",
                "    os.environ[\"AZURE_CLIENT_SECRET\"] = AZURE_CLIENT_SECRET\n",
                "    credential = EnvironmentCredential()\n",
                "else:\n",
                "    # Try to use the default credential\n",
                "    from azure.identity import DefaultAzureCredential\n",
                "    credential = DefaultAzureCredential(\n",
                "        exclude_interactive_browser_credential=False,\n",
                "        additionally_allowed_tenants=['*'],\n",
                "    )"
            ]
        },
        {
            "cell_type": "markdown",
            "metadata": {
                "application/vnd.databricks.v1+cell": {
                    "cellMetadata": {},
                    "inputWidgets": {},
                    "nuid": "b91b6f48-87a6-4788-9c09-b8aeb4406c54",
                    "showTitle": false,
                    "title": ""
                }
            },
            "source": [
                "## Prepare Dataset\n",
                "\n",
                "First, prepare the hotel review dataset."
            ]
        },
        {
            "cell_type": "code",
            "execution_count": null,
            "metadata": {
                "application/vnd.databricks.v1+cell": {
                    "cellMetadata": {},
                    "inputWidgets": {},
                    "nuid": "8a4bceb6-2d39-4267-93a2-84158d605e51",
                    "showTitle": false,
                    "title": ""
                }
            },
            "outputs": [],
            "source": [
                "DATA_URL = \"https://azurefeathrstorage.blob.core.windows.net/public/sample_data/hotel_reviews_100_with_id.csv\""
            ]
        },
        {
            "cell_type": "code",
            "execution_count": null,
            "metadata": {
                "application/vnd.databricks.v1+cell": {
                    "cellMetadata": {},
                    "inputWidgets": {},
                    "nuid": "a10a4625-6f98-42cb-9967-3d5d0b75fb7a",
                    "showTitle": false,
                    "title": ""
                }
            },
            "outputs": [],
            "source": [
                "if is_databricks():\n",
                "    data_filepath = f\"/dbfs/{PROJECT_NAME}/hotel_reviews_100_with_id.csv\"\n",
                "elif is_jupyter():\n",
                "    data_filepath = f\"{PROJECT_NAME}/hotel_reviews_100_with_id.csv\"\n",
                "else:\n",
                "    # This notebook is supposed to be run on Databricks or Jupyter.\n",
                "    # Note, you still can use Azure Synapse for the target Spark cluster.\n",
                "    raise ValueError(\"Unsupported platform\")\n",
                "\n",
                "maybe_download(src_url=DATA_URL, dst_filepath=data_filepath)"
            ]
        },
        {
            "cell_type": "code",
            "execution_count": null,
            "metadata": {
                "application/vnd.databricks.v1+cell": {
                    "cellMetadata": {},
                    "inputWidgets": {},
                    "nuid": "22e27778-3472-44b7-90e0-aca7d78dbbdc",
                    "showTitle": false,
                    "title": ""
                }
            },
            "outputs": [],
            "source": [
                "# Verify the data\n",
                "pd.read_csv(data_filepath).head(5)"
            ]
        },
        {
            "cell_type": "markdown",
            "metadata": {
                "application/vnd.databricks.v1+cell": {
                    "cellMetadata": {},
                    "inputWidgets": {},
                    "nuid": "45c08e6e-a2f7-4ae7-9c3f-81edc1adcf48",
                    "showTitle": false,
                    "title": ""
                }
            },
            "source": [
                "## Initialize Feathr Client"
            ]
        },
        {
            "cell_type": "code",
            "execution_count": null,
            "metadata": {
                "application/vnd.databricks.v1+cell": {
                    "cellMetadata": {},
                    "inputWidgets": {},
                    "nuid": "a8da762c-d245-4f90-abe8-42d4f6a4ea80",
                    "showTitle": false,
                    "title": ""
                }
            },
            "outputs": [],
            "source": [
                "databricks_config = {\n",
                "    \"run_name\": \"FEATHR_FILL_IN\",\n",
                "    \"libraries\": [\n",
                "        {\"jar\": \"FEATHR_FILL_IN\"},\n",
                "        # sentence-transformers pip package\n",
                "        {\"pypi\": {\"package\": \"sentence-transformers\"}},\n",
                "    ],\n",
                "    \"spark_jar_task\": {\n",
                "        \"main_class_name\": \"FEATHR_FILL_IN\",\n",
                "        \"parameters\": [\"FEATHR_FILL_IN\"],\n",
                "    },\n",
                "    \"new_cluster\": DEFAULT_DATABRICKS_CLUSTER_CONFIG,\n",
                "}\n",
                "\n",
                "config_path = generate_config(\n",
                "    resource_prefix=RESOURCE_PREFIX,\n",
                "    project_name=PROJECT_NAME,\n",
                "    spark_config__spark_cluster=\"databricks\",\n",
                "    # You may set an existing cluster id here, but Databricks recommend to use new clusters for greater reliability.\n",
                "    databricks_cluster_id=None,  # Set None to create a new job cluster\n",
                "    databricks_workspace_token_value=DATABRICKS_WORKSPACE_TOKEN_VALUE,\n",
                "    spark_config__databricks__workspace_instance_url=SPARK_CONFIG__DATABRICKS__WORKSPACE_INSTANCE_URL,\n",
                "    spark_config__databricks__config_template=json.dumps(databricks_config),\n",
                "    feature_registry__api_endpoint=REGISTRY_ENDPOINT,\n",
                ")\n",
                "\n",
                "with open(config_path, \"r\") as f:\n",
                "    print(f.read())"
            ]
        },
        {
            "cell_type": "code",
            "execution_count": null,
            "metadata": {
                "application/vnd.databricks.v1+cell": {
                    "cellMetadata": {},
                    "inputWidgets": {},
                    "nuid": "a35d5b78-542d-4c9e-a64c-76d045a8f587",
                    "showTitle": false,
                    "title": ""
                }
            },
            "outputs": [],
            "source": [
                "client = FeathrClient(\n",
                "    config_path=config_path,\n",
                "    credential=credential,\n",
                "    use_env_vars=False,\n",
                ")"
            ]
        },
        {
            "cell_type": "markdown",
            "metadata": {
                "application/vnd.databricks.v1+cell": {
                    "cellMetadata": {},
                    "inputWidgets": {},
                    "nuid": "352bd8b2-1626-4aee-9b00-58750ac18086",
                    "showTitle": false,
                    "title": ""
                }
            },
            "source": [
                "## Feature Creator Scenario\n",
                "\n",
                "With the feature creator's point of view, we implement a feature embedding UDF, define the embedding output as a feature, and register the feature to Feathr registry.    \n",
                "\n",
                "### Create Features\n",
                "\n",
                "First, we set the data source path that our feature definition will use. This path will be used from the **Feature Consumer Scenario** later in this notebook when extracting the feature vectors."
            ]
        },
        {
            "cell_type": "code",
            "execution_count": null,
            "metadata": {},
            "outputs": [],
            "source": [
                "\n",
                "# If the notebook is running on Databricks, convert to spark path format\n",
                "if client.spark_runtime == \"databricks\" and is_databricks():\n",
                "    data_source_path = data_filepath.replace(\"/dbfs\", \"dbfs:\")\n",
                "# Otherwise, upload the local file to the cloud storage (either dbfs or adls).\n",
                "else:\n",
                "    data_source_path = client.feathr_spark_launcher.upload_or_get_cloud_path(data_filepath)\n",
                "\n",
                "data_source_path"
            ]
        },
        {
            "cell_type": "markdown",
            "metadata": {},
            "source": [
                "Create feature embedding UDF. Here, we will use a [pretrained Transformer model from HuggingFace](https://huggingface.co/sentence-transformers/paraphrase-MiniLM-L6-v2)."
            ]
        },
        {
            "cell_type": "code",
            "execution_count": null,
            "metadata": {
                "application/vnd.databricks.v1+cell": {
                    "cellMetadata": {},
                    "inputWidgets": {},
                    "nuid": "cbf14644-fd42-49a2-9199-6471b719e03e",
                    "showTitle": false,
                    "title": ""
                }
            },
            "outputs": [],
            "source": [
                "def sentence_embedding(df: DataFrame) -> DataFrame:\n",
                "    \"\"\"Feathr data source UDF to generate sentence embeddings.\n",
                "\n",
                "    Args:\n",
                "        df: A Spark DataFrame with a column named \"reviews_text\" of type string.\n",
                "    \n",
                "    Returns:\n",
                "        A Spark DataFrame with a column named \"reviews_text_embedding\" of type array<float>.\n",
                "    \"\"\"\n",
                "    import pandas as pd\n",
                "    from pyspark.sql.functions import col, pandas_udf\n",
                "    from pyspark.sql.types import ArrayType, FloatType\n",
                "    from sentence_transformers import SentenceTransformer\n",
                "    \n",
                "    @pandas_udf(ArrayType(FloatType()))\n",
                "    def predict_batch_udf(data: pd.Series) -> pd.Series:\n",
                "        \"\"\"Pandas UDF transforming a pandas.Series of text into a pandas.Series of embeddings.\n",
                "        You may use iterator input and output instead, e.g. Iterator[pd.Series] -> Iterator[pd.Series]\n",
                "        \"\"\"\n",
                "        model = SentenceTransformer('paraphrase-MiniLM-L6-v2')\n",
                "        embedding = model.encode(data.to_list())\n",
                "        return pd.Series(embedding.tolist())\n",
                "\n",
                "    return df.withColumn(\"reviews_text_embedding\", predict_batch_udf(col(\"reviews_text\")))"
            ]
        },
        {
            "cell_type": "code",
            "execution_count": null,
            "metadata": {
                "application/vnd.databricks.v1+cell": {
                    "cellMetadata": {},
                    "inputWidgets": {},
                    "nuid": "d570545a-ba3e-4562-9893-a0de8d06e467",
                    "showTitle": false,
                    "title": ""
                }
            },
            "outputs": [],
            "source": [
                "hdfs_source = HdfsSource(\n",
                "    name=\"hotel_reviews\",\n",
                "    path=data_source_path,\n",
                "    preprocessing=sentence_embedding,\n",
                ")\n",
                "\n",
                "# key is required for the features from non-INPUT_CONTEXT source\n",
                "key = TypedKey(\n",
                "    key_column=\"reviews_id\",\n",
                "    key_column_type=ValueType.INT64,\n",
                "    description=\"Reviews ID\",\n",
                "    full_name=f\"{PROJECT_NAME}.review_id\",\n",
                ")\n",
                "\n",
                "# The column 'reviews_text_embedding' will be generated by our UDF `sentence_embedding`.\n",
                "# We use the column as the feature. \n",
                "features = [\n",
                "    Feature(\n",
                "        name=\"f_reviews_text_embedding\",\n",
                "        key=key,\n",
                "        feature_type=FLOAT_VECTOR,\n",
                "        transform=\"reviews_text_embedding\",\n",
                "    ),\n",
                "]\n",
                "\n",
                "feature_anchor = FeatureAnchor(\n",
                "    name=\"feature_anchor\",\n",
                "    source=hdfs_source,\n",
                "    features=features,\n",
                ")"
            ]
        },
        {
            "cell_type": "code",
            "execution_count": null,
            "metadata": {
                "application/vnd.databricks.v1+cell": {
                    "cellMetadata": {},
                    "inputWidgets": {},
                    "nuid": "75ad69ff-0c94-4cc7-be9e-3cf8f372ecf2",
                    "showTitle": false,
                    "title": ""
                }
            },
            "outputs": [],
            "source": [
                "client.build_features(\n",
                "    anchor_list=[feature_anchor],\n",
                ")"
            ]
        },
        {
            "cell_type": "markdown",
            "metadata": {
                "application/vnd.databricks.v1+cell": {
                    "cellMetadata": {},
                    "inputWidgets": {},
                    "nuid": "d71dd42f-57b3-4ff5-a79f-f154efd3d806",
                    "showTitle": false,
                    "title": ""
                }
            },
            "source": [
                "### Register the Features"
            ]
        },
        {
            "cell_type": "code",
            "execution_count": null,
            "metadata": {
                "application/vnd.databricks.v1+cell": {
                    "cellMetadata": {},
                    "inputWidgets": {},
                    "nuid": "be389daa-3762-445b-a16a-38f30eb7d7bb",
                    "showTitle": false,
                    "title": ""
                }
            },
            "outputs": [],
            "source": [
                "if REGISTER_FEATURES:\n",
                "    try:\n",
                "        client.register_features()\n",
                "    except KeyError:\n",
                "        # TODO temporarily go around the \"Already exists\" error -- \"KeyError: 'guid'\"\n",
                "        pass    \n",
                "\n",
                "    print(client.list_registered_features(project_name=PROJECT_NAME))\n",
                "    # You can get the actual features too by calling client.get_features_from_registry(PROJECT_NAME)"
            ]
        },
        {
            "cell_type": "markdown",
            "metadata": {
                "application/vnd.databricks.v1+cell": {
                    "cellMetadata": {},
                    "inputWidgets": {},
                    "nuid": "195a2a99-98f7-43a5-bd4a-2d65772c93da",
                    "showTitle": false,
                    "title": ""
                }
            },
            "source": [
                "## Feature Consumer Scenario\n",
                "\n",
                "From the feature consumer point of view, we first get the registered feature and then extract the feature vectors by using the feature definition.\n",
                "\n",
                "### Get Registered Features"
            ]
        },
        {
            "cell_type": "code",
            "execution_count": null,
            "metadata": {
                "application/vnd.databricks.v1+cell": {
                    "cellMetadata": {},
                    "inputWidgets": {},
                    "nuid": "13a20076-1b24-4537-8d07-a5bf5b440cf0",
                    "showTitle": false,
                    "title": ""
                }
            },
            "outputs": [],
            "source": [
                "if REGISTER_FEATURES:\n",
                "    registered_features = client.get_features_from_registry(project_name=PROJECT_NAME)\n",
                "else:\n",
                "    # Assume we get the registered features. This is for a notebook unit-test w/o the actual registration.\n",
                "    registered_features = {feat.name: feat for feat in features}\n",
                "\n",
                "print(\"Features:\")\n",
                "for f_name, f in registered_features.items():\n",
                "    print(f\"\\t{f_name} (key: {f.key[0].key_column})\")"
            ]
        },
        {
            "cell_type": "markdown",
            "metadata": {
                "application/vnd.databricks.v1+cell": {
                    "cellMetadata": {},
                    "inputWidgets": {},
                    "nuid": "7ca62c78-281a-4a84-a8a0-1879ea441e9d",
                    "showTitle": false,
                    "title": ""
                }
            },
            "source": [
                "### Extract the Features"
            ]
        },
        {
            "cell_type": "code",
            "execution_count": null,
            "metadata": {
                "application/vnd.databricks.v1+cell": {
                    "cellMetadata": {},
                    "inputWidgets": {},
                    "nuid": "c92708e6-ca44-48b6-ae47-30db88e39277",
                    "showTitle": false,
                    "title": ""
                }
            },
            "outputs": [],
            "source": [
                "feature_name = \"f_reviews_text_embedding\"\n",
                "feature_key = registered_features[feature_name].key[0]\n",
                "\n",
                "if client.spark_runtime == \"databricks\":\n",
                "    output_filepath = f\"dbfs:/{PROJECT_NAME}/feature_embeddings.parquet\"\n",
                "else:\n",
                "    raise ValueError(\"This notebook is expected to use Databricks as a target Spark cluster.\\\n",
                " To use other platforms, you'll need to install `sentence-transformers` pip package to your Spark cluster.\")"
            ]
        },
        {
            "cell_type": "code",
            "execution_count": null,
            "metadata": {
                "application/vnd.databricks.v1+cell": {
                    "cellMetadata": {},
                    "inputWidgets": {},
                    "nuid": "d9dfe7f6-67d0-407b-aaac-5ac65f9dde3e",
                    "showTitle": false,
                    "title": ""
                }
            },
            "outputs": [],
            "source": [
                "query = FeatureQuery(\n",
                "    feature_list=[feature_name],\n",
                "    key=feature_key,\n",
                ")\n",
                "\n",
                "settings = ObservationSettings(\n",
                "    observation_path=data_source_path,\n",
                ")\n",
                "\n",
                "client.get_offline_features(\n",
                "    observation_settings=settings,\n",
                "    feature_query=query,\n",
                "    # For more details, see https://feathr-ai.github.io/feathr/how-to-guides/feathr-job-configuration.html\n",
                "    execution_configurations=SparkExecutionConfiguration({\n",
                "        \"spark.feathr.outputFormat\": \"parquet\",\n",
                "        \"spark.sql.execution.arrow.enabled\": \"true\",\n",
                "    }),\n",
                "    output_path=output_filepath,\n",
                ")\n",
                "\n",
                "client.wait_job_to_finish(timeout_sec=5000)"
            ]
        },
        {
            "cell_type": "code",
            "execution_count": null,
            "metadata": {
                "application/vnd.databricks.v1+cell": {
                    "cellMetadata": {},
                    "inputWidgets": {},
                    "nuid": "a8be8d73-df8e-40f5-b21a-163e2da4b1c6",
                    "showTitle": false,
                    "title": ""
                }
            },
            "outputs": [],
            "source": [
                "result_df = get_result_df(client=client, res_url=output_filepath, data_format=\"parquet\")\n",
                "result_df[[\"name\", \"reviews_text\", feature_name]].head(5)"
            ]
        },
        {
            "cell_type": "markdown",
            "metadata": {},
            "source": [
                "Let's visualize the feature values. Here, we use TSNE (T-distributed Stochastic Neighbor Embedding) using [scikit-learn](https://scikit-learn.org/stable/modules/generated/sklearn.manifold.TSNE.html) to plot the vectors in 2D space."
            ]
        },
        {
            "cell_type": "code",
            "execution_count": null,
            "metadata": {
                "application/vnd.databricks.v1+cell": {
                    "cellMetadata": {},
                    "inputWidgets": {},
                    "nuid": "c03e4c41-00d7-4163-bdab-b5cf3e22ca30",
                    "showTitle": false,
                    "title": ""
                }
            },
            "outputs": [],
            "source": [
                "import numpy as np\n",
                "import plotly.graph_objs as go\n",
                "from sklearn.manifold import TSNE\n",
                "\n",
                "\n",
                "X = np.stack(result_df[feature_name], axis=0)\n",
                "result = TSNE(\n",
                "    n_components=2,\n",
                "    init='random',\n",
                "    perplexity=10,\n",
                ").fit_transform(X)\n",
                "\n",
                "result[:10]"
            ]
        },
        {
            "cell_type": "code",
            "execution_count": null,
            "metadata": {
                "application/vnd.databricks.v1+cell": {
                    "cellMetadata": {},
                    "inputWidgets": {},
                    "nuid": "20a2fe88-3b74-45ad-9b4f-2e63e9171ee1",
                    "showTitle": false,
                    "title": ""
                }
            },
            "outputs": [],
            "source": [
                "names = set(result_df['name'])\n",
                "names"
            ]
        },
        {
            "cell_type": "code",
            "execution_count": null,
            "metadata": {
                "application/vnd.databricks.v1+cell": {
                    "cellMetadata": {},
                    "inputWidgets": {},
                    "nuid": "25b798da-d0fa-4d37-98a9-a9614c47eb53",
                    "showTitle": false,
                    "title": ""
                }
            },
            "outputs": [],
            "source": [
                "fig = go.Figure()\n",
                "\n",
                "for name in names:\n",
                "    mask = result_df['name']==name\n",
                "    \n",
                "    fig.add_trace(go.Scatter(\n",
                "        x=result[mask, 0],\n",
                "        y=result[mask, 1],\n",
                "        name=name,\n",
                "        textposition='top center',\n",
                "        mode='markers+text',\n",
                "        marker={\n",
                "            'size': 8,\n",
                "            'opacity': 0.8,\n",
                "        },\n",
                "    ))\n",
                "\n",
                "fig.update_layout(\n",
                "    margin={'l': 0, 'r': 0, 'b': 0, 't': 0},\n",
                "    showlegend=True,\n",
                "    autosize=False,\n",
                "    width=1000,\n",
                "    height=500,\n",
                ")\n",
                "fig.show()"
            ]
        },
        {
            "cell_type": "markdown",
            "metadata": {},
            "source": [
                "### Cleanup"
            ]
        },
        {
            "cell_type": "code",
            "execution_count": null,
            "metadata": {},
            "outputs": [],
            "source": [
                "if CLEAN_UP:\n",
                "    # Cleaning up the output files. CAUTION: this maybe dangerous if you \"reused\" the project name.\n",
                "    import shutil\n",
                "    if is_databricks():\n",
                "        shutil.rmtree(f\"/dbfs/{PROJECT_NAME}\", ignore_errors=False)\n",
                "    else:\n",
                "        shutil.rmtree(f\"{PROJECT_NAME}\", ignore_errors=False)"
            ]
        }
    ],
    "metadata": {
        "application/vnd.databricks.v1+notebook": {
            "dashboards": [],
            "language": "python",
            "notebookMetadata": {
                "pythonIndentUnit": 4,
                "widgetLayout": []
            },
            "notebookName": "embedding",
            "notebookOrigID": 2956141409782062,
            "widgets": {}
        },
        "kernelspec": {
            "display_name": "Python 3.10.4 ('feathr')",
            "language": "python",
            "name": "python3"
        },
        "language_info": {
            "codemirror_mode": {
                "name": "ipython",
                "version": 3
            },
            "file_extension": ".py",
            "mimetype": "text/x-python",
            "name": "python",
            "nbconvert_exporter": "python",
            "pygments_lexer": "ipython3",
            "version": "3.10.8 (main, Nov 24 2022, 14:13:03) [GCC 11.2.0]"
        },
        "vscode": {
            "interpreter": {
                "hash": "e34a1a57d2e174682770a82d94a178aa36d3ccfaa21227c5d2308e319b7ae532"
            }
        }
>>>>>>> 3b40fed7
    },
    "tags": [
     "parameters"
    ]
   },
   "outputs": [],
   "source": [
    "RESOURCE_PREFIX = None  # TODO fill the value\n",
    "PROJECT_NAME = \"hotel_reviews_embedding\"\n",
    "\n",
    "REGISTRY_ENDPOINT = f\"https://{RESOURCE_PREFIX}webapp.azurewebsites.net/api/v1\"\n",
    "\n",
    "# TODO fill values to use databricks cluster:\n",
    "DATABRICKS_CLUSTER_ID = None             # Set Databricks cluster id to use an existing cluster\n",
    "if is_databricks():\n",
    "    # If this notebook is running on Databricks, its context can be used to retrieve token and instance URL\n",
    "    ctx = dbutils.notebook.entry_point.getDbutils().notebook().getContext()\n",
    "    DATABRICKS_WORKSPACE_TOKEN_VALUE = ctx.apiToken().get()\n",
    "    SPARK_CONFIG__DATABRICKS__WORKSPACE_INSTANCE_URL = f\"https://{ctx.tags().get('browserHostName').get()}\"\n",
    "else:\n",
    "    DATABRICKS_WORKSPACE_TOKEN_VALUE = None                  # Set Databricks workspace token to use databricks\n",
    "    SPARK_CONFIG__DATABRICKS__WORKSPACE_INSTANCE_URL = None  # Set Databricks workspace url to use databricks\n",
    "\n",
    "# We'll need an authentication credential to access Azure resources and register features \n",
    "USE_CLI_AUTH = False  # Set True to use interactive authentication\n",
    "\n",
    "# If set True, register the features to Feathr registry.\n",
    "REGISTER_FEATURES = False\n",
    "\n",
    "# TODO fill the values to use EnvironmentCredential for authentication. (e.g. to run this notebook on DataBricks.)\n",
    "AZURE_TENANT_ID = None\n",
    "AZURE_CLIENT_ID = None\n",
    "AZURE_CLIENT_SECRET = None"
   ]
  },
  {
   "cell_type": "code",
   "execution_count": null,
   "metadata": {},
   "outputs": [],
   "source": [
    "# Get an authentication credential to access Azure resources and register features\n",
    "if USE_CLI_AUTH:\n",
    "    # Use AZ CLI interactive browser authentication\n",
    "    !az login --use-device-code\n",
    "    from azure.identity import AzureCliCredential\n",
    "    credential = AzureCliCredential(additionally_allowed_tenants=['*'],)\n",
    "elif AZURE_TENANT_ID and AZURE_CLIENT_ID and AZURE_CLIENT_SECRET:\n",
    "    # Use Environment variable secret\n",
    "    import os\n",
    "    from azure.identity import EnvironmentCredential\n",
    "    os.environ[\"AZURE_TENANT_ID\"] = AZURE_TENANT_ID\n",
    "    os.environ[\"AZURE_CLIENT_ID\"] = AZURE_CLIENT_ID\n",
    "    os.environ[\"AZURE_CLIENT_SECRET\"] = AZURE_CLIENT_SECRET\n",
    "    credential = EnvironmentCredential()\n",
    "else:\n",
    "    # Try to use the default credential\n",
    "    from azure.identity import DefaultAzureCredential\n",
    "    credential = DefaultAzureCredential(\n",
    "        exclude_interactive_browser_credential=False,\n",
    "        additionally_allowed_tenants=['*'],\n",
    "    )"
   ]
  },
  {
   "cell_type": "markdown",
   "metadata": {
    "application/vnd.databricks.v1+cell": {
     "cellMetadata": {},
     "inputWidgets": {},
     "nuid": "b91b6f48-87a6-4788-9c09-b8aeb4406c54",
     "showTitle": false,
     "title": ""
    }
   },
   "source": [
    "## Prepare Dataset\n",
    "\n",
    "First, prepare the hotel review dataset."
   ]
  },
  {
   "cell_type": "code",
   "execution_count": null,
   "metadata": {},
   "outputs": [],
   "source": [
    "# Use dbfs if the notebook is running on Databricks\n",
    "if is_databricks():\n",
    "    WORKING_DIR = f\"/dbfs/{PROJECT_NAME}\"\n",
    "else:\n",
    "    WORKING_DIR = PROJECT_NAME"
   ]
  },
  {
   "cell_type": "code",
   "execution_count": null,
   "metadata": {
    "application/vnd.databricks.v1+cell": {
     "cellMetadata": {},
     "inputWidgets": {},
     "nuid": "a10a4625-6f98-42cb-9967-3d5d0b75fb7a",
     "showTitle": false,
     "title": ""
    }
   },
   "outputs": [],
   "source": [
    "data_filepath = f\"{WORKING_DIR}/hotel_reviews_100_with_id.csv\"\n",
    "maybe_download(src_url=HOTEL_REVIEWS_URL, dst_filepath=data_filepath)"
   ]
  },
  {
   "cell_type": "markdown",
   "metadata": {},
   "source": [
    "Since the review IDs are not included in our sample dataset, we set incremantal numbers to the ID column so that we can use them for feature joinining later."
   ]
  },
  {
   "cell_type": "code",
   "execution_count": null,
   "metadata": {},
   "outputs": [],
   "source": [
    "df = pd.read_csv(data_filepath)\n",
    "df['reviews_id'] = df.index"
   ]
  },
  {
   "cell_type": "code",
   "execution_count": null,
   "metadata": {
    "application/vnd.databricks.v1+cell": {
     "cellMetadata": {},
     "inputWidgets": {},
     "nuid": "22e27778-3472-44b7-90e0-aca7d78dbbdc",
     "showTitle": false,
     "title": ""
    }
   },
   "outputs": [],
   "source": [
    "# Verify the data\n",
    "df.head(5)"
   ]
  },
  {
   "cell_type": "code",
   "execution_count": null,
   "metadata": {},
   "outputs": [],
   "source": [
    "# Save the updated data back to file so that we can use it later in this sample notebook.\n",
    "df.to_csv(data_filepath, index=False)"
   ]
  },
  {
   "cell_type": "markdown",
   "metadata": {
    "application/vnd.databricks.v1+cell": {
     "cellMetadata": {},
     "inputWidgets": {},
     "nuid": "45c08e6e-a2f7-4ae7-9c3f-81edc1adcf48",
     "showTitle": false,
     "title": ""
    }
   },
   "source": [
    "## Initialize Feathr Client"
   ]
  },
  {
   "cell_type": "code",
   "execution_count": null,
   "metadata": {
    "application/vnd.databricks.v1+cell": {
     "cellMetadata": {},
     "inputWidgets": {},
     "nuid": "a8da762c-d245-4f90-abe8-42d4f6a4ea80",
     "showTitle": false,
     "title": ""
    }
   },
   "outputs": [],
   "source": [
    "databricks_config = {\n",
    "    \"run_name\": \"FEATHR_FILL_IN\",\n",
    "    \"libraries\": [\n",
    "        {\"jar\": \"FEATHR_FILL_IN\"},\n",
    "        # sentence-transformers pip package\n",
    "        {\"pypi\": {\"package\": \"sentence-transformers\"}},\n",
    "    ],\n",
    "    \"spark_jar_task\": {\n",
    "        \"main_class_name\": \"FEATHR_FILL_IN\",\n",
    "        \"parameters\": [\"FEATHR_FILL_IN\"],\n",
    "    },\n",
    "    \"new_cluster\": DEFAULT_DATABRICKS_CLUSTER_CONFIG,\n",
    "}\n",
    "\n",
    "config_path = generate_config(\n",
    "    resource_prefix=RESOURCE_PREFIX,\n",
    "    project_name=PROJECT_NAME,\n",
    "    spark_config__spark_cluster=\"databricks\",\n",
    "    # You may set an existing cluster id here, but Databricks recommend to use new clusters for greater reliability.\n",
    "    databricks_cluster_id=None,  # Set None to create a new job cluster\n",
    "    databricks_workspace_token_value=DATABRICKS_WORKSPACE_TOKEN_VALUE,\n",
    "    spark_config__databricks__work_dir=f\"dbfs:/{PROJECT_NAME}\",\n",
    "    spark_config__databricks__workspace_instance_url=SPARK_CONFIG__DATABRICKS__WORKSPACE_INSTANCE_URL,\n",
    "    spark_config__databricks__config_template=json.dumps(databricks_config),\n",
    "    feature_registry__api_endpoint=REGISTRY_ENDPOINT,\n",
    "    use_env_vars=False,\n",
    ")\n",
    "\n",
    "with open(config_path, \"r\") as f:\n",
    "    print(f.read())"
   ]
  },
  {
   "cell_type": "code",
   "execution_count": null,
   "metadata": {
    "application/vnd.databricks.v1+cell": {
     "cellMetadata": {},
     "inputWidgets": {},
     "nuid": "a35d5b78-542d-4c9e-a64c-76d045a8f587",
     "showTitle": false,
     "title": ""
    }
   },
   "outputs": [],
   "source": [
    "client = FeathrClient(\n",
    "    config_path=config_path,\n",
    "    credential=credential,\n",
    ")"
   ]
  },
  {
   "cell_type": "markdown",
   "metadata": {
    "application/vnd.databricks.v1+cell": {
     "cellMetadata": {},
     "inputWidgets": {},
     "nuid": "352bd8b2-1626-4aee-9b00-58750ac18086",
     "showTitle": false,
     "title": ""
    }
   },
   "source": [
    "## Feature Creator Scenario\n",
    "\n",
    "With the feature creator's point of view, we implement a feature embedding UDF, define the embedding output as a feature, and register the feature to Feathr registry.    \n",
    "\n",
    "### Create Features\n",
    "\n",
    "First, we set the data source path that our feature definition will use. This path will be used from the **Feature Consumer Scenario** later in this notebook when extracting the feature vectors."
   ]
  },
  {
   "cell_type": "code",
   "execution_count": null,
   "metadata": {},
   "outputs": [],
   "source": [
    "if client.spark_runtime == \"local\":\n",
    "    data_source_path = data_filepath\n",
    "# If the notebook is running on Databricks, convert to spark path format\n",
    "elif client.spark_runtime == \"databricks\" and is_databricks():\n",
    "    data_source_path = data_filepath.replace(\"/dbfs\", \"dbfs:\")\n",
    "# Otherwise, upload the local file to the cloud storage (either dbfs or adls).\n",
    "else:\n",
    "    data_source_path = client.feathr_spark_launcher.upload_or_get_cloud_path(data_filepath)\n",
    "\n",
    "data_source_path"
   ]
  },
  {
   "cell_type": "markdown",
   "metadata": {},
   "source": [
    "Create feature embedding UDF. Here, we will use a [pretrained Transformer model from HuggingFace](https://huggingface.co/sentence-transformers/paraphrase-MiniLM-L6-v2)."
   ]
  },
  {
   "cell_type": "code",
   "execution_count": null,
   "metadata": {
    "application/vnd.databricks.v1+cell": {
     "cellMetadata": {},
     "inputWidgets": {},
     "nuid": "cbf14644-fd42-49a2-9199-6471b719e03e",
     "showTitle": false,
     "title": ""
    }
   },
   "outputs": [],
   "source": [
    "def sentence_embedding(df: DataFrame) -> DataFrame:\n",
    "    \"\"\"Feathr data source UDF to generate sentence embeddings.\n",
    "\n",
    "    Args:\n",
    "        df: A Spark DataFrame with a column named \"reviews_text\" of type string.\n",
    "    \n",
    "    Returns:\n",
    "        A Spark DataFrame with a column named \"reviews_text_embedding\" of type array<float>.\n",
    "    \"\"\"\n",
    "    import pandas as pd\n",
    "    from pyspark.sql.functions import col, pandas_udf\n",
    "    from pyspark.sql.types import ArrayType, FloatType\n",
    "    from sentence_transformers import SentenceTransformer\n",
    "    \n",
    "    @pandas_udf(ArrayType(FloatType()))\n",
    "    def predict_batch_udf(data: pd.Series) -> pd.Series:\n",
    "        \"\"\"Pandas UDF transforming a pandas.Series of text into a pandas.Series of embeddings.\n",
    "        You may use iterator input and output instead, e.g. Iterator[pd.Series] -> Iterator[pd.Series]\n",
    "        \"\"\"\n",
    "        model = SentenceTransformer('paraphrase-MiniLM-L6-v2')\n",
    "        embedding = model.encode(data.to_list())\n",
    "        return pd.Series(embedding.tolist())\n",
    "\n",
    "    return df.withColumn(\"reviews_text_embedding\", predict_batch_udf(col(\"reviews_text\")))"
   ]
  },
  {
   "cell_type": "code",
   "execution_count": null,
   "metadata": {
    "application/vnd.databricks.v1+cell": {
     "cellMetadata": {},
     "inputWidgets": {},
     "nuid": "d570545a-ba3e-4562-9893-a0de8d06e467",
     "showTitle": false,
     "title": ""
    }
   },
   "outputs": [],
   "source": [
    "hdfs_source = HdfsSource(\n",
    "    name=\"hotel_reviews\",\n",
    "    path=data_source_path,\n",
    "    preprocessing=sentence_embedding,\n",
    ")\n",
    "\n",
    "# key is required for the features from non-INPUT_CONTEXT source\n",
    "key = TypedKey(\n",
    "    key_column=\"reviews_id\",\n",
    "    key_column_type=ValueType.INT64,\n",
    "    description=\"Reviews ID\",\n",
    "    full_name=f\"{PROJECT_NAME}.review_id\",\n",
    ")\n",
    "\n",
    "# The column 'reviews_text_embedding' will be generated by our UDF `sentence_embedding`.\n",
    "# We use the column as the feature. \n",
    "features = [\n",
    "    Feature(\n",
    "        name=\"f_reviews_text_embedding\",\n",
    "        key=key,\n",
    "        feature_type=FLOAT_VECTOR,\n",
    "        transform=\"reviews_text_embedding\",\n",
    "    ),\n",
    "]\n",
    "\n",
    "feature_anchor = FeatureAnchor(\n",
    "    name=\"feature_anchor\",\n",
    "    source=hdfs_source,\n",
    "    features=features,\n",
    ")"
   ]
  },
  {
   "cell_type": "code",
   "execution_count": null,
   "metadata": {
    "application/vnd.databricks.v1+cell": {
     "cellMetadata": {},
     "inputWidgets": {},
     "nuid": "75ad69ff-0c94-4cc7-be9e-3cf8f372ecf2",
     "showTitle": false,
     "title": ""
    }
   },
   "outputs": [],
   "source": [
    "client.build_features(\n",
    "    anchor_list=[feature_anchor],\n",
    ")"
   ]
  },
  {
   "cell_type": "markdown",
   "metadata": {
    "application/vnd.databricks.v1+cell": {
     "cellMetadata": {},
     "inputWidgets": {},
     "nuid": "d71dd42f-57b3-4ff5-a79f-f154efd3d806",
     "showTitle": false,
     "title": ""
    }
   },
   "source": [
    "### Register the Features"
   ]
  },
  {
   "cell_type": "code",
   "execution_count": null,
   "metadata": {
    "application/vnd.databricks.v1+cell": {
     "cellMetadata": {},
     "inputWidgets": {},
     "nuid": "be389daa-3762-445b-a16a-38f30eb7d7bb",
     "showTitle": false,
     "title": ""
    }
   },
   "outputs": [],
   "source": [
    "if REGISTER_FEATURES:\n",
    "    try:\n",
    "        client.register_features()\n",
    "    except KeyError:\n",
    "        # TODO temporarily go around the \"Already exists\" error -- \"KeyError: 'guid'\"\n",
    "        pass    \n",
    "\n",
    "    print(client.list_registered_features(project_name=PROJECT_NAME))\n",
    "    # You can get the actual features too by calling client.get_features_from_registry(PROJECT_NAME)"
   ]
  },
  {
   "cell_type": "markdown",
   "metadata": {
    "application/vnd.databricks.v1+cell": {
     "cellMetadata": {},
     "inputWidgets": {},
     "nuid": "195a2a99-98f7-43a5-bd4a-2d65772c93da",
     "showTitle": false,
     "title": ""
    }
   },
   "source": [
    "## Feature Consumer Scenario\n",
    "\n",
    "From the feature consumer point of view, we first get the registered feature and then extract the feature vectors by using the feature definition.\n",
    "\n",
    "### Get Registered Features"
   ]
  },
  {
   "cell_type": "code",
   "execution_count": null,
   "metadata": {
    "application/vnd.databricks.v1+cell": {
     "cellMetadata": {},
     "inputWidgets": {},
     "nuid": "13a20076-1b24-4537-8d07-a5bf5b440cf0",
     "showTitle": false,
     "title": ""
    }
   },
   "outputs": [],
   "source": [
    "if REGISTER_FEATURES:\n",
    "    registered_features = client.get_features_from_registry(project_name=PROJECT_NAME)\n",
    "else:\n",
    "    # Assume we get the registered features. This is for a notebook unit-test w/o the actual registration.\n",
    "    registered_features = {feat.name: feat for feat in features}\n",
    "\n",
    "print(\"Features:\")\n",
    "for f_name, f in registered_features.items():\n",
    "    print(f\"\\t{f_name} (key: {f.key[0].key_column})\")"
   ]
  },
  {
   "cell_type": "markdown",
   "metadata": {
    "application/vnd.databricks.v1+cell": {
     "cellMetadata": {},
     "inputWidgets": {},
     "nuid": "7ca62c78-281a-4a84-a8a0-1879ea441e9d",
     "showTitle": false,
     "title": ""
    }
   },
   "source": [
    "### Extract the Features"
   ]
  },
  {
   "cell_type": "code",
   "execution_count": null,
   "metadata": {
    "application/vnd.databricks.v1+cell": {
     "cellMetadata": {},
     "inputWidgets": {},
     "nuid": "c92708e6-ca44-48b6-ae47-30db88e39277",
     "showTitle": false,
     "title": ""
    }
   },
   "outputs": [],
   "source": [
    "feature_name = \"f_reviews_text_embedding\"\n",
    "feature_key = registered_features[feature_name].key[0]\n",
    "\n",
    "if client.spark_runtime == \"databricks\":\n",
    "    output_filepath = f\"dbfs:/{PROJECT_NAME}/feature_embeddings.parquet\"\n",
    "else:\n",
    "    raise ValueError(\"This notebook is expected to use Databricks as a target Spark cluster.\\\n",
    " To use other platforms, you'll need to install `sentence-transformers` pip package to your Spark cluster.\")"
   ]
  },
  {
   "cell_type": "code",
   "execution_count": null,
   "metadata": {
    "application/vnd.databricks.v1+cell": {
     "cellMetadata": {},
     "inputWidgets": {},
     "nuid": "d9dfe7f6-67d0-407b-aaac-5ac65f9dde3e",
     "showTitle": false,
     "title": ""
    }
   },
   "outputs": [],
   "source": [
    "query = FeatureQuery(\n",
    "    feature_list=[feature_name],\n",
    "    key=feature_key,\n",
    ")\n",
    "\n",
    "settings = ObservationSettings(\n",
    "    observation_path=data_source_path,\n",
    ")\n",
    "\n",
    "client.get_offline_features(\n",
    "    observation_settings=settings,\n",
    "    feature_query=query,\n",
    "    # For more details, see https://feathr-ai.github.io/feathr/how-to-guides/feathr-job-configuration.html\n",
    "    execution_configurations=SparkExecutionConfiguration({\n",
    "        \"spark.feathr.outputFormat\": \"parquet\",\n",
    "        \"spark.sql.execution.arrow.enabled\": \"true\",\n",
    "    }),\n",
    "    output_path=output_filepath,\n",
    ")\n",
    "\n",
    "client.wait_job_to_finish(timeout_sec=5000)"
   ]
  },
  {
   "cell_type": "code",
   "execution_count": null,
   "metadata": {
    "application/vnd.databricks.v1+cell": {
     "cellMetadata": {},
     "inputWidgets": {},
     "nuid": "a8be8d73-df8e-40f5-b21a-163e2da4b1c6",
     "showTitle": false,
     "title": ""
    }
   },
   "outputs": [],
   "source": [
    "result_df = get_result_df(client=client, res_url=output_filepath, data_format=\"parquet\")\n",
    "result_df[[\"name\", \"reviews_text\", feature_name]].head(5)"
   ]
  },
  {
   "cell_type": "markdown",
   "metadata": {},
   "source": [
    "Let's visualize the feature values. Here, we use TSNE (T-distributed Stochastic Neighbor Embedding) using [scikit-learn](https://scikit-learn.org/stable/modules/generated/sklearn.manifold.TSNE.html) to plot the vectors in 2D space."
   ]
  },
  {
   "cell_type": "code",
   "execution_count": null,
   "metadata": {
    "application/vnd.databricks.v1+cell": {
     "cellMetadata": {},
     "inputWidgets": {},
     "nuid": "c03e4c41-00d7-4163-bdab-b5cf3e22ca30",
     "showTitle": false,
     "title": ""
    }
   },
   "outputs": [],
   "source": [
    "import numpy as np\n",
    "import plotly.graph_objs as go\n",
    "from sklearn.manifold import TSNE\n",
    "\n",
    "\n",
    "X = np.stack(result_df[feature_name], axis=0)\n",
    "result = TSNE(\n",
    "    n_components=2,\n",
    "    init='random',\n",
    "    perplexity=10,\n",
    ").fit_transform(X)\n",
    "\n",
    "result[:10]"
   ]
  },
  {
   "cell_type": "code",
   "execution_count": null,
   "metadata": {
    "application/vnd.databricks.v1+cell": {
     "cellMetadata": {},
     "inputWidgets": {},
     "nuid": "20a2fe88-3b74-45ad-9b4f-2e63e9171ee1",
     "showTitle": false,
     "title": ""
    }
   },
   "outputs": [],
   "source": [
    "names = set(result_df['name'])\n",
    "names"
   ]
  },
  {
   "cell_type": "code",
   "execution_count": null,
   "metadata": {
    "application/vnd.databricks.v1+cell": {
     "cellMetadata": {},
     "inputWidgets": {},
     "nuid": "25b798da-d0fa-4d37-98a9-a9614c47eb53",
     "showTitle": false,
     "title": ""
    }
   },
   "outputs": [],
   "source": [
    "fig = go.Figure()\n",
    "\n",
    "for name in names:\n",
    "    mask = result_df['name']==name\n",
    "    \n",
    "    fig.add_trace(go.Scatter(\n",
    "        x=result[mask, 0],\n",
    "        y=result[mask, 1],\n",
    "        name=name,\n",
    "        textposition='top center',\n",
    "        mode='markers+text',\n",
    "        marker={\n",
    "            'size': 8,\n",
    "            'opacity': 0.8,\n",
    "        },\n",
    "    ))\n",
    "\n",
    "fig.update_layout(\n",
    "    margin={'l': 0, 'r': 0, 'b': 0, 't': 0},\n",
    "    showlegend=True,\n",
    "    autosize=False,\n",
    "    width=1000,\n",
    "    height=500,\n",
    ")\n",
    "fig.show()"
   ]
  },
  {
   "cell_type": "markdown",
   "metadata": {},
   "source": [
    "### Cleanup"
   ]
  },
  {
   "cell_type": "code",
   "execution_count": null,
   "metadata": {},
   "outputs": [],
   "source": [
    "# Cleaning up the output files. CAUTION: this maybe dangerous if you \"reused\" the project name.\n",
    "import shutil\n",
    "shutil.rmtree(WORKING_DIR, ignore_errors=False)"
   ]
  },
  {
   "cell_type": "code",
   "execution_count": null,
   "metadata": {},
   "outputs": [],
   "source": []
  }
 ],
 "metadata": {
  "application/vnd.databricks.v1+notebook": {
   "dashboards": [],
   "language": "python",
   "notebookMetadata": {
    "pythonIndentUnit": 4,
    "widgetLayout": []
   },
   "notebookName": "embedding",
   "notebookOrigID": 2956141409782062,
   "widgets": {}
  },
  "kernelspec": {
   "display_name": "Python 3 (ipykernel)",
   "language": "python",
   "name": "python3"
  },
  "language_info": {
   "codemirror_mode": {
    "name": "ipython",
    "version": 3
   },
   "file_extension": ".py",
   "mimetype": "text/x-python",
   "name": "python",
   "nbconvert_exporter": "python",
   "pygments_lexer": "ipython3",
   "version": "3.10.8"
  },
  "vscode": {
   "interpreter": {
    "hash": "31f2aee4e71d21fbe5cf8b01ff0e069b9275f58929596ceb00d14d90e3e16cd6"
   }
  }
 },
 "nbformat": 4,
 "nbformat_minor": 1
}<|MERGE_RESOLUTION|>--- conflicted
+++ resolved
@@ -1,5 +1,4 @@
 {
-<<<<<<< HEAD
  "cells": [
   {
    "cell_type": "markdown",
@@ -27,8 +26,8 @@
    "metadata": {},
    "outputs": [],
    "source": [
-    "# Uncomment and run this cell to install feathr from the latest codes in the repo along with the other necessary packages to run this notebook.\n",
-    "# !pip install \"git+https://github.com/feathr-ai/feathr#subdirectory=feathr_project\" scikit-learn plotly"
+    "# Install feathr from the latest codes in the repo. You may use `pip install feathr[notebook]` as well.\n",
+    "# !pip install \"git+https://github.com/feathr-ai/feathr.git#subdirectory=feathr_project&egg=feathr[notebook]\""
    ]
   },
   {
@@ -46,6 +45,7 @@
    "outputs": [],
    "source": [
     "import json\n",
+    "import os\n",
     "\n",
     "import pandas as pd\n",
     "from pyspark.sql import DataFrame\n",
@@ -97,808 +97,6 @@
      "nuid": "dc33b9b9-d7a2-4fc0-a6c6-fb8a60da3de4",
      "showTitle": false,
      "title": ""
-=======
-    "cells": [
-        {
-            "cell_type": "markdown",
-            "metadata": {},
-            "source": [
-                "# Using Feature Embedding with Feathr Feature Store\n",
-                "\n",
-                "Feature embedding is a way to translate a high-dimensional feature vector to a lower-dimensional vector, where the embedding can be learned and reused across models. In this example, we show how one can define feature embeddings in Feathr Feature Store via **UDF (User Defined Function).**\n",
-                "\n",
-                "We use a sample hotel review dataset downloaded from [Azure-Samples repository](https://github.com/Azure-Samples/azure-search-python-samples/tree/main/AzureML-Custom-Skill/datasets). The original dataset can be found [here](https://www.kaggle.com/datasets/datafiniti/hotel-reviews).\n",
-                "\n",
-                "For the embedding, a pre-trained [HuggingFace Transformer model](https://huggingface.co/sentence-transformers) is used to encode texts into numerical values. The text embeddings can be used for many NLP problems such as detecting fake reviews, sentiment analysis, and finding similar hotels, but building such models is out of scope and thus we don't cover that in this notebook.\n",
-                "\n",
-                "## Prerequisite\n",
-                "* Databricks: In this notebook, we use Databricks as the target Spark platform.\n",
-                "    - You may use Azure Synapse Spark pool too by following [this](https://github.com/feathr-ai/feathr/blob/main/docs/quickstart_synapse.md) instructions. Note, you'll need to install a `sentence-transformers` pip package to your Spark pool to use the embedding example.\n",
-                "* Feature registry: We showcase using feature registry later in this notebook. You may use [ARM-template](https://feathr-ai.github.io/feathr/how-to-guides/azure-deployment-arm.html) to deploy the necessary resources.\n",
-                "\n",
-                "First, install Feathr and other necessary packages to run this notebook."
-            ]
-        },
-        {
-            "cell_type": "code",
-            "execution_count": null,
-            "metadata": {},
-            "outputs": [],
-            "source": [
-                "# Uncomment and run this cell to install feathr from the latest codes in the repo along with the other necessary packages to run this notebook.\n",
-                "# !pip install \"git+https://github.com/feathr-ai/feathr#subdirectory=feathr_project\" scikit-learn plotly"
-            ]
-        },
-        {
-            "cell_type": "code",
-            "execution_count": null,
-            "metadata": {
-                "application/vnd.databricks.v1+cell": {
-                    "cellMetadata": {},
-                    "inputWidgets": {},
-                    "nuid": "79bd243c-f78e-4184-82b8-94eb8bea361f",
-                    "showTitle": false,
-                    "title": ""
-                }
-            },
-            "outputs": [],
-            "source": [
-                "import json\n",
-                "import os\n",
-                "\n",
-                "import pandas as pd\n",
-                "from pyspark.sql import DataFrame\n",
-                "\n",
-                "import feathr\n",
-                "from feathr import (\n",
-                "    # dtype\n",
-                "    FLOAT_VECTOR, ValueType,\n",
-                "    # source\n",
-                "    HdfsSource,\n",
-                "    # client\n",
-                "    FeathrClient,\n",
-                "    # feature\n",
-                "    Feature,\n",
-                "    # anchor\n",
-                "    FeatureAnchor,\n",
-                "    # typed_key\n",
-                "    TypedKey,\n",
-                "    # query_feature_list\n",
-                "    FeatureQuery,\n",
-                "    # settings\n",
-                "    ObservationSettings,\n",
-                "    # feathr_configurations\n",
-                "    SparkExecutionConfiguration,\n",
-                ")\n",
-                "from feathr.datasets.utils import maybe_download\n",
-                "from feathr.utils.config import DEFAULT_DATABRICKS_CLUSTER_CONFIG, generate_config\n",
-                "from feathr.utils.job_utils import get_result_df\n",
-                "from feathr.utils.platform import is_jupyter, is_databricks\n",
-                "\n",
-                "print(f\"Feathr version: {feathr.__version__}\")"
-            ]
-        },
-        {
-            "cell_type": "markdown",
-            "metadata": {},
-            "source": [
-                "Notebook parameters:"
-            ]
-        },
-        {
-            "cell_type": "code",
-            "execution_count": null,
-            "metadata": {
-                "application/vnd.databricks.v1+cell": {
-                    "cellMetadata": {},
-                    "inputWidgets": {},
-                    "nuid": "dc33b9b9-d7a2-4fc0-a6c6-fb8a60da3de4",
-                    "showTitle": false,
-                    "title": ""
-                },
-                "tags": [
-                    "parameters"
-                ]
-            },
-            "outputs": [],
-            "source": [
-                "RESOURCE_PREFIX = \"\"  # TODO fill the value\n",
-                "PROJECT_NAME = \"hotel_reviews_embedding\"\n",
-                "\n",
-                "REGISTRY_ENDPOINT = f\"https://{RESOURCE_PREFIX}webapp.azurewebsites.net/api/v1\"\n",
-                "\n",
-                "if is_databricks():\n",
-                "    # If this notebook is running on Databricks, its context can be used to retrieve token and instance URL\n",
-                "    ctx = dbutils.notebook.entry_point.getDbutils().notebook().getContext()\n",
-                "    DATABRICKS_WORKSPACE_TOKEN_VALUE = ctx.apiToken().get()\n",
-                "    SPARK_CONFIG__DATABRICKS__WORKSPACE_INSTANCE_URL = f\"https://{ctx.tags().get('browserHostName').get()}\"\n",
-                "else:\n",
-                "    # TODO fill the values.\n",
-                "    DATABRICKS_WORKSPACE_TOKEN_VALUE = os.environ.get(\"DATABRICKS_WORKSPACE_TOKEN_VALUE\")\n",
-                "    SPARK_CONFIG__DATABRICKS__WORKSPACE_INSTANCE_URL = os.environ.get(\"SPARK_CONFIG__DATABRICKS__WORKSPACE_INSTANCE_URL\")\n",
-                "\n",
-                "# We'll need an authentication credential to access Azure resources and register features \n",
-                "USE_CLI_AUTH = False  # Set True to use interactive authentication\n",
-                "\n",
-                "# If set True, register the features to Feathr registry.\n",
-                "REGISTER_FEATURES = False\n",
-                "\n",
-                "# TODO fill the values to use EnvironmentCredential for authentication. (e.g. to run this notebook on DataBricks.)\n",
-                "AZURE_TENANT_ID = None\n",
-                "AZURE_CLIENT_ID = None\n",
-                "AZURE_CLIENT_SECRET = None\n",
-                "\n",
-                "# Set True to delete the project output files at the end of this notebook.\n",
-                "CLEAN_UP = False"
-            ]
-        },
-        {
-            "cell_type": "code",
-            "execution_count": null,
-            "metadata": {},
-            "outputs": [],
-            "source": [
-                "# Get an authentication credential to access Azure resources and register features\n",
-                "if USE_CLI_AUTH:\n",
-                "    # Use AZ CLI interactive browser authentication\n",
-                "    !az login --use-device-code\n",
-                "    from azure.identity import AzureCliCredential\n",
-                "    credential = AzureCliCredential(additionally_allowed_tenants=['*'],)\n",
-                "elif AZURE_TENANT_ID and AZURE_CLIENT_ID and AZURE_CLIENT_SECRET:\n",
-                "    # Use Environment variable secret\n",
-                "    from azure.identity import EnvironmentCredential\n",
-                "    os.environ[\"AZURE_TENANT_ID\"] = AZURE_TENANT_ID\n",
-                "    os.environ[\"AZURE_CLIENT_ID\"] = AZURE_CLIENT_ID\n",
-                "    os.environ[\"AZURE_CLIENT_SECRET\"] = AZURE_CLIENT_SECRET\n",
-                "    credential = EnvironmentCredential()\n",
-                "else:\n",
-                "    # Try to use the default credential\n",
-                "    from azure.identity import DefaultAzureCredential\n",
-                "    credential = DefaultAzureCredential(\n",
-                "        exclude_interactive_browser_credential=False,\n",
-                "        additionally_allowed_tenants=['*'],\n",
-                "    )"
-            ]
-        },
-        {
-            "cell_type": "markdown",
-            "metadata": {
-                "application/vnd.databricks.v1+cell": {
-                    "cellMetadata": {},
-                    "inputWidgets": {},
-                    "nuid": "b91b6f48-87a6-4788-9c09-b8aeb4406c54",
-                    "showTitle": false,
-                    "title": ""
-                }
-            },
-            "source": [
-                "## Prepare Dataset\n",
-                "\n",
-                "First, prepare the hotel review dataset."
-            ]
-        },
-        {
-            "cell_type": "code",
-            "execution_count": null,
-            "metadata": {
-                "application/vnd.databricks.v1+cell": {
-                    "cellMetadata": {},
-                    "inputWidgets": {},
-                    "nuid": "8a4bceb6-2d39-4267-93a2-84158d605e51",
-                    "showTitle": false,
-                    "title": ""
-                }
-            },
-            "outputs": [],
-            "source": [
-                "DATA_URL = \"https://azurefeathrstorage.blob.core.windows.net/public/sample_data/hotel_reviews_100_with_id.csv\""
-            ]
-        },
-        {
-            "cell_type": "code",
-            "execution_count": null,
-            "metadata": {
-                "application/vnd.databricks.v1+cell": {
-                    "cellMetadata": {},
-                    "inputWidgets": {},
-                    "nuid": "a10a4625-6f98-42cb-9967-3d5d0b75fb7a",
-                    "showTitle": false,
-                    "title": ""
-                }
-            },
-            "outputs": [],
-            "source": [
-                "if is_databricks():\n",
-                "    data_filepath = f\"/dbfs/{PROJECT_NAME}/hotel_reviews_100_with_id.csv\"\n",
-                "elif is_jupyter():\n",
-                "    data_filepath = f\"{PROJECT_NAME}/hotel_reviews_100_with_id.csv\"\n",
-                "else:\n",
-                "    # This notebook is supposed to be run on Databricks or Jupyter.\n",
-                "    # Note, you still can use Azure Synapse for the target Spark cluster.\n",
-                "    raise ValueError(\"Unsupported platform\")\n",
-                "\n",
-                "maybe_download(src_url=DATA_URL, dst_filepath=data_filepath)"
-            ]
-        },
-        {
-            "cell_type": "code",
-            "execution_count": null,
-            "metadata": {
-                "application/vnd.databricks.v1+cell": {
-                    "cellMetadata": {},
-                    "inputWidgets": {},
-                    "nuid": "22e27778-3472-44b7-90e0-aca7d78dbbdc",
-                    "showTitle": false,
-                    "title": ""
-                }
-            },
-            "outputs": [],
-            "source": [
-                "# Verify the data\n",
-                "pd.read_csv(data_filepath).head(5)"
-            ]
-        },
-        {
-            "cell_type": "markdown",
-            "metadata": {
-                "application/vnd.databricks.v1+cell": {
-                    "cellMetadata": {},
-                    "inputWidgets": {},
-                    "nuid": "45c08e6e-a2f7-4ae7-9c3f-81edc1adcf48",
-                    "showTitle": false,
-                    "title": ""
-                }
-            },
-            "source": [
-                "## Initialize Feathr Client"
-            ]
-        },
-        {
-            "cell_type": "code",
-            "execution_count": null,
-            "metadata": {
-                "application/vnd.databricks.v1+cell": {
-                    "cellMetadata": {},
-                    "inputWidgets": {},
-                    "nuid": "a8da762c-d245-4f90-abe8-42d4f6a4ea80",
-                    "showTitle": false,
-                    "title": ""
-                }
-            },
-            "outputs": [],
-            "source": [
-                "databricks_config = {\n",
-                "    \"run_name\": \"FEATHR_FILL_IN\",\n",
-                "    \"libraries\": [\n",
-                "        {\"jar\": \"FEATHR_FILL_IN\"},\n",
-                "        # sentence-transformers pip package\n",
-                "        {\"pypi\": {\"package\": \"sentence-transformers\"}},\n",
-                "    ],\n",
-                "    \"spark_jar_task\": {\n",
-                "        \"main_class_name\": \"FEATHR_FILL_IN\",\n",
-                "        \"parameters\": [\"FEATHR_FILL_IN\"],\n",
-                "    },\n",
-                "    \"new_cluster\": DEFAULT_DATABRICKS_CLUSTER_CONFIG,\n",
-                "}\n",
-                "\n",
-                "config_path = generate_config(\n",
-                "    resource_prefix=RESOURCE_PREFIX,\n",
-                "    project_name=PROJECT_NAME,\n",
-                "    spark_config__spark_cluster=\"databricks\",\n",
-                "    # You may set an existing cluster id here, but Databricks recommend to use new clusters for greater reliability.\n",
-                "    databricks_cluster_id=None,  # Set None to create a new job cluster\n",
-                "    databricks_workspace_token_value=DATABRICKS_WORKSPACE_TOKEN_VALUE,\n",
-                "    spark_config__databricks__workspace_instance_url=SPARK_CONFIG__DATABRICKS__WORKSPACE_INSTANCE_URL,\n",
-                "    spark_config__databricks__config_template=json.dumps(databricks_config),\n",
-                "    feature_registry__api_endpoint=REGISTRY_ENDPOINT,\n",
-                ")\n",
-                "\n",
-                "with open(config_path, \"r\") as f:\n",
-                "    print(f.read())"
-            ]
-        },
-        {
-            "cell_type": "code",
-            "execution_count": null,
-            "metadata": {
-                "application/vnd.databricks.v1+cell": {
-                    "cellMetadata": {},
-                    "inputWidgets": {},
-                    "nuid": "a35d5b78-542d-4c9e-a64c-76d045a8f587",
-                    "showTitle": false,
-                    "title": ""
-                }
-            },
-            "outputs": [],
-            "source": [
-                "client = FeathrClient(\n",
-                "    config_path=config_path,\n",
-                "    credential=credential,\n",
-                "    use_env_vars=False,\n",
-                ")"
-            ]
-        },
-        {
-            "cell_type": "markdown",
-            "metadata": {
-                "application/vnd.databricks.v1+cell": {
-                    "cellMetadata": {},
-                    "inputWidgets": {},
-                    "nuid": "352bd8b2-1626-4aee-9b00-58750ac18086",
-                    "showTitle": false,
-                    "title": ""
-                }
-            },
-            "source": [
-                "## Feature Creator Scenario\n",
-                "\n",
-                "With the feature creator's point of view, we implement a feature embedding UDF, define the embedding output as a feature, and register the feature to Feathr registry.    \n",
-                "\n",
-                "### Create Features\n",
-                "\n",
-                "First, we set the data source path that our feature definition will use. This path will be used from the **Feature Consumer Scenario** later in this notebook when extracting the feature vectors."
-            ]
-        },
-        {
-            "cell_type": "code",
-            "execution_count": null,
-            "metadata": {},
-            "outputs": [],
-            "source": [
-                "\n",
-                "# If the notebook is running on Databricks, convert to spark path format\n",
-                "if client.spark_runtime == \"databricks\" and is_databricks():\n",
-                "    data_source_path = data_filepath.replace(\"/dbfs\", \"dbfs:\")\n",
-                "# Otherwise, upload the local file to the cloud storage (either dbfs or adls).\n",
-                "else:\n",
-                "    data_source_path = client.feathr_spark_launcher.upload_or_get_cloud_path(data_filepath)\n",
-                "\n",
-                "data_source_path"
-            ]
-        },
-        {
-            "cell_type": "markdown",
-            "metadata": {},
-            "source": [
-                "Create feature embedding UDF. Here, we will use a [pretrained Transformer model from HuggingFace](https://huggingface.co/sentence-transformers/paraphrase-MiniLM-L6-v2)."
-            ]
-        },
-        {
-            "cell_type": "code",
-            "execution_count": null,
-            "metadata": {
-                "application/vnd.databricks.v1+cell": {
-                    "cellMetadata": {},
-                    "inputWidgets": {},
-                    "nuid": "cbf14644-fd42-49a2-9199-6471b719e03e",
-                    "showTitle": false,
-                    "title": ""
-                }
-            },
-            "outputs": [],
-            "source": [
-                "def sentence_embedding(df: DataFrame) -> DataFrame:\n",
-                "    \"\"\"Feathr data source UDF to generate sentence embeddings.\n",
-                "\n",
-                "    Args:\n",
-                "        df: A Spark DataFrame with a column named \"reviews_text\" of type string.\n",
-                "    \n",
-                "    Returns:\n",
-                "        A Spark DataFrame with a column named \"reviews_text_embedding\" of type array<float>.\n",
-                "    \"\"\"\n",
-                "    import pandas as pd\n",
-                "    from pyspark.sql.functions import col, pandas_udf\n",
-                "    from pyspark.sql.types import ArrayType, FloatType\n",
-                "    from sentence_transformers import SentenceTransformer\n",
-                "    \n",
-                "    @pandas_udf(ArrayType(FloatType()))\n",
-                "    def predict_batch_udf(data: pd.Series) -> pd.Series:\n",
-                "        \"\"\"Pandas UDF transforming a pandas.Series of text into a pandas.Series of embeddings.\n",
-                "        You may use iterator input and output instead, e.g. Iterator[pd.Series] -> Iterator[pd.Series]\n",
-                "        \"\"\"\n",
-                "        model = SentenceTransformer('paraphrase-MiniLM-L6-v2')\n",
-                "        embedding = model.encode(data.to_list())\n",
-                "        return pd.Series(embedding.tolist())\n",
-                "\n",
-                "    return df.withColumn(\"reviews_text_embedding\", predict_batch_udf(col(\"reviews_text\")))"
-            ]
-        },
-        {
-            "cell_type": "code",
-            "execution_count": null,
-            "metadata": {
-                "application/vnd.databricks.v1+cell": {
-                    "cellMetadata": {},
-                    "inputWidgets": {},
-                    "nuid": "d570545a-ba3e-4562-9893-a0de8d06e467",
-                    "showTitle": false,
-                    "title": ""
-                }
-            },
-            "outputs": [],
-            "source": [
-                "hdfs_source = HdfsSource(\n",
-                "    name=\"hotel_reviews\",\n",
-                "    path=data_source_path,\n",
-                "    preprocessing=sentence_embedding,\n",
-                ")\n",
-                "\n",
-                "# key is required for the features from non-INPUT_CONTEXT source\n",
-                "key = TypedKey(\n",
-                "    key_column=\"reviews_id\",\n",
-                "    key_column_type=ValueType.INT64,\n",
-                "    description=\"Reviews ID\",\n",
-                "    full_name=f\"{PROJECT_NAME}.review_id\",\n",
-                ")\n",
-                "\n",
-                "# The column 'reviews_text_embedding' will be generated by our UDF `sentence_embedding`.\n",
-                "# We use the column as the feature. \n",
-                "features = [\n",
-                "    Feature(\n",
-                "        name=\"f_reviews_text_embedding\",\n",
-                "        key=key,\n",
-                "        feature_type=FLOAT_VECTOR,\n",
-                "        transform=\"reviews_text_embedding\",\n",
-                "    ),\n",
-                "]\n",
-                "\n",
-                "feature_anchor = FeatureAnchor(\n",
-                "    name=\"feature_anchor\",\n",
-                "    source=hdfs_source,\n",
-                "    features=features,\n",
-                ")"
-            ]
-        },
-        {
-            "cell_type": "code",
-            "execution_count": null,
-            "metadata": {
-                "application/vnd.databricks.v1+cell": {
-                    "cellMetadata": {},
-                    "inputWidgets": {},
-                    "nuid": "75ad69ff-0c94-4cc7-be9e-3cf8f372ecf2",
-                    "showTitle": false,
-                    "title": ""
-                }
-            },
-            "outputs": [],
-            "source": [
-                "client.build_features(\n",
-                "    anchor_list=[feature_anchor],\n",
-                ")"
-            ]
-        },
-        {
-            "cell_type": "markdown",
-            "metadata": {
-                "application/vnd.databricks.v1+cell": {
-                    "cellMetadata": {},
-                    "inputWidgets": {},
-                    "nuid": "d71dd42f-57b3-4ff5-a79f-f154efd3d806",
-                    "showTitle": false,
-                    "title": ""
-                }
-            },
-            "source": [
-                "### Register the Features"
-            ]
-        },
-        {
-            "cell_type": "code",
-            "execution_count": null,
-            "metadata": {
-                "application/vnd.databricks.v1+cell": {
-                    "cellMetadata": {},
-                    "inputWidgets": {},
-                    "nuid": "be389daa-3762-445b-a16a-38f30eb7d7bb",
-                    "showTitle": false,
-                    "title": ""
-                }
-            },
-            "outputs": [],
-            "source": [
-                "if REGISTER_FEATURES:\n",
-                "    try:\n",
-                "        client.register_features()\n",
-                "    except KeyError:\n",
-                "        # TODO temporarily go around the \"Already exists\" error -- \"KeyError: 'guid'\"\n",
-                "        pass    \n",
-                "\n",
-                "    print(client.list_registered_features(project_name=PROJECT_NAME))\n",
-                "    # You can get the actual features too by calling client.get_features_from_registry(PROJECT_NAME)"
-            ]
-        },
-        {
-            "cell_type": "markdown",
-            "metadata": {
-                "application/vnd.databricks.v1+cell": {
-                    "cellMetadata": {},
-                    "inputWidgets": {},
-                    "nuid": "195a2a99-98f7-43a5-bd4a-2d65772c93da",
-                    "showTitle": false,
-                    "title": ""
-                }
-            },
-            "source": [
-                "## Feature Consumer Scenario\n",
-                "\n",
-                "From the feature consumer point of view, we first get the registered feature and then extract the feature vectors by using the feature definition.\n",
-                "\n",
-                "### Get Registered Features"
-            ]
-        },
-        {
-            "cell_type": "code",
-            "execution_count": null,
-            "metadata": {
-                "application/vnd.databricks.v1+cell": {
-                    "cellMetadata": {},
-                    "inputWidgets": {},
-                    "nuid": "13a20076-1b24-4537-8d07-a5bf5b440cf0",
-                    "showTitle": false,
-                    "title": ""
-                }
-            },
-            "outputs": [],
-            "source": [
-                "if REGISTER_FEATURES:\n",
-                "    registered_features = client.get_features_from_registry(project_name=PROJECT_NAME)\n",
-                "else:\n",
-                "    # Assume we get the registered features. This is for a notebook unit-test w/o the actual registration.\n",
-                "    registered_features = {feat.name: feat for feat in features}\n",
-                "\n",
-                "print(\"Features:\")\n",
-                "for f_name, f in registered_features.items():\n",
-                "    print(f\"\\t{f_name} (key: {f.key[0].key_column})\")"
-            ]
-        },
-        {
-            "cell_type": "markdown",
-            "metadata": {
-                "application/vnd.databricks.v1+cell": {
-                    "cellMetadata": {},
-                    "inputWidgets": {},
-                    "nuid": "7ca62c78-281a-4a84-a8a0-1879ea441e9d",
-                    "showTitle": false,
-                    "title": ""
-                }
-            },
-            "source": [
-                "### Extract the Features"
-            ]
-        },
-        {
-            "cell_type": "code",
-            "execution_count": null,
-            "metadata": {
-                "application/vnd.databricks.v1+cell": {
-                    "cellMetadata": {},
-                    "inputWidgets": {},
-                    "nuid": "c92708e6-ca44-48b6-ae47-30db88e39277",
-                    "showTitle": false,
-                    "title": ""
-                }
-            },
-            "outputs": [],
-            "source": [
-                "feature_name = \"f_reviews_text_embedding\"\n",
-                "feature_key = registered_features[feature_name].key[0]\n",
-                "\n",
-                "if client.spark_runtime == \"databricks\":\n",
-                "    output_filepath = f\"dbfs:/{PROJECT_NAME}/feature_embeddings.parquet\"\n",
-                "else:\n",
-                "    raise ValueError(\"This notebook is expected to use Databricks as a target Spark cluster.\\\n",
-                " To use other platforms, you'll need to install `sentence-transformers` pip package to your Spark cluster.\")"
-            ]
-        },
-        {
-            "cell_type": "code",
-            "execution_count": null,
-            "metadata": {
-                "application/vnd.databricks.v1+cell": {
-                    "cellMetadata": {},
-                    "inputWidgets": {},
-                    "nuid": "d9dfe7f6-67d0-407b-aaac-5ac65f9dde3e",
-                    "showTitle": false,
-                    "title": ""
-                }
-            },
-            "outputs": [],
-            "source": [
-                "query = FeatureQuery(\n",
-                "    feature_list=[feature_name],\n",
-                "    key=feature_key,\n",
-                ")\n",
-                "\n",
-                "settings = ObservationSettings(\n",
-                "    observation_path=data_source_path,\n",
-                ")\n",
-                "\n",
-                "client.get_offline_features(\n",
-                "    observation_settings=settings,\n",
-                "    feature_query=query,\n",
-                "    # For more details, see https://feathr-ai.github.io/feathr/how-to-guides/feathr-job-configuration.html\n",
-                "    execution_configurations=SparkExecutionConfiguration({\n",
-                "        \"spark.feathr.outputFormat\": \"parquet\",\n",
-                "        \"spark.sql.execution.arrow.enabled\": \"true\",\n",
-                "    }),\n",
-                "    output_path=output_filepath,\n",
-                ")\n",
-                "\n",
-                "client.wait_job_to_finish(timeout_sec=5000)"
-            ]
-        },
-        {
-            "cell_type": "code",
-            "execution_count": null,
-            "metadata": {
-                "application/vnd.databricks.v1+cell": {
-                    "cellMetadata": {},
-                    "inputWidgets": {},
-                    "nuid": "a8be8d73-df8e-40f5-b21a-163e2da4b1c6",
-                    "showTitle": false,
-                    "title": ""
-                }
-            },
-            "outputs": [],
-            "source": [
-                "result_df = get_result_df(client=client, res_url=output_filepath, data_format=\"parquet\")\n",
-                "result_df[[\"name\", \"reviews_text\", feature_name]].head(5)"
-            ]
-        },
-        {
-            "cell_type": "markdown",
-            "metadata": {},
-            "source": [
-                "Let's visualize the feature values. Here, we use TSNE (T-distributed Stochastic Neighbor Embedding) using [scikit-learn](https://scikit-learn.org/stable/modules/generated/sklearn.manifold.TSNE.html) to plot the vectors in 2D space."
-            ]
-        },
-        {
-            "cell_type": "code",
-            "execution_count": null,
-            "metadata": {
-                "application/vnd.databricks.v1+cell": {
-                    "cellMetadata": {},
-                    "inputWidgets": {},
-                    "nuid": "c03e4c41-00d7-4163-bdab-b5cf3e22ca30",
-                    "showTitle": false,
-                    "title": ""
-                }
-            },
-            "outputs": [],
-            "source": [
-                "import numpy as np\n",
-                "import plotly.graph_objs as go\n",
-                "from sklearn.manifold import TSNE\n",
-                "\n",
-                "\n",
-                "X = np.stack(result_df[feature_name], axis=0)\n",
-                "result = TSNE(\n",
-                "    n_components=2,\n",
-                "    init='random',\n",
-                "    perplexity=10,\n",
-                ").fit_transform(X)\n",
-                "\n",
-                "result[:10]"
-            ]
-        },
-        {
-            "cell_type": "code",
-            "execution_count": null,
-            "metadata": {
-                "application/vnd.databricks.v1+cell": {
-                    "cellMetadata": {},
-                    "inputWidgets": {},
-                    "nuid": "20a2fe88-3b74-45ad-9b4f-2e63e9171ee1",
-                    "showTitle": false,
-                    "title": ""
-                }
-            },
-            "outputs": [],
-            "source": [
-                "names = set(result_df['name'])\n",
-                "names"
-            ]
-        },
-        {
-            "cell_type": "code",
-            "execution_count": null,
-            "metadata": {
-                "application/vnd.databricks.v1+cell": {
-                    "cellMetadata": {},
-                    "inputWidgets": {},
-                    "nuid": "25b798da-d0fa-4d37-98a9-a9614c47eb53",
-                    "showTitle": false,
-                    "title": ""
-                }
-            },
-            "outputs": [],
-            "source": [
-                "fig = go.Figure()\n",
-                "\n",
-                "for name in names:\n",
-                "    mask = result_df['name']==name\n",
-                "    \n",
-                "    fig.add_trace(go.Scatter(\n",
-                "        x=result[mask, 0],\n",
-                "        y=result[mask, 1],\n",
-                "        name=name,\n",
-                "        textposition='top center',\n",
-                "        mode='markers+text',\n",
-                "        marker={\n",
-                "            'size': 8,\n",
-                "            'opacity': 0.8,\n",
-                "        },\n",
-                "    ))\n",
-                "\n",
-                "fig.update_layout(\n",
-                "    margin={'l': 0, 'r': 0, 'b': 0, 't': 0},\n",
-                "    showlegend=True,\n",
-                "    autosize=False,\n",
-                "    width=1000,\n",
-                "    height=500,\n",
-                ")\n",
-                "fig.show()"
-            ]
-        },
-        {
-            "cell_type": "markdown",
-            "metadata": {},
-            "source": [
-                "### Cleanup"
-            ]
-        },
-        {
-            "cell_type": "code",
-            "execution_count": null,
-            "metadata": {},
-            "outputs": [],
-            "source": [
-                "if CLEAN_UP:\n",
-                "    # Cleaning up the output files. CAUTION: this maybe dangerous if you \"reused\" the project name.\n",
-                "    import shutil\n",
-                "    if is_databricks():\n",
-                "        shutil.rmtree(f\"/dbfs/{PROJECT_NAME}\", ignore_errors=False)\n",
-                "    else:\n",
-                "        shutil.rmtree(f\"{PROJECT_NAME}\", ignore_errors=False)"
-            ]
-        }
-    ],
-    "metadata": {
-        "application/vnd.databricks.v1+notebook": {
-            "dashboards": [],
-            "language": "python",
-            "notebookMetadata": {
-                "pythonIndentUnit": 4,
-                "widgetLayout": []
-            },
-            "notebookName": "embedding",
-            "notebookOrigID": 2956141409782062,
-            "widgets": {}
-        },
-        "kernelspec": {
-            "display_name": "Python 3.10.4 ('feathr')",
-            "language": "python",
-            "name": "python3"
-        },
-        "language_info": {
-            "codemirror_mode": {
-                "name": "ipython",
-                "version": 3
-            },
-            "file_extension": ".py",
-            "mimetype": "text/x-python",
-            "name": "python",
-            "nbconvert_exporter": "python",
-            "pygments_lexer": "ipython3",
-            "version": "3.10.8 (main, Nov 24 2022, 14:13:03) [GCC 11.2.0]"
-        },
-        "vscode": {
-            "interpreter": {
-                "hash": "e34a1a57d2e174682770a82d94a178aa36d3ccfaa21227c5d2308e319b7ae532"
-            }
-        }
->>>>>>> 3b40fed7
     },
     "tags": [
      "parameters"
@@ -906,12 +104,12 @@
    },
    "outputs": [],
    "source": [
-    "RESOURCE_PREFIX = None  # TODO fill the value\n",
+    "RESOURCE_PREFIX = \"\"  # TODO fill the value\n",
     "PROJECT_NAME = \"hotel_reviews_embedding\"\n",
     "\n",
     "REGISTRY_ENDPOINT = f\"https://{RESOURCE_PREFIX}webapp.azurewebsites.net/api/v1\"\n",
     "\n",
-    "# TODO fill values to use databricks cluster:\n",
+    "# TODO fill values to the following variables to use databricks cluster:\n",
     "DATABRICKS_CLUSTER_ID = None             # Set Databricks cluster id to use an existing cluster\n",
     "if is_databricks():\n",
     "    # If this notebook is running on Databricks, its context can be used to retrieve token and instance URL\n",
@@ -919,8 +117,9 @@
     "    DATABRICKS_WORKSPACE_TOKEN_VALUE = ctx.apiToken().get()\n",
     "    SPARK_CONFIG__DATABRICKS__WORKSPACE_INSTANCE_URL = f\"https://{ctx.tags().get('browserHostName').get()}\"\n",
     "else:\n",
-    "    DATABRICKS_WORKSPACE_TOKEN_VALUE = None                  # Set Databricks workspace token to use databricks\n",
-    "    SPARK_CONFIG__DATABRICKS__WORKSPACE_INSTANCE_URL = None  # Set Databricks workspace url to use databricks\n",
+    "    # TODO change the values if necessary\n",
+    "    DATABRICKS_WORKSPACE_TOKEN_VALUE = os.environ.get(\"DATABRICKS_WORKSPACE_TOKEN_VALUE\")\n",
+    "    SPARK_CONFIG__DATABRICKS__WORKSPACE_INSTANCE_URL = os.environ.get(\"SPARK_CONFIG__DATABRICKS__WORKSPACE_INSTANCE_URL\")\n",
     "\n",
     "# We'll need an authentication credential to access Azure resources and register features \n",
     "USE_CLI_AUTH = False  # Set True to use interactive authentication\n",
@@ -931,7 +130,10 @@
     "# TODO fill the values to use EnvironmentCredential for authentication. (e.g. to run this notebook on DataBricks.)\n",
     "AZURE_TENANT_ID = None\n",
     "AZURE_CLIENT_ID = None\n",
-    "AZURE_CLIENT_SECRET = None"
+    "AZURE_CLIENT_SECRET = None\n",
+    "\n",
+    "# Set True to delete the project output files at the end of this notebook.\n",
+    "CLEAN_UP = False"
    ]
   },
   {
@@ -948,7 +150,6 @@
     "    credential = AzureCliCredential(additionally_allowed_tenants=['*'],)\n",
     "elif AZURE_TENANT_ID and AZURE_CLIENT_ID and AZURE_CLIENT_SECRET:\n",
     "    # Use Environment variable secret\n",
-    "    import os\n",
     "    from azure.identity import EnvironmentCredential\n",
     "    os.environ[\"AZURE_TENANT_ID\"] = AZURE_TENANT_ID\n",
     "    os.environ[\"AZURE_CLIENT_ID\"] = AZURE_CLIENT_ID\n",
@@ -1110,7 +311,6 @@
     "    spark_config__databricks__workspace_instance_url=SPARK_CONFIG__DATABRICKS__WORKSPACE_INSTANCE_URL,\n",
     "    spark_config__databricks__config_template=json.dumps(databricks_config),\n",
     "    feature_registry__api_endpoint=REGISTRY_ENDPOINT,\n",
-    "    use_env_vars=False,\n",
     ")\n",
     "\n",
     "with open(config_path, \"r\") as f:\n",
@@ -1134,6 +334,7 @@
     "client = FeathrClient(\n",
     "    config_path=config_path,\n",
     "    credential=credential,\n",
+    "    use_env_vars=False,\n",
     ")"
    ]
   },
@@ -1320,9 +521,8 @@
     "if REGISTER_FEATURES:\n",
     "    try:\n",
     "        client.register_features()\n",
-    "    except KeyError:\n",
-    "        # TODO temporarily go around the \"Already exists\" error -- \"KeyError: 'guid'\"\n",
-    "        pass    \n",
+    "    except Exception as e:\n",
+    "        print(e)\n",
     "\n",
     "    print(client.list_registered_features(project_name=PROJECT_NAME))\n",
     "    # You can get the actual features too by calling client.get_features_from_registry(PROJECT_NAME)"
@@ -1575,8 +775,9 @@
    "outputs": [],
    "source": [
     "# Cleaning up the output files. CAUTION: this maybe dangerous if you \"reused\" the project name.\n",
-    "import shutil\n",
-    "shutil.rmtree(WORKING_DIR, ignore_errors=False)"
+    "if CLEAN_UP:\n",
+    "    import shutil\n",
+    "    shutil.rmtree(WORKING_DIR, ignore_errors=False)"
    ]
   },
   {
@@ -1614,7 +815,7 @@
    "name": "python",
    "nbconvert_exporter": "python",
    "pygments_lexer": "ipython3",
-   "version": "3.10.8"
+   "version": "3.8.5 (default, Jan 27 2021, 15:41:15) \n[GCC 9.3.0]"
   },
   "vscode": {
    "interpreter": {
