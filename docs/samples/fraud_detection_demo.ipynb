--- conflicted
+++ resolved
@@ -1083,7 +1083,6 @@
    ]
   },
   {
-<<<<<<< HEAD
    "cell_type": "code",
    "execution_count": null,
    "metadata": {},
@@ -1094,8 +1093,6 @@
    ]
   },
   {
-=======
->>>>>>> be81c3f0
    "cell_type": "markdown",
    "metadata": {},
    "source": [
@@ -1109,11 +1106,7 @@
    "outputs": [],
    "source": [
     "display = PrecisionRecallDisplay.from_predictions(\n",
-<<<<<<< HEAD
     "    y_test, y_prob[:, 1], name=\"RandomForestClassifier\"\n",
-=======
-    "    y_test, y_pred, name=\"HistGradientBoostingClassifier\"\n",
->>>>>>> be81c3f0
     ")\n",
     "_ = display.ax_.set_title(\"Fraud Detection Precision-Recall Curve\")"
    ]
@@ -1272,7 +1265,7 @@
    "widgets": {}
   },
   "kernelspec": {
-   "display_name": "Python 3 (ipykernel)",
+   "display_name": "feathr",
    "language": "python",
    "name": "python3"
   },
@@ -1286,11 +1279,11 @@
    "name": "python",
    "nbconvert_exporter": "python",
    "pygments_lexer": "ipython3",
-   "version": "3.8.15"
+   "version": "3.8.0 (default, Nov  6 2019, 21:49:08) \n[GCC 7.3.0]"
   },
   "vscode": {
    "interpreter": {
-    "hash": "e34a1a57d2e174682770a82d94a178aa36d3ccfaa21227c5d2308e319b7ae532"
+    "hash": "ddb0e38f168d5afaa0b8ab4851ddd8c14364f1d087c15de6ff2ee5a559aec1f2"
    }
   }
  },
