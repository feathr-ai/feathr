---
layout: default
title: Concepts for Beginners
nav_order: 2
---

# Concepts for Beginners

<<<<<<< HEAD
In this guide, we will cover the high level concepts for Feathr. Don't treat this as a user manual, instead treat this as blog post to cover the high level motivations on why Feathr introduces those concepts.

## First things first - when would you need a feature store?

Feature store is a system that has gained a lot of attraction recently, and as the developers of Feathr, we are often asked - when would customers need a feature store?

In short, the answer is simple - if you have something you care about (usually it's called "entity" or "key"), and there are usually multiple "dimensions" to describe it, then usually it makes sense to have a feature store. Otherwise you probably don't even need a feature store, if you only have one dimension to describe the data.

One example that you need a feature store is in recommendation use case. In this case, you usually have an "item" entity which contains many "dimensions" of the data and those data can be turned into features, such as the total amount sold in last 10 days, item average price in last 30 days, whether a certain coupon can be applied, etc. You usually have another "user" entity that you care about as well, because that represents who will be recommended for those products, and you want to define features such as user login time in last 7 days, user's historical buying, etc. Because you are managing a lot "dimensions" of both users and items, you need a feature store to manage those "dimensions".

A counter example that you probably don't need a feature store is, say, face recognition. In those use cases, you do have something that you keep in mind (i.e. the individual image), but there's only one dimension of describing it, i.e. the image itself. You probably don't need to use feature store if this is the only data source you have. 

However, build on top of the above use case, if you are doing anti-abuse system, which requires you to tell whether it is a fraud login or not by considering all the "dimensions" or "factors" of a certain user, including the raw images from camera input, face recognition results returned from an external API, login patterns, last spending in 7 days, etc. In this use case, you definitely need a feature store to make your life easier.
=======
In this guide, we will cover the high level concepts for **Feathr**. Don't treat this as a user manual, instead treat this as blog post to cover the high level motivations on why Feathr introduces those concepts.
>>>>>>> d3d09a2c

## What are `Observation` data, and why does Feathr need `key(s)`, `Anchor`, `Source`?

In order to fully utilize Feathr's power, we need to understand what Feathr is expecting. Let's take an example of building a recommendation system, where you have a user click streams and you want to add additional features on top of this click streams, say user historical clicks in last 1 hour, and the user locations.

![Feature Feature Concept](../images/concept_illustration.jpg)

In Feathr, always think that there is some `Observation` dataset (the above case will be the click streams) which is the central dataset that you will be using. The observation dataset will usually have at least two columns:

- a timestamp column (indicating when this event happened)
- a column containing IDs, and with other possible fields.

Think this `Observation Data` just as a set of IDs that you want to query on, and that is why some other feature store call this "Entity DataFrame". Also this observation data usually come with timestamp so you can do [point in time join](#point-in-time-joins-and-aggregations).

Because the observation data just contains ID and timestamp, usually you will need additional features to augment this `observation` dataset. For example, you want to augment the user click stream data by adding some historical features, such as total amount user spent in the last week. This additional dataset is usually stored in a different storage, say in your historical database, or data lake.

In this case, how would we "link" the `observation` dataset, and the "additional dataset"? In Feathr, think of this process as joining two tables.

Since this is a table join process, we need to specify which `key(s)` that the join would happen. Those `keys` are usually some IDs, but can be others as well. In the above example, if we want to augment the user click stream data with user purchase history, we will use the user ID as `key`, so that the `user_click_stream` table and the `user_historical_buying` table can be joined together. That's why you need to specify `keys` in Feathr `Feature`, because you will need to join your `Feature` with your `Observation Data` later on.

Since those additional features are from different sources, we want to define an `Anchor` to process it further. Think `Anchor` as a `Feature View`, where it is a collection of features and their corresponding sources. Think `Feature` just as a column in your dataset but it contains some useful information that you want to use in your machine learning scenario.

`Source` in Feathr just represents the source data that you will need to use to extract features from. It also comes with handy customizations that you can run almost arbitrary PySpark/SparkSQL code.

That's why you will see something like below, where you define a Feathr Source (in this case it's an HDFS like source) and corresponding features, and then compose an `Anchor` that combines the `Features` and `Source`.

```python
batch_source = HdfsSource(name="nycTaxiBatchSourcePurview",
                          path="wasbs://public@azurefeathrstorage.blob.core.windows.net/sample_data/feathr_delta_table",
                          event_timestamp_column="lpep_dropoff_datetime",
                          timestamp_format="yyyy-MM-dd HH:mm:ss")
features = [
    Feature(name="f_is_long_trip_distance",
            feature_type=BOOLEAN,
            transform="cast_float(trip_distance)>30"),
    Feature(name="f_day_of_week",
            feature_type=INT32,
            transform="dayofweek(lpep_dropoff_datetime)"),
]

request_anchor = FeatureAnchor(name="request_features",
                               source=batch_source,
                               features=features)
```

## Motivation on `Derived Feature`

That sounds all good, but what if we want to share a feature, and others want to build additional features on top of that feature? Thats's why there is a concept in Feathr called `derived feature`, which allows you to calculate features based on other features, with certain transformation support.

In practice, people can build features on top of other features. For example, you have a recommendation system, one of your teammates have built an embedding for users, and another team mate have built an embedding on items, and you can build an additional feature called "user_item_similarity" on those two features:

```python
# Another example to compute embedding similarity
user_embedding = Feature(name="user_embedding", feature_type=DENSE_VECTOR, key=user_key)
item_embedding = Feature(name="item_embedding", feature_type=DENSE_VECTOR, key=item_key)

user_item_similarity = DerivedFeature(name="user_item_similarity",
                                      feature_type=FLOAT,
                                      key=[user_key, item_key],
                                      input_features=[user_embedding, item_embedding],
                                      transform="cosine_similarity(user_embedding, item_embedding)")
```

## Motivation on "INPUT_CONTEXT"

In many of the cases, we not only want to define features on the source data (`user_profile_table` and `user_historical_buying_table` in the above case), but also want to define features on the observation data (`user_click_stream_table` in the above case). `INPUT_CONTEXT` simply means that those features will be defined on `Observation Data` instead of `Source`. That is why you will see something like this in Feathr:

```python
request_anchor = FeatureAnchor(name="request_features",
                               source=INPUT_CONTEXT,
                               features=features)
```

This is less recommended as it has many limitations (for example, you cannot define UDFs on top of `INPUT_CONTEXT`).

## Why does Feathr need `Feature Query`?

After setting the above concept on `Anchors`, `Sources`, and `Features`, we want to explain the motivation on `feature query`. But before that, we also want to introduce the workflows that we usually see in organizations - the "feature producer" and "feature consumer" pattern, like below:

![Feature Producer and Consumer](../images/feature_store_producer_consumer.jpg)

As you can see, there are usually "feature producers" where they will define features and put them in the feature registry. Those feature producers will use the `Anchors`, `Source`, and `Feature` that we talked above to produce (or define) the features.

However, there are also a group of other people who will be the feature consumers. They don't care about how the features are defined, they "just know" that there are some features available for use, for example a feature describing user activities, which they can reuse to predict whether it is a fraud activity or not. In this case, feature consumers can select which set of features they want to put in `FeatureQuery`, so that they can get the features and join them on the input observation data.

Since this is a process where we are `joining` the observation data with the defined feature data, you need to specify the observation data location and the features you want to get, as well as the keys to join on; the result will be the observation data plus the additional features.

```python
feature_query = FeatureQuery(
    feature_list=["f_location_avg_fare", "f_trip_time_rounded", "f_is_long_trip_distance"], key=location_id)
settings = ObservationSettings(
    observation_path="wasbs://public@azurefeathrstorage.blob.core.windows.net/sample_data/green_tripdata_2020-04.csv",
    event_timestamp_column="lpep_dropoff_datetime",
    timestamp_format="yyyy-MM-dd HH:mm:ss")
client.get_offline_features(observation_settings=settings,
                            feature_query=feature_query,
                            output_path=output_path)
```

## What is "materialization" in Feathr?

You are very likely to train a machine learning model with the features that you just queried (with `get_offline_features()`). After you have trained a machine learning model, say a fraud detection model, you are likely to put the machine learning model into an online environment and do online inference.

In that case, you will need to retrieve the features (for example the user historical spending) in real time, since the fraud detection model is very time sensitive. Usually some key-value store is used for that scenario (for example Redis), and Feathr will help you to materialize features in the online environment for faster inference. That is why you will see something like below, where you specify Redis as the online storage you want to use, and retrieve features from online environment using `get_online_features()` from there:

```python
redisSink = RedisSink(table_name="nycTaxiDemoFeature")
# Materialize two features into a redis table.
settings = MaterializationSettings("nycTaxiMaterializationJob",
sinks=[redisSink],
feature_names=["f_location_avg_fare", "f_location_max_fare"])
client.materialize_features(settings)
client.get_online_features(feature_table = "agg_features",
                           key = "265",
                           feature_names = ['f_location_avg_fare', 'f_location_max_fare'])
```

## Illustration

An illustration of the concepts and process that we talked about is like this:
![Feature Join Process](../images/observation_data.jpg)

## Point in time joins and aggregations

Assuming users are already familiar with the "regular" joins, for example inner join or outer join, and in many of the use cases, we care about time.

For example, if we are building a recommendation system to predict whether a certain user will click on a item or not at 2:00. It's very important that we don't use features that's later than 2:00 in the model (which is called data leakage). This is a common problem for data scientists for building models, and that's why Feathr provides a capability called Point in time Join (and with other time based aggregations) to solve this problem. That is the motivation on why end users need to specify the timestamp column in data source, so that Feathr can take care of the point in time join.

For more details on how to utilize Feathr to perform point-in-time joins, refer to the [Point in Time Join Guide](../concepts/point-in-time-join.md)

## Next Steps

After you are familiar with the above concepts, please check out the [quick start guide](../quickstart_synapse.md) to get your hands dirty. Enjoy!<|MERGE_RESOLUTION|>--- conflicted
+++ resolved
@@ -6,23 +6,7 @@
 
 # Concepts for Beginners
 
-<<<<<<< HEAD
-In this guide, we will cover the high level concepts for Feathr. Don't treat this as a user manual, instead treat this as blog post to cover the high level motivations on why Feathr introduces those concepts.
-
-## First things first - when would you need a feature store?
-
-Feature store is a system that has gained a lot of attraction recently, and as the developers of Feathr, we are often asked - when would customers need a feature store?
-
-In short, the answer is simple - if you have something you care about (usually it's called "entity" or "key"), and there are usually multiple "dimensions" to describe it, then usually it makes sense to have a feature store. Otherwise you probably don't even need a feature store, if you only have one dimension to describe the data.
-
-One example that you need a feature store is in recommendation use case. In this case, you usually have an "item" entity which contains many "dimensions" of the data and those data can be turned into features, such as the total amount sold in last 10 days, item average price in last 30 days, whether a certain coupon can be applied, etc. You usually have another "user" entity that you care about as well, because that represents who will be recommended for those products, and you want to define features such as user login time in last 7 days, user's historical buying, etc. Because you are managing a lot "dimensions" of both users and items, you need a feature store to manage those "dimensions".
-
-A counter example that you probably don't need a feature store is, say, face recognition. In those use cases, you do have something that you keep in mind (i.e. the individual image), but there's only one dimension of describing it, i.e. the image itself. You probably don't need to use feature store if this is the only data source you have. 
-
-However, build on top of the above use case, if you are doing anti-abuse system, which requires you to tell whether it is a fraud login or not by considering all the "dimensions" or "factors" of a certain user, including the raw images from camera input, face recognition results returned from an external API, login patterns, last spending in 7 days, etc. In this use case, you definitely need a feature store to make your life easier.
-=======
 In this guide, we will cover the high level concepts for **Feathr**. Don't treat this as a user manual, instead treat this as blog post to cover the high level motivations on why Feathr introduces those concepts.
->>>>>>> d3d09a2c
 
 ## What are `Observation` data, and why does Feathr need `key(s)`, `Anchor`, `Source`?
 
