--- conflicted
+++ resolved
@@ -35,28 +35,8 @@
 # Start API app
 LISTENING_PORT="8000"
 
-<<<<<<< HEAD
-if [ "x$REACT_APP_ENABLE_RBAC" == "x" ]; then
-    echo "RBAC flag not configured, only launch registry app"
-    if [ "x$PURVIEW_NAME" == "x" ]; then
-        echo "Purview flag is not configured, run SQL registry"
-        cd /usr/src/registry/sql-registry
-        # start redis
-        nohup redis-server &
-        nohup uvicorn main:app --host 0.0.0.0 --port $LISTENING_PORT &
-        # TODO: move this to a more neutural folder since Redis doesn't have anything to do with Feathr
-        cd -
-    else
-        echo "Purview flag is configured, run Purview registry"
-        cd purview-registry
-        nohup uvicorn main:app --host 0.0.0.0 --port $LISTENING_PORT &
-    fi
-else
-    echo "RBAC flag configured, launch both rbac and reigstry apps"
-=======
 if [ "$REACT_APP_ENABLE_RBAC" == "true" ]; then
     echo "RBAC flag configured and set to true, launch both rbac and reigstry apps"
->>>>>>> 049ab9a5
     if [ "x$PURVIEW_NAME" == "x" ]; then
         echo "Purview flag is not configured, run SQL registry"
         cd sql-registry
@@ -76,22 +56,22 @@
     export RBAC_API_AUDIENCE="${REACT_APP_AZURE_CLIENT_ID}"
     export RBAC_CONNECTION_STR="${CONNECTION_STR}"
     uvicorn main:app --host 0.0.0.0 --port $LISTENING_PORT
-<<<<<<< HEAD
-fi
-
-# start the notebooks
-start-notebook.sh
-=======
 else
     echo "RBAC flag not configured or not equal to true, only launch registry app"
     if [ "x$PURVIEW_NAME" == "x" ]; then
         echo "Purview flag is not configured, run SQL registry"
-        cd sql-registry
-        uvicorn main:app --host 0.0.0.0 --port $LISTENING_PORT
+        cd /usr/src/registry/sql-registry-orm
+        # start redis
+        nohup redis-server &
+        nohup uvicorn main:app --host 0.0.0.0 --port $LISTENING_PORT &
+        # TODO: move this to a more neutural folder since Redis doesn't have anything to do with Feathr
+        cd -
     else
         echo "Purview flag is configured, run Purview registry"
         cd purview-registry
-        uvicorn main:app --host 0.0.0.0 --port $LISTENING_PORT
+         nohup uvicorn main:app --host 0.0.0.0 --port $LISTENING_PORT &
     fi
 fi
->>>>>>> 049ab9a5
+
+# start the notebooks
+start-notebook.sh