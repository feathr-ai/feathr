--- conflicted
+++ resolved
@@ -91,11 +91,8 @@
           BLOB_KEY: ${{secrets.BLOB_KEY}}
 
         run: |
-<<<<<<< HEAD
-          pytest
-=======
           # run only test with databricks. run in 4 parallel jobs
-          pytest -k 'databricks'
+          pytest 
   azure_synapse_test:
       # might be a bit duplication to setup both the azure_synapse test and databricks test, but for now we will keep those to accelerate the test speed
       runs-on: ubuntu-latest
@@ -124,7 +121,6 @@
           echo "SPARK_CONFIG__AZURE_SYNAPSE__FEATHR_RUNTIME_LOCATION=$(readlink -f ./target/scala-2.12/feathr-assembly-0.1.0.jar)" >> $GITHUB_ENV
           # use hour, minute, seconds for seperate folders so that different CI pipeline won't share the same runtime
           echo "PROJECT_CONFIG__PROJECT_NAME=feathr_github_ci_project$(date +"_%H_%M_%S")" >> $GITHUB_ENV 
->>>>>>> e91c49d0
       - name: Run Feathr with Azure Synapse
         env:
           PROJECT_CONFIG__PROJECT_NAME: "feathr_github_ci_synapse"
@@ -145,10 +141,6 @@
           JDBC_DRIVER: ${{secrets.JDBC_DRIVER}}
 
         run: |
-<<<<<<< HEAD
-          pytest
-=======
           # skip databricks related test as we just ran the test; also seperate databricks and synapse test to make sure there's no write conflict
           # run in 4 parallel jobs to make the time shorter
-          pytest  -k 'not databricks'
->>>>>>> e91c49d0
+          pytest 