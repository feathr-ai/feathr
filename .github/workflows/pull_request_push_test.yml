--- conflicted
+++ resolved
@@ -126,11 +126,8 @@
           COSMOS1_KEY: ${{secrets.COSMOS1_KEY}}
           SQL1_USER: ${{secrets.SQL1_USER}}
           SQL1_PASSWORD: ${{secrets.SQL1_PASSWORD}}
-<<<<<<< HEAD
           AWS_ACCESS_KEY_ID: ${{secrets.AWS_ACCESS_KEY_ID}}
           AWS_SECRET_ACCESS_KEY: ${{secrets.AWS_SECRET_ACCESS_KEY}}
-=======
->>>>>>> adab8d8a
         run: |
           # run only test with databricks. run in 6 parallel jobs
           pytest -n 6 --cov-report term-missing --cov=feathr_project/feathr feathr_project/test --cov-config=.github/workflows/.coveragerc_db
