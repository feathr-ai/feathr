import React from "react";
import { Button, Card, Space, Typography } from "antd";
import { useNavigate, useParams } from "react-router-dom";
import FeatureList from "../../components/featureList";

const { Title } = Typography;

<<<<<<< HEAD
const Features: React.FC = () => {
  const { project, keyword } = useParams();
=======
const Features = () => {
>>>>>>> a3e55bf2
  const navigate = useNavigate();
  const onCreateFeatureClick = () => {
    navigate("/new-feature");
  };

  return (
    <div className="page">
      <Card>
        <Title level={3}>Features</Title>
        <Space style={{ marginBottom: 16 }}>
          <Button
            type="primary"
            onClick={onCreateFeatureClick}
            style={{
              position: "absolute",
              right: "12px",
              top: "56px",
            }}
          >
            + Create Feature
          </Button>
        </Space>
        <FeatureList preProject={project ?? ""} preKeyword={keyword ?? ""} />
      </Card>
    </div>
  );
};

export default Features;<|MERGE_RESOLUTION|>--- conflicted
+++ resolved
@@ -1,20 +1,23 @@
-import React from "react";
+import React, { useState } from "react";
 import { Button, Card, Space, Typography } from "antd";
-import { useNavigate, useParams } from "react-router-dom";
+import { useNavigate, useNavigationType } from "react-router-dom";
 import FeatureList from "../../components/featureList";
+import { LocalVariables, getLocalVariable } from "../../utils/utils";
 
 const { Title } = Typography;
 
-<<<<<<< HEAD
 const Features: React.FC = () => {
-  const { project, keyword } = useParams();
-=======
-const Features = () => {
->>>>>>> a3e55bf2
+  const navigationType = useNavigationType();
   const navigate = useNavigate();
   const onCreateFeatureClick = () => {
     navigate("/new-feature");
   };
+  const [preProject] = useState(
+    navigationType === "POP" ? getLocalVariable(LocalVariables.PreProject) : ""
+  );
+  const [preKeyword] = useState(
+    navigationType === "POP" ? getLocalVariable(LocalVariables.PreKeyword) : ""
+  );
 
   return (
     <div className="page">
@@ -33,7 +36,7 @@
             + Create Feature
           </Button>
         </Space>
-        <FeatureList preProject={project ?? ""} preKeyword={keyword ?? ""} />
+        <FeatureList preProject={preProject} preKeyword={preKeyword} />
       </Card>
     </div>
   );
