--- conflicted
+++ resolved
@@ -1,48 +1,19 @@
-<<<<<<< HEAD
-import React from "react";
-import { Card, Typography } from "antd";
-=======
 import { Button, Card, Space, Typography } from "antd";
 import { useNavigate, useSearchParams } from "react-router-dom";
->>>>>>> 9c554221
 import FeatureList from "../../components/featureList";
 
 const { Title } = Typography;
 
 const Features = () => {
-<<<<<<< HEAD
-=======
-  const navigate = useNavigate();
-  const onCreateFeatureClick = () => {
-    navigate("/new-feature");
-  };
   const [searchParams] = useSearchParams();
   const project = (searchParams.get("project") as string) ?? "";
   const keyword = (searchParams.get("keyword") as string) ?? "";
 
->>>>>>> 9c554221
   return (
     <div className="page">
       <Card>
         <Title level={3}>Features</Title>
-<<<<<<< HEAD
-        <FeatureList />
-=======
-        <Space style={{ marginBottom: 16 }}>
-          <Button
-            type="primary"
-            onClick={onCreateFeatureClick}
-            style={{
-              position: "absolute",
-              right: "12px",
-              top: "56px",
-            }}
-          >
-            + Create Feature
-          </Button>
-        </Space>
         <FeatureList projectProp={project} keywordProp={keyword} />
->>>>>>> 9c554221
       </Card>
     </div>
   );
