--- conflicted
+++ resolved
@@ -1,48 +1,40 @@
-<<<<<<< HEAD
-import React from "react";
-import { BrowserRouter, Route, Routes } from "react-router-dom";
-import { Layout } from "antd";
-import { QueryClient, QueryClientProvider } from "react-query";
-import Header from "./components/header/header";
-import SideMenu from "./components/sidemenu/siteMenu";
-import Features from "./pages/feature/features";
-import NewFeature from "./pages/feature/newFeature";
-import FeatureDetails from "./pages/feature/featureDetails";
-import DataSources from "./pages/dataSource/dataSources";
-import DataSourceDetails from "./pages/dataSource/dataSourceDetails";
-import Jobs from "./pages/jobs/jobs";
-import Monitoring from "./pages/monitoring/monitoring";
-import LineageGraph from "./pages/feature/lineageGraph";
-import Management from "./pages/management/management";
-import ResponseErrors from "./pages/responseErrors/responseErrors";
-import RoleManagement from "./pages/management/roleManagement";
-import Home from "./pages/home/home";
-import Projects from "./pages/project/projects";
+import React from 'react'
 
-import AzureMsal from "./components/AzureMsal";
-=======
-import React from 'react'
->>>>>>> 9c338bc5
-
-import { InteractionType } from '@azure/msal-browser'
-import { MsalAuthenticationTemplate, MsalProvider } from '@azure/msal-react'
 import { Layout } from 'antd'
 import { QueryClient, QueryClientProvider } from 'react-query'
 import { BrowserRouter, Route, Routes } from 'react-router-dom'
 
-<<<<<<< HEAD
-const enableRBAC = window.environment?.enableRBAC;
-const authEnable: boolean =
-  (enableRBAC ? enableRBAC : process.env.REACT_APP_ENABLE_RBAC) === "true";
+import DataSourceDetails from '@/pages/DataSourceDetails'
+import DataSources from '@/pages/DataSources'
+import FeatureDetails from '@/pages/FeatureDetails'
+import Features from '@/pages/Features'
+import Home from '@/pages/Home'
+import Jobs from '@/pages/Jobs'
+import Management from '@/pages/Management'
+import Monitoring from '@/pages/Monitoring'
+import NewFeature from '@/pages/NewFeature'
+import ProjectLineage from '@/pages/ProjectLineage'
+import Projects from '@/pages/Projects'
+import ResponseErrors from '@/pages/ResponseErrors'
+import RoleManagement from '@/pages/RoleManagement'
+
+import AzureMsal from './components/AzureMsal'
+import Header from './components/HeaderBar/header'
+import SideMenu from './components/SiderMenu/siteMenu'
+
+const queryClient = new QueryClient()
+
+const enableRBAC = window.environment?.enableRBAC
+const authEnable: boolean = (enableRBAC ? enableRBAC : process.env.REACT_APP_ENABLE_RBAC) === 'true'
 
 const App = () => {
   return (
     <AzureMsal enable={authEnable}>
       <QueryClientProvider client={queryClient}>
         <BrowserRouter>
-          <Layout style={{ minHeight: "100vh", position: "relative" }}>
+          <Layout style={{ minHeight: '100vh', position: 'relative' }}>
             <SideMenu />
-            <Layout style={{ position: "relative" }}>
+            <Layout style={{ position: 'relative' }}>
               <Header />
               <Layout.Content>
                 <Routes>
@@ -60,18 +52,12 @@
                     path="/projects/:project/dataSources/:dataSourceId"
                     element={<DataSourceDetails />}
                   />
-                  <Route
-                    path="/projects/:project/lineage"
-                    element={<LineageGraph />}
-                  />
+                  <Route path="/projects/:project/lineage" element={<ProjectLineage />} />
                   <Route path="/jobs" element={<Jobs />} />
                   <Route path="/monitoring" element={<Monitoring />} />
                   <Route path="/management" element={<Management />} />
                   <Route path="/role-management" element={<RoleManagement />} />
-                  <Route
-                    path="/responseErrors/:status/:detail"
-                    element={<ResponseErrors />}
-                  />
+                  <Route path="/responseErrors/:status/:detail" element={<ResponseErrors />} />
                 </Routes>
               </Layout.Content>
             </Layout>
@@ -79,73 +65,7 @@
         </BrowserRouter>
       </QueryClientProvider>
     </AzureMsal>
-  );
-};
-=======
-import DataSourceDetails from '@/pages/DataSourceDetails'
-import DataSources from '@/pages/DataSources'
-import FeatureDetails from '@/pages/FeatureDetails'
-import Features from '@/pages/Features'
-import Home from '@/pages/Home'
-import Jobs from '@/pages/Jobs'
-import Management from '@/pages/Management'
-import Monitoring from '@/pages/Monitoring'
-import NewFeature from '@/pages/NewFeature'
-import ProjectLineage from '@/pages/ProjectLineage'
-import Projects from '@/pages/Projects'
-import ResponseErrors from '@/pages/ResponseErrors'
-import RoleManagement from '@/pages/RoleManagement'
-
-import Header from './components/HeaderBar/header'
-import SideMenu from './components/SiderMenu/siteMenu'
-import { getMsalConfig } from './utils/utils'
-
-const queryClient = new QueryClient()
-
-const msalClient = getMsalConfig()
-
-const App = () => {
-  return (
-    <MsalProvider instance={msalClient}>
-      <MsalAuthenticationTemplate interactionType={InteractionType.Redirect}>
-        <QueryClientProvider client={queryClient}>
-          <BrowserRouter>
-            <Layout style={{ minHeight: '100vh', position: 'relative' }}>
-              <SideMenu />
-              <Layout style={{ position: 'relative' }}>
-                <Header />
-                <Layout.Content>
-                  <Routes>
-                    <Route index element={<Home />} />
-                    <Route path="/home" element={<Home />} />
-                    <Route path="/projects" element={<Projects />} />
-                    <Route path="/dataSources" element={<DataSources />} />
-                    <Route path="/features" element={<Features />} />
-                    <Route path="/new-feature" element={<NewFeature />} />
-                    <Route
-                      path="/projects/:project/features/:featureId"
-                      element={<FeatureDetails />}
-                    />
-                    <Route
-                      path="/projects/:project/dataSources/:dataSourceId"
-                      element={<DataSourceDetails />}
-                    />
-                    <Route path="/projects/:project/lineage" element={<ProjectLineage />} />
-                    <Route path="/jobs" element={<Jobs />} />
-                    <Route path="/monitoring" element={<Monitoring />} />
-                    <Route path="/management" element={<Management />} />
-                    <Route path="/role-management" element={<RoleManagement />} />
-                    <Route path="/responseErrors/:status/:detail" element={<ResponseErrors />} />
-                  </Routes>
-                </Layout.Content>
-              </Layout>
-            </Layout>
-          </BrowserRouter>
-        </QueryClientProvider>
-      </MsalAuthenticationTemplate>
-    </MsalProvider>
   )
 }
->>>>>>> 9c338bc5
 
 export default App