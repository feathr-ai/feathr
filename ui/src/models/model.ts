export interface Project {
  name: string
}

export interface Feature {
  attributes: FeatureAttributes
  displayText: string
  guid: string
  labels: string[]
  name: string
  qualifiedName: string
  status: string
  typeName: string
  version: string
}

export interface FeatureAttributes {
  inputAnchorFeatures: InputFeature[]
  inputDerivedFeatures: InputFeature[]
  key: FeatureKey[]
  name: string
  qualifiedName: string
  tags: any
  transformation: FeatureTransformation
  type: FeatureType
}

export interface FeatureType {
  dimensionType: string[]
  tensorCategory: string
  type: string
  valType: string
}

export interface FeatureTransformation {
<<<<<<< HEAD
  transformExpr?: string;
  filter?: string;
  aggFunc?: string;
  limit?: string;
  groupBy?: string;
  window?: string;
  defExpr?: string;
  udfExpr?: string;
=======
  transformExpr: string
  filter: string
  aggFunc: string
  limit: string
  groupBy: string
  window: string
  defExpr: string
>>>>>>> 9b04bda8
}

export interface FeatureKey {
  description: string
  fullName: string
  keyColumn: string
  keyColumnAlias: string
  keyColumnType: string
}

export interface InputFeature {
  guid: string
  typeName: string
  uniqueAttributes: InputFeatureAttributes
}

export interface InputFeatureAttributes {
  qualifiedName: string
  version: string
}

export interface DataSource {
  attributes: DataSourceAttributes
  displayText: string
  guid: string
  lastModifiedTS: string
  status: string
  typeName: string
  version: string
}

export interface DataSourceAttributes {
  eventTimestampColumn: string
  name: string
  path: string
  preprocessing: string
  qualifiedName: string
  tags: string[]
  timestampFormat: string
  type: string
  qualified_name: string
  timestamp_format: string
  event_timestamp_column: string
}

export interface RelationData {
  fromEntityId: string
  relationshipId: string
  relationshipType: string
  toEntityId: string
}

export interface FeatureLineage {
  guidEntityMap: Record<string, Feature>
  relations: RelationData[]
}

export interface UserRole {
  id: number
  scope: string
  userName: string
  roleName: string
  createBy: string
  createTime: string
  createReason: string
  deleteBy: string
  deleteTime?: any
  deleteReason?: any
  access?: string
}

export interface Role {
<<<<<<< HEAD
  scope: string;
  userName: string;
  roleName: string;
  reason: string;
}

export interface NewFeature {
  name: string;
  featureType: FeatureType;
  transformation: FeatureTransformation;
  key?: FeatureKey[];
  tags?: Object;
  inputAnchorFeatures?: string[];
  inputDerivedFeatures?: string[];
  // qualifiedName: string;
}

export const ValueType = [
  "UNSPECIFIED",
  "BOOLEAN",
  "INT",
  "LONG",
  "FLOAT",
  "DOUBLE",
  "STRING",
  "BYTES",
];

export const TensorCategory = ["DENSE", "SPARSE"];

export const VectorType = ["TENSOR"];
=======
  scope: string
  userName: string
  roleName: string
  reason: string
}
>>>>>>> 9b04bda8
<|MERGE_RESOLUTION|>--- conflicted
+++ resolved
@@ -33,24 +33,14 @@
 }
 
 export interface FeatureTransformation {
-<<<<<<< HEAD
-  transformExpr?: string;
-  filter?: string;
-  aggFunc?: string;
-  limit?: string;
-  groupBy?: string;
-  window?: string;
-  defExpr?: string;
-  udfExpr?: string;
-=======
-  transformExpr: string
-  filter: string
-  aggFunc: string
-  limit: string
-  groupBy: string
-  window: string
-  defExpr: string
->>>>>>> 9b04bda8
+  transformExpr?: string
+  filter?: string
+  aggFunc?: string
+  limit?: string
+  groupBy?: string
+  window?: string
+  defExpr?: string
+  udfExpr?: string
 }
 
 export interface FeatureKey {
@@ -123,42 +113,34 @@
 }
 
 export interface Role {
-<<<<<<< HEAD
-  scope: string;
-  userName: string;
-  roleName: string;
-  reason: string;
-}
-
-export interface NewFeature {
-  name: string;
-  featureType: FeatureType;
-  transformation: FeatureTransformation;
-  key?: FeatureKey[];
-  tags?: Object;
-  inputAnchorFeatures?: string[];
-  inputDerivedFeatures?: string[];
-  // qualifiedName: string;
-}
-
-export const ValueType = [
-  "UNSPECIFIED",
-  "BOOLEAN",
-  "INT",
-  "LONG",
-  "FLOAT",
-  "DOUBLE",
-  "STRING",
-  "BYTES",
-];
-
-export const TensorCategory = ["DENSE", "SPARSE"];
-
-export const VectorType = ["TENSOR"];
-=======
   scope: string
   userName: string
   roleName: string
   reason: string
 }
->>>>>>> 9b04bda8
+
+export interface NewFeature {
+  name: string
+  featureType: FeatureType
+  transformation: FeatureTransformation
+  key?: FeatureKey[]
+  tags?: any
+  inputAnchorFeatures?: string[]
+  inputDerivedFeatures?: string[]
+  // qualifiedName: string;
+}
+
+export const ValueType = [
+  'UNSPECIFIED',
+  'BOOLEAN',
+  'INT',
+  'LONG',
+  'FLOAT',
+  'DOUBLE',
+  'STRING',
+  'BYTES'
+]
+
+export const TensorCategory = ['DENSE', 'SPARSE']
+
+export const VectorType = ['TENSOR']