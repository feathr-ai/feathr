package com.linkedin.feathr.offline.job

import com.fasterxml.jackson.databind.ObjectMapper
import com.linkedin.feathr.common.TaggedFeatureName
import com.linkedin.feathr.common.configObj.configbuilder.FeatureGenConfigBuilder
import com.linkedin.feathr.offline.client.FeathrClient
import com.linkedin.feathr.offline.config.FeathrConfigLoader
import com.linkedin.feathr.offline.config.datasource.{DataSourceConfigUtils, DataSourceConfigs}
import com.linkedin.feathr.offline.job.FeatureJoinJob._
import com.linkedin.feathr.offline.transformation.AnchorToDataSourceMapper
import com.linkedin.feathr.offline.util.{CmdLineParser, FeathrUtils, OptionParam, SparkFeaturizedDataset}
import com.typesafe.config.{ConfigFactory, ConfigRenderOptions}
import org.apache.avro.generic.GenericRecord
import org.apache.commons.cli.{Option => CmdOption}
import org.apache.log4j.Logger
import org.apache.spark.SparkConf
import org.apache.spark.sql.{DataFrame, SparkSession}

import scala.collection.JavaConverters._

object FeatureGenJob {

  type ApplicationConfigPath = String
  val logger: Logger = Logger.getLogger(getClass)
  /**
   * Parse command line arguments, which includes application config,
   * Feathr feature definition configs and other settings
   *
   * @param args command line arguments
   * @return (applicationConfigPath, feature defintions and FeatureGenJobContext)
   * Results wil be used to construct FeathrFeatureGenJobContext
   */
  private[feathr] def parseInputArguments(args: Array[String]): (ApplicationConfigPath, FeatureDefinitionsInput, FeatureGenJobContext, DataSourceConfigs) = {
    val params = Map(
      // option long name, short name, description, arg name (null means not argument), default value (null means required)
      "feathr-config" -> OptionParam("lf", "Path of the feathr local config file", "FCONF", ""),
      "feature-config" -> OptionParam("f", "Names of the feathr feature config files", "EFCONF", ""),
      "local-override-all" -> OptionParam("loa", "Local config overrides all other configs", "LOCAL_OVERRIDE", "true"),
      "work-dir" -> OptionParam ("wd", "work directory, used to store temporary results, etc.", "WORK_DIR", ""),
      "generation-config" -> OptionParam("gc", "Path of the feature generation config file", "JCONF", null),
      "params-override" -> OptionParam("ac", "parameter to override in feature generation config", "PARAM_OVERRIDE", "[]"),
      "feature-conf-override" -> OptionParam("fco", "parameter to override in feature definition config", "FEATURE_CONF_OVERRIDE", "[]"),
      "redis-config" -> OptionParam("ac", "Authentication config for Redis", "REDIS_CONFIG", ""),
      "s3-config" -> OptionParam("sc", "Authentication config for S3", "S3_CONFIG", ""),
      "adls-config" -> OptionParam("adlc", "Authentication config for ADLS (abfs)", "ADLS_CONFIG", ""),
      "blob-config" -> OptionParam("bc", "Authentication config for Azure Blob Storage (wasb)", "BLOB_CONFIG", ""),
      "sql-config" -> OptionParam("sqlc", "Authentication config for Azure SQL Database (jdbc)", "SQL_CONFIG", ""),
      "snowflake-config" -> OptionParam("sfc", "Authentication config for Snowflake Database (jdbc)", "SNOWFLAKE_CONFIG", ""),
<<<<<<< HEAD
      "system-properties" -> OptionParam("sps", "Additional System Properties", "SYSTEM_PROPERTIES_CONFIG", "")
=======
      "kafka-config" -> OptionParam("kc", "Authentication config for Kafka", "KAFKA_CONFIG", "")
>>>>>>> 9fd05ab5
    )

    val extraOptions = List(new CmdOption("LOCALMODE", "local-mode", false, "Run in local mode"))

    val cmdParser = new CmdLineParser(args, params, extraOptions)

    // Set system properties passed via arguments
    val sps = cmdParser.extractOptionalValue("system-properties").getOrElse("{}")
    val props = (new ObjectMapper()).readValue(sps, classOf[Map[String, String]])
    props.foreach(e => scala.util.Properties.setProp(e._1, e._2))

    val applicationConfigPath = cmdParser.extractRequiredValue("generation-config")
    val featureDefinitionsInput = new FeatureDefinitionsInput(
      cmdParser.extractOptionalValue("feathr-config"),
      cmdParser.extractOptionalValue("feature-config"),
      cmdParser.extractRequiredValue("local-override-all"))
    val paramsOverride = cmdParser.extractOptionalValue("params-override")
    val featureConfOverride = cmdParser.extractOptionalValue("feature-conf-override").map(convertToHoconConfig)
    val workDir = cmdParser.extractRequiredValue("work-dir")

    val dataSourceConfigs = DataSourceConfigUtils.getConfigs(cmdParser)
    val featureGenJobContext = new FeatureGenJobContext(workDir, paramsOverride, featureConfOverride)

    (applicationConfigPath, featureDefinitionsInput, featureGenJobContext, dataSourceConfigs)
  }

  // Convert parameters passed from hadoop template into global vars section for feature conf
  def convertToHoconConfig(params: String): String = {
    params.stripPrefix("[").stripSuffix("]")
  }

  /**
   * generate Feathr features according to config file paths and jobContext
   * @param ss spark session
   * @param featureGenConfigPath  feature generation config file path
   * @param featureDefInputs contains feature definition file paths and settings
   * @param jobContext job context
   * @return generated feature data
   */
  def run(
      ss: SparkSession,
      featureGenConfigPath: String,
      featureDefInputs: FeatureDefinitionsInput,
      jobContext: FeatureGenJobContext):  Map[TaggedFeatureName, SparkFeaturizedDataset] = {
    // load feature definitions input files
    val applicationConfig = hdfsFileReader(ss, featureGenConfigPath)
    val featureConfig = featureDefInputs.feathrFeatureDefPaths.map(path => hdfsFileReader(ss, path))
    val localFeatureConfig = featureDefInputs.feathrLocalFeatureDefPath.map(path => hdfsFileReader(ss, path))
    val (featureConfigWithOverride, localFeatureConfigWithOverride) = overrideFeatureDefs(featureConfig, localFeatureConfig, jobContext)
    run(ss, applicationConfig, featureConfigWithOverride, localFeatureConfigWithOverride, jobContext)
  }

  private[feathr] def overrideFeatureDefs(featureConfig: Option[String], localFeatureConfig: Option[String], jobContext: FeatureGenJobContext) = {
    val featureConfigWithOverride = if (featureConfig.isDefined && jobContext.featureConfOverride.isDefined) {
      Some(FeathrConfigLoader.resolveOverride(featureConfig.get, jobContext.featureConfOverride.get))
    } else {
      featureConfig
    }
    val localFeatureConfigWithOverride = if (localFeatureConfig.isDefined && jobContext.featureConfOverride.isDefined) {
      Some(FeathrConfigLoader.resolveOverride(localFeatureConfig.get, jobContext.featureConfOverride.get))
    } else {
      localFeatureConfig
    }
    (featureConfigWithOverride, localFeatureConfigWithOverride)
  }

  /**
   * generate Feathr features according to config file contents and jobContext
   * @param ss spark session
   * @param featureGenConfig feature generation config as a string
   * @param featureDefConfig feature definition config, comes from feature repo
   * @param localFeatureConfig feature definition config, comes from local feature definition files
   * @param jobContext job context
   * @return generated feature data
   */
  private[feathr] def run(
      ss: SparkSession,
      featureGenConfig: String,
      featureDefConfig: Option[String],
      localFeatureConfig: Option[String],
      jobContext: FeatureGenJobContext): Map[TaggedFeatureName, SparkFeaturizedDataset] = {

    logger.info(s"featureDefConfig : ${featureDefConfig}")
    logger.info(s"localFeatureConfig : ${localFeatureConfig}")
    val feathrClient =
        FeathrClient.builder(ss)
          .addFeatureDef(featureDefConfig)
          .addLocalOverrideDef(localFeatureConfig)
          .build()
    val featureGenSpec = parseFeatureGenApplicationConfig(featureGenConfig, jobContext)
    feathrClient.generateFeatures(featureGenSpec)
  }

  /**
   * parsing feature generation config string to [[FeatureGenSpec]]
   * @param featureGenConfigStr feature generation config as a string
   * @param featureGenJobContext feature generation context
   * @return Feature generation Specifications
   */
  private[feathr] def parseFeatureGenApplicationConfig(featureGenConfigStr: String, featureGenJobContext: FeatureGenJobContext): FeatureGenSpec = {
    val withParamsOverrideConfigStr = overrideFeatureGeneration(featureGenConfigStr, featureGenJobContext.paramsOverride)
    val withParamsOverrideConfig = ConfigFactory.parseString(withParamsOverrideConfigStr)
    val featureGenConfig = FeatureGenConfigBuilder.build(withParamsOverrideConfig)
    new FeatureGenSpec(featureGenConfig)
  }

  private[feathr] def overrideFeatureGeneration(featureGenConfigStr: String, paramsOverride: Option[String]): String = {
    val fullConfig = ConfigFactory.parseString(featureGenConfigStr)
    val withParamsOverrideConfig = paramsOverride
      .map(configStr => {
        // override user specified parameters
        val paramOverrideConfigStr = "operational: {" + configStr.stripPrefix("[").stripSuffix("]") + "}"
        val paramOverrideConfig = ConfigFactory.parseString(paramOverrideConfigStr)
        // typeSafe config does not support path expression to access array elements directly
        // see https://github.com/lightbend/config/issues/30, so we need to special handle path expression for output array
        val withOutputOverrideStr = fullConfig
          .getConfigList("operational.output")
          .asScala
          .zipWithIndex
          .map {
            case (output, idx) =>
              val key = "operational.output(" + idx + ")"
              val withOverride = if (paramOverrideConfig.hasPath(key)) {
                paramOverrideConfig.getConfig(key).withFallback(output)
              } else output
              withOverride.root().render(ConfigRenderOptions.concise())
          }
          .mkString(",")
        val withOutputOverride = ConfigFactory.parseString("operational.output:[" + withOutputOverrideStr + "]")
        // override the config with paramOverrideConfig
        paramOverrideConfig.withFallback(withOutputOverride).withFallback(fullConfig)
      })
      .getOrElse(fullConfig)
    withParamsOverrideConfig.root().render()
  }

  /**
   * Load the DataFrames for sources that needs preprocessing by Pyspark.
   * @param args Same arguments for the main job.
   * @param featureNamesInAnchorSet A set of feature names of an anchor sorted and joined by comma. For example,
   *                                anchor1 -> f1, f2, anchor2 -> f3, f4. Then the set is ("f1,f2", "f3,f4")
   * @return A Java map whose key is Feature names of an anchor sorted and joined by comma and value is the DataFrame
   *         for this anchor source. For example, anchor1 -> f1, f2, anchor2 -> f3, f4. Then the result is
   *         Map("f1,f2" -> df1, "f3,f4" -> df2).
   */
  def loadSourceDataframe(args: Array[String], featureNamesInAnchorSet: java.util.Set[String]): java.util.Map[String, DataFrame] = {
    logger.info("FeatureJoinJob args are: " + args)
    logger.info("Feature join job: loadDataframe")
    logger.info(featureNamesInAnchorSet)
    val feathrGenPreparationInfo = prepareSparkSession(args)
    val sparkSession = feathrGenPreparationInfo.sparkSession
    val featureDefs = feathrGenPreparationInfo.featureDefs
    val jobContext = feathrGenPreparationInfo.jobContext

  val featureConfig = featureDefs.feathrFeatureDefPaths.map(path => hdfsFileReader(sparkSession, path))
      val localFeatureConfig = featureDefs.feathrLocalFeatureDefPath.map(path => hdfsFileReader(sparkSession, path))
      val (featureConfigWithOverride, localFeatureConfigWithOverride) = overrideFeatureDefs(featureConfig, localFeatureConfig, jobContext)

    val feathrClient =
      FeathrClient.builder(sparkSession)
        .addFeatureDef(featureConfig)
        .addLocalOverrideDef(localFeatureConfigWithOverride)
        .build()
    val allAnchoredFeatures = feathrClient.allAnchoredFeatures

    // Using AnchorToDataSourceMapper to load DataFrame for preprocessing
    val failOnMissing = FeathrUtils.getFeathrJobParam(sparkSession, FeathrUtils.FAIL_ON_MISSING_PARTITION).toBoolean
    val anchorToDataSourceMapper = new AnchorToDataSourceMapper()
    val anchorsWithSource = anchorToDataSourceMapper.getBasicAnchorDFMapForJoin(
      sparkSession,
      allAnchoredFeatures.values.toSeq,
      failOnMissing)

    // Only load DataFrames for anchors that have preprocessing UDF
    // So we filter out anchors that doesn't have preprocessing UDFs
    // We use feature names sorted and merged as the key to find the anchor
    // For example, f1, f2 belongs to anchor. Then Map("f1,f2"-> anchor)
    val dataFrameMapForPreprocessing = anchorsWithSource
      .filter(x => featureNamesInAnchorSet.contains(x._1.featureAnchor.features.toSeq.sorted.mkString(",")))
      .map(x => (x._1.featureAnchor.features.toSeq.sorted.mkString(","), x._2.get()))

    // Pyspark only understand Java map so we need to convert Scala map back to Java map.
    dataFrameMapForPreprocessing.asJava
  }

  def prepareSparkSession(args: Array[String]): FeathrGenPreparationInfo = {
    val (applicationConfigPath, featureDefs, jobContext, dataSourceConfigs) = parseInputArguments(args)
    val sparkConf = new SparkConf().registerKryoClasses(Array(classOf[GenericRecord]))
    DataSourceConfigUtils.setupSparkConf(sparkConf, dataSourceConfigs)
    val sparkSessionBuilder = SparkSession
      .builder()
      .config(sparkConf)
      .appName(getClass.getName)
      .enableHiveSupport()

    val ss = sparkSessionBuilder.getOrCreate()
    DataSourceConfigUtils.setupHadoopConf(ss, dataSourceConfigs)

    FeathrGenPreparationInfo(ss, applicationConfigPath, featureDefs, jobContext)
  }

  private[feathr] def process(params: Array[String]): Map[TaggedFeatureName, SparkFeaturizedDataset] = {
    val feathrGenPreparationInfo = prepareSparkSession(params)
    run(feathrGenPreparationInfo.sparkSession, feathrGenPreparationInfo.applicationConfigPath,
      feathrGenPreparationInfo.featureDefs, feathrGenPreparationInfo.jobContext)
  }

  def mainWithPreprocessedDataFrame(args: Array[String], preprocessedDfMap: java.util.Map[String, DataFrame]) {
    // Set the preprocessed DataFrame here for future usage.
    PreprocessedDataFrameManager.preprocessedDfMap = preprocessedDfMap.asScala.toMap

    main(args)
  }

  def main(args: Array[String]): Unit = {
    process(args)
  }
}

case class FeathrGenPreparationInfo(sparkSession: SparkSession, applicationConfigPath: String, featureDefs: FeatureDefinitionsInput, jobContext: FeatureGenJobContext)<|MERGE_RESOLUTION|>--- conflicted
+++ resolved
@@ -46,11 +46,8 @@
       "blob-config" -> OptionParam("bc", "Authentication config for Azure Blob Storage (wasb)", "BLOB_CONFIG", ""),
       "sql-config" -> OptionParam("sqlc", "Authentication config for Azure SQL Database (jdbc)", "SQL_CONFIG", ""),
       "snowflake-config" -> OptionParam("sfc", "Authentication config for Snowflake Database (jdbc)", "SNOWFLAKE_CONFIG", ""),
-<<<<<<< HEAD
+      "kafka-config" -> OptionParam("kc", "Authentication config for Kafka", "KAFKA_CONFIG", ""),
       "system-properties" -> OptionParam("sps", "Additional System Properties", "SYSTEM_PROPERTIES_CONFIG", "")
-=======
-      "kafka-config" -> OptionParam("kc", "Authentication config for Kafka", "KAFKA_CONFIG", "")
->>>>>>> 9fd05ab5
     )
 
     val extraOptions = List(new CmdOption("LOCALMODE", "local-mode", false, "Run in local mode"))
