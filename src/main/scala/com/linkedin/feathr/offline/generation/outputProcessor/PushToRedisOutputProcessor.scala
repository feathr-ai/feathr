package com.linkedin.feathr.offline.generation.outputProcessor

import com.linkedin.feathr.common.{FeatureTypes, Header}
import com.linkedin.feathr.common.configObj.generation.OutputProcessorConfig
import com.linkedin.feathr.common.types.protobuf.FeatureValueOuterClass
import com.linkedin.feathr.offline.generation.FeatureGenUtils
import org.apache.spark.sql.catalyst.encoders.RowEncoder
import org.apache.spark.sql.catalyst.expressions.GenericRowWithSchema
import org.apache.spark.sql.functions.{concat_ws, expr, when}
import org.apache.spark.sql.types.{ArrayType, BooleanType, DoubleType, FloatType, IntegerType, LongType, StringType, StructField, StructType}
import org.apache.spark.sql.{DataFrame, Row, SaveMode, SparkSession}

import java.util.Base64
import scala.collection.JavaConverters.asJavaIterableConverter
import scala.collection.mutable

/**
 * feature generation output processor used to push data to Redis store
 * @param config config object of output processor, built from the feature generation config
 */

private[offline] class PushToRedisOutputProcessor(config: OutputProcessorConfig, endTimeOpt: Option[String] = None) extends WriteToHDFSOutputProcessor(config, endTimeOpt) {

  /**
    * process single dataframe, e.g, convert feature data schema
    * @param ss spark session
    * @param df feature dataframe
    * @param header meta info of the input dataframe
    * @param parentPath path to save feature data
    * @return processed dataframe and header
    */
  override def processSingle(ss: SparkSession, df: DataFrame, header: Header, parentPath: String): (DataFrame, Header) = {
    val keyColumns = FeatureGenUtils.getKeyColumnsFromHeader(header)
    val nullElementGuardString = "_null_"
    val newColExpr = concat_ws("#", keyColumns.map(c => {
      val casted = expr(s"CAST (${c} as string)")
      // If any key in the keys is null, replace with special value and remove the row later
      when(casted.isNull, nullElementGuardString).otherwise(casted)
    }): _*)
<<<<<<< HEAD

    val encodedDf = encodeDataFrame(header, df)
=======
    val allFeatureCols = header.featureInfoMap.map(x => (x._2.columnName, x._2.featureType))

    val newStructType = getRedisSparkSchema(allFeatureCols, df.schema)
    val encoder = RowEncoder(newStructType)

    val mappingFunc = getConversionFunction(df.schema, allFeatureCols)
    val encodedDf = df.map(row => {
      Row.fromSeq(df.schema.indices.map { i =>
      {
        mappingFunc(i)(row.get(i))
      }
      })
    })(encoder)
>>>>>>> 37b3d6b2

    val tableParam = "table_name"
    val tableName = config.getParams.getString(tableParam)
    val outputKeyColumnName = "feature_key"
    val decoratedDf = encodedDf.withColumn(outputKeyColumnName, newColExpr)
      .drop(keyColumns: _*)

    // set the host/post/auth/ssl configs in Redis again in the output directly
    // otherwise, in some environment (like databricks), the configs from the active spark session is not passed here.
    decoratedDf.write
      .format("org.apache.spark.sql.redis")
      .option("table", tableName)
      .option("key.column", outputKeyColumnName)
      .option("host", ss.conf.get("spark.redis.host"))
      .option("port", ss.conf.get("spark.redis.port"))
      .option("auth", ss.conf.get("spark.redis.auth"))
      .option("ssl", ss.conf.get("spark.redis.ssl"))
      .mode(SaveMode.Overwrite)
      .save()
    (df, header)
  }

  private[feathr] def encodeDataFrame(header: Header, df: DataFrame): DataFrame = {
    val allFeatureCols = header.featureInfoMap.map(x => (x._2.columnName, x._2.featureType))

    val schema = df.schema
    val newStructType = getRedisSparkSchema(allFeatureCols, schema)
    val encoder = RowEncoder(newStructType)

    val mappingFunc = getConversionFunction(schema, allFeatureCols)
    val encodedDf = df.map(row => {
      Row.fromSeq(schema.indices.map { i =>
      {
        val func = mappingFunc(i)
        val converted = func(row.get(i))
        converted
      }
      })
    })(encoder)
    encodedDf
  }

  /**
   * Gets the new dataframe schema after protobuf encoding.
   */
  private[feathr] def getRedisSparkSchema(
    allFeatureCols: Map[String, FeatureTypes] = Map(), // feature column name to feature type
    dfSchema: StructType
  ): StructType = {
    val newDfSchemaFields: Array[StructField] = dfSchema.indices.map {
      i => {
        val structField = dfSchema.fields(i)
        if (allFeatureCols.contains(structField.name)) {
          // we use protobuf byte string representation, so for feature, it's always StringType
          StructField(structField.name, StringType, structField.nullable, structField.metadata)
        } else {
          structField
        }
      }
    }.toArray
    StructType(newDfSchemaFields)
  }

  /**
   * Gets the function that converts the original data into protobuf data. The index of the schema is fixed so we
   * map each index to a fixed function.
   */
  private[feathr] def getConversionFunction(dfSchema: StructType, allFeatureCols: Map[String, FeatureTypes]): Map[Int, Any => Any] = {
    dfSchema.indices.map(index => {
      val field = dfSchema.fields(index)
      val fieldName = field.name
      val func = if (allFeatureCols.contains(fieldName)) {
        field.dataType match {
          case FloatType =>
            (rowData: Any) => {
              val stringFeature = rowData.asInstanceOf[Float]
              val res = FeatureValueOuterClass.FeatureValue.newBuilder().setFloatValue(stringFeature).build()
              Base64.getEncoder.encodeToString(res.toByteArray)
            }
          case DoubleType =>
            (rowData: Any) => {
              val stringFeature = rowData.asInstanceOf[Double]
              val res = FeatureValueOuterClass.FeatureValue.newBuilder().setDoubleValue(stringFeature).build()
              Base64.getEncoder.encodeToString(res.toByteArray)
            }
          case StringType =>
            (rowData: Any) => {
              val stringFeature = rowData.asInstanceOf[String]
              val res = FeatureValueOuterClass.FeatureValue.newBuilder().setStringValue(stringFeature).build()
              Base64.getEncoder.encodeToString(res.toByteArray)
            }
          case BooleanType =>
            (rowData: Any) => {
              val stringFeature = rowData.asInstanceOf[Boolean]
              val res = FeatureValueOuterClass.FeatureValue.newBuilder().setBooleanValue(stringFeature).build()
              Base64.getEncoder.encodeToString(res.toByteArray)
            }
          case IntegerType =>
            (rowData: Any) => {
              val stringFeature = rowData.asInstanceOf[Integer]
              val res = FeatureValueOuterClass.FeatureValue.newBuilder().setIntValue(stringFeature).build()
              Base64.getEncoder.encodeToString(res.toByteArray)
            }
          case LongType =>
            (rowData: Any) => {
              val stringFeature = rowData.asInstanceOf[Long]
              val res = FeatureValueOuterClass.FeatureValue.newBuilder().setLongValue(stringFeature).build()
              Base64.getEncoder.encodeToString(res.toByteArray)
            }
          case ArrayType(IntegerType, _) =>
            (rowData: Any) => {
              val genericRow = rowData.asInstanceOf[mutable.WrappedArray[java.lang.Integer]]
              val allElements = genericRow.asJava
              val protoStringArray = FeatureValueOuterClass.IntegerArray.newBuilder().addAllInts(allElements)
              val res = FeatureValueOuterClass.FeatureValue.newBuilder().setIntArray(protoStringArray).build()
              Base64.getEncoder.encodeToString(res.toByteArray)
            }
          case ArrayType(FloatType, _) =>
            (rowData: Any) => {
              val genericRow = rowData.asInstanceOf[mutable.WrappedArray[java.lang.Float]]
              val allElements = genericRow.asJava
              val protoStringArray = FeatureValueOuterClass.FloatArray.newBuilder().addAllFloats(allElements)
              val res = FeatureValueOuterClass.FeatureValue.newBuilder().setFloatArray(protoStringArray).build()
              Base64.getEncoder.encodeToString(res.toByteArray)
            }
          case ArrayType(DoubleType, _) =>
            (rowData: Any) => {
              val genericRow = rowData.asInstanceOf[mutable.WrappedArray[java.lang.Double]]
              val allElements = genericRow.asJava
              val protoStringArray = FeatureValueOuterClass.DoubleArray.newBuilder().addAllDoubles(allElements)
              val res = FeatureValueOuterClass.FeatureValue.newBuilder().setDoubleArray(protoStringArray).build()
              Base64.getEncoder.encodeToString(res.toByteArray)
            }
          case ArrayType(StringType, _) =>
            (rowData: Any) => {
              val genericRow = rowData.asInstanceOf[mutable.WrappedArray[java.lang.String]]
              val allElements = genericRow.asJava
              val protoStringArray = FeatureValueOuterClass.StringArray.newBuilder().addAllStrings(allElements)
              val res = FeatureValueOuterClass.FeatureValue.newBuilder().setStringArray(protoStringArray).build()
              Base64.getEncoder.encodeToString(res.toByteArray)
            }
          case ArrayType(BooleanType, _) =>
            (rowData: Any) => {
              val genericRow = rowData.asInstanceOf[mutable.WrappedArray[java.lang.Boolean]]
              val allElements = genericRow.asJava
              val protoStringArray = FeatureValueOuterClass.BooleanArray.newBuilder().addAllBooleans(allElements)
              val res = FeatureValueOuterClass.FeatureValue.newBuilder().setBooleanArray(protoStringArray).build()
              Base64.getEncoder.encodeToString(res.toByteArray)
            }
          case StructType(Array(StructField("indices0", ArrayType(IntegerType, _), _, _), StructField("values", ArrayType(StringType, _), _, _)))=>
            (rowData: Any) => {
              val genericRow = rowData.asInstanceOf[GenericRowWithSchema]
              val indexArray = genericRow(0).asInstanceOf[mutable.WrappedArray[Integer]]
              val valueArray = genericRow(1).asInstanceOf[mutable.WrappedArray[String]]
              val protoStringArray = FeatureValueOuterClass.SparseStringArray.newBuilder()
                .addAllIntegers(indexArray.asJava)
                .addAllStrings(valueArray.asJava).build()
              val proto = FeatureValueOuterClass.FeatureValue.newBuilder()
                .setSparseStringArray(protoStringArray).build()
              Base64.getEncoder.encodeToString(proto.toByteArray)
            }
          case StructType(Array(StructField("indices0", ArrayType(IntegerType, _), _, _), StructField("values", ArrayType(BooleanType, _), _, _)))=>
            (rowData: Any) => {
              val genericRow = rowData.asInstanceOf[GenericRowWithSchema]
              val indexArray = genericRow(0).asInstanceOf[mutable.WrappedArray[Integer]]
              val valueArray = genericRow(1).asInstanceOf[mutable.WrappedArray[java.lang.Boolean]]
              val protoBoolArray = FeatureValueOuterClass.SparseBoolArray.newBuilder()
                .addAllIntegers(indexArray.asJava)
                .addAllBooleans(valueArray.asJava).build()
              val proto = FeatureValueOuterClass.FeatureValue.newBuilder()
                .setSparseBoolArray(protoBoolArray).build()
              Base64.getEncoder.encodeToString(proto.toByteArray)
            }
          case StructType(Array(StructField("indices0", ArrayType(IntegerType, _), _, _), StructField("values", ArrayType(DoubleType, _), _, _)))=>
            (rowData: Any) => {
              val genericRow = rowData.asInstanceOf[GenericRowWithSchema]
              val indexArray = genericRow(0).asInstanceOf[mutable.WrappedArray[Integer]]
              val valueArray = genericRow(1).asInstanceOf[mutable.WrappedArray[java.lang.Double]]
              val protoArray = FeatureValueOuterClass.SparseDoubleArray.newBuilder()
                .addAllIntegers(indexArray.asJava)
                .addAllDoubles(valueArray.asJava).build()
              val proto = FeatureValueOuterClass.FeatureValue.newBuilder()
                .setSparseDoubleArray(protoArray).build()
              Base64.getEncoder.encodeToString(proto.toByteArray)
            }
          case StructType(Array(StructField("indices0", ArrayType(IntegerType, _), _, _), StructField("values", ArrayType(FloatType, _), _, _)))=>
            (rowData: Any) => {
              val genericRow = rowData.asInstanceOf[GenericRowWithSchema]
              val indexArray = genericRow(0).asInstanceOf[mutable.WrappedArray[Integer]]
              val valueArray = genericRow(1).asInstanceOf[mutable.WrappedArray[java.lang.Float]]
              val protoArray = FeatureValueOuterClass.SparseFloatArray.newBuilder()
                .addAllIntegers(indexArray.asJava)
                .addAllFloats(valueArray.asJava).build()
              val proto = FeatureValueOuterClass.FeatureValue.newBuilder()
                .setSparseFloatArray(protoArray).build()
              Base64.getEncoder.encodeToString(proto.toByteArray)
            }
          case StructType(Array(StructField("indices0", ArrayType(IntegerType, _), _, _), StructField("values", ArrayType(IntegerType, _), _, _)))=>
            (rowData: Any) => {
              val genericRow = rowData.asInstanceOf[GenericRowWithSchema]
              val indexArray = genericRow(0).asInstanceOf[mutable.WrappedArray[Integer]]
              val valueArray = genericRow(1).asInstanceOf[mutable.WrappedArray[java.lang.Integer]]
              val protoArray = FeatureValueOuterClass.SparseIntegerArray.newBuilder()
                .addAllIndexIntegers(indexArray.asJava)
                .addAllValueIntegers(valueArray.asJava).build()
              val proto = FeatureValueOuterClass.FeatureValue.newBuilder()
                .setSparseIntegerArray(protoArray).build()
              Base64.getEncoder.encodeToString(proto.toByteArray)
            }
          case StructType(Array(StructField("indices0", ArrayType(IntegerType, _), _, _), StructField("values", ArrayType(LongType, _), _, _)))=>
            (rowData: Any) => {
              val genericRow = rowData.asInstanceOf[GenericRowWithSchema]
              val indexArray = genericRow(0).asInstanceOf[mutable.WrappedArray[Integer]]
              val valueArray = genericRow(1).asInstanceOf[mutable.WrappedArray[java.lang.Long]]
              val protoArray = FeatureValueOuterClass.SparseLongArray.newBuilder()
                .addAllIndexIntegers(indexArray.asJava)
                .addAllLongs(valueArray.asJava).build()
              val proto = FeatureValueOuterClass.FeatureValue.newBuilder()
                .setSparseLongArray(protoArray).build()
              Base64.getEncoder.encodeToString(proto.toByteArray)
            }
          case _ =>
            throw new RuntimeException(f"The data type(${field.dataType}) is not supported in Protobuf so it can't be encoded.")
        }
      } else {
        (rowData: Any) => rowData
      }
      (index, func)
    }).toMap
  }
}<|MERGE_RESOLUTION|>--- conflicted
+++ resolved
@@ -37,24 +37,7 @@
       // If any key in the keys is null, replace with special value and remove the row later
       when(casted.isNull, nullElementGuardString).otherwise(casted)
     }): _*)
-<<<<<<< HEAD
-
     val encodedDf = encodeDataFrame(header, df)
-=======
-    val allFeatureCols = header.featureInfoMap.map(x => (x._2.columnName, x._2.featureType))
-
-    val newStructType = getRedisSparkSchema(allFeatureCols, df.schema)
-    val encoder = RowEncoder(newStructType)
-
-    val mappingFunc = getConversionFunction(df.schema, allFeatureCols)
-    val encodedDf = df.map(row => {
-      Row.fromSeq(df.schema.indices.map { i =>
-      {
-        mappingFunc(i)(row.get(i))
-      }
-      })
-    })(encoder)
->>>>>>> 37b3d6b2
 
     val tableParam = "table_name"
     val tableName = config.getParams.getString(tableParam)
